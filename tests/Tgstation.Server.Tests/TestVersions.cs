﻿using System;
using System.IO;
using System.IO.Compression;
using System.Globalization;
using System.Linq;
using System.Net.Http;
using System.Reflection;
using System.Security.Cryptography;
using System.Threading;
using System.Threading.Tasks;
using System.Xml.Linq;

using Microsoft.EntityFrameworkCore.Migrations;
using Microsoft.Extensions.Logging;
using Microsoft.Extensions.Options;
using Microsoft.VisualStudio.TestTools.UnitTesting;

using Moq;

using Newtonsoft.Json.Linq;

using Tgstation.Server.Api;
using Tgstation.Server.Client;
using Tgstation.Server.Common.Extensions;
using Tgstation.Server.Host;
using Tgstation.Server.Host.Components.Engine;
using Tgstation.Server.Host.Components.Interop;
using Tgstation.Server.Host.Configuration;
using Tgstation.Server.Host.Controllers;
using Tgstation.Server.Host.Database;
using Tgstation.Server.Host.IO;
using Tgstation.Server.Host.System;
using Tgstation.Server.Api.Models;
using Tgstation.Server.Tests.Live;
using Tgstation.Server.Host.Properties;
using System.IO.Abstractions;

namespace Tgstation.Server.Tests
{
	[TestClass]
	[TestCategory("SkipWhenLiveUnitTesting")]
	public sealed class TestVersions
	{
		static XNamespace xmlNamespace;

		static XElement versionsPropertyGroup;

		[ClassInitialize]
		public static void Init(TestContext _)
		{
			var doc = XDocument.Load("../../../../../build/Version.props");
			var project = doc.Root;
			xmlNamespace = project.GetDefaultNamespace();
			versionsPropertyGroup = project.Elements().First(x => x.Name == xmlNamespace + "PropertyGroup");
			Assert.IsNotNull(versionsPropertyGroup);
		}

		[TestMethod]
		public void TestCoreVersion()
		{
			var versionString = versionsPropertyGroup.Element(xmlNamespace + "TgsCoreVersion").Value + ".0";
			Assert.IsNotNull(versionString);
			Assert.IsTrue(Version.TryParse(versionString, out var expected));
			var actual = typeof(Program).Assembly.GetName().Version;
			Assert.AreEqual(expected, actual);
		}

		[TestMethod]
		public void TestConfigVersion()
		{
			var versionString = versionsPropertyGroup.Element(xmlNamespace + "TgsConfigVersion").Value;
			Assert.IsNotNull(versionString);
			Assert.IsTrue(Version.TryParse(versionString, out var expected));
			var actual = GeneralConfiguration.CurrentConfigVersion;
			Assert.AreEqual(expected, actual);
		}

		[TestMethod]
		public void TestRestVersion()
		{
			var versionString = versionsPropertyGroup.Element(xmlNamespace + "TgsRestVersion").Value;
			Assert.IsNotNull(versionString);
			Assert.IsTrue(Version.TryParse(versionString, out var expected));
			Assert.AreEqual(expected, ApiHeaders.Version);
		}

		[TestMethod]
		public void TestGraphQLVersion()
		{
			var versionString = versionsPropertyGroup.Element(xmlNamespace + "TgsGraphQLVersion").Value;
			Assert.IsNotNull(versionString);
			Assert.IsTrue(Version.TryParse(versionString, out var expected));
			Assert.AreEqual(expected, Version.Parse(MasterVersionsAttribute.Instance.RawGraphQLVersion));
		}

		[TestMethod]
		public void TestApiLibraryVersion()
		{
			var versionString = versionsPropertyGroup.Element(xmlNamespace + "TgsApiLibraryVersion").Value + ".0";
			Assert.IsNotNull(versionString);
			Assert.IsTrue(Version.TryParse(versionString, out var expected));
			var actual = typeof(ApiHeaders).Assembly.GetName().Version;
			Assert.AreEqual(expected, actual);
		}

		[TestMethod]
		[TestCategory("RequiresDatabase")]
		public async Task TestDDExeByondVersion()
		{
			var mockGeneralConfigurationOptions = new Mock<IOptionsMonitor<GeneralConfiguration>>();
<<<<<<< HEAD
			mockGeneralConfigurationOptions.SetupGet(x => x.CurrentValue).Returns(new GeneralConfiguration
			{
				ByondZipDownloadTemplate = TestingUtils.ByondZipDownloadTemplate,
			});
			var mockSessionConfigurationOptions = new Mock<IOptions<SessionConfiguration>>();
			mockSessionConfigurationOptions.SetupGet(x => x.Value).Returns(new SessionConfiguration());
=======
			mockGeneralConfigurationOptions.SetupGet(x => x.CurrentValue).Returns(new GeneralConfiguration());
			var mockSessionConfigurationOptions = new Mock<IOptionsMonitor<SessionConfiguration>>();
			mockSessionConfigurationOptions.SetupGet(x => x.CurrentValue).Returns(new SessionConfiguration());
>>>>>>> 5930b51e

			using var loggerFactory = LoggerFactory.Create(builder =>
			{
				builder.AddConsole();
				builder.SetMinimumLevel(LogLevel.Trace);
			});
			var logger = loggerFactory.CreateLogger<CachingFileDownloader>();

			// windows only BYOND but can be checked on any system
			var init1 = CachingFileDownloader.InitializeByondVersion(
				logger,
				WindowsByondInstaller.DDExeVersion,
				true,
				CancellationToken.None);
			await CachingFileDownloader.InitializeByondVersion(
				logger,
				new Version(WindowsByondInstaller.DDExeVersion.Major, WindowsByondInstaller.DDExeVersion.Minor - 1),
				true,
				CancellationToken.None);
			await init1;

			using var byondInstaller = new WindowsByondInstaller(
				Mock.Of<IProcessExecutor>(),
				Mock.Of<IIOManager>(),
				new CachingFileDownloader(Mock.Of<ILogger<CachingFileDownloader>>()),
				mockGeneralConfigurationOptions.Object,
				mockSessionConfigurationOptions.Object,
				Mock.Of<ILogger<WindowsByondInstaller>>());

			const string ArchiveEntryPath = "byond/bin/dd.exe";
			var hasEntry = ArchiveHasFileEntry(
				await TestingUtils.ExtractMemoryStreamFromInstallationData(
					await byondInstaller.DownloadVersion(
						new EngineVersion
						{
							Engine = EngineType.Byond,
							Version = WindowsByondInstaller.DDExeVersion
						},
						null,
						default),
					CancellationToken.None),
				ArchiveEntryPath);

			Assert.IsTrue(hasEntry);

			var (byondBytes, _) = await GetByondVersionPriorTo(byondInstaller, WindowsByondInstaller.DDExeVersion);
			hasEntry = ArchiveHasFileEntry(
				byondBytes,
				ArchiveEntryPath);

			Assert.IsFalse(hasEntry);
		}

		static Version MapThreadsVersion() => (Version)typeof(ByondInstallerBase).GetField("MapThreadsVersion", BindingFlags.Static | BindingFlags.NonPublic).GetValue(null) ?? throw new InvalidOperationException("Couldn't find MapThreadsVersion");

		[TestMethod]
		[TestCategory("RequiresDatabase")]
		public async Task TestMapThreadsByondVersion()
		{
			var mockGeneralConfigurationOptions = new Mock<IOptionsMonitor<GeneralConfiguration>>();
			mockGeneralConfigurationOptions.SetupGet(x => x.CurrentValue).Returns(new GeneralConfiguration
			{
				SkipAddingByondFirewallException = true,
				ByondZipDownloadTemplate = TestingUtils.ByondZipDownloadTemplate,
			});
			var mockSessionConfigurationOptions = new Mock<IOptionsMonitor<SessionConfiguration>>();
			mockSessionConfigurationOptions.SetupGet(x => x.CurrentValue).Returns(new SessionConfiguration());

			using var loggerFactory = LoggerFactory.Create(builder =>
			{
				builder.AddConsole();
				builder.SetMinimumLevel(LogLevel.Trace);
			});

			var platformIdentifier = new PlatformIdentifier();
			var logger = loggerFactory.CreateLogger<CachingFileDownloader>();
			var init1 = CachingFileDownloader.InitializeByondVersion(
				logger,
				MapThreadsVersion(),
				platformIdentifier.IsWindows,
				CancellationToken.None);
			await CachingFileDownloader.InitializeByondVersion(
				logger,
				new Version(MapThreadsVersion().Major, MapThreadsVersion().Minor - 1),
				platformIdentifier.IsWindows,
				CancellationToken.None);
			await init1;

			var fileDownloader = new CachingFileDownloader(Mock.Of<ILogger<CachingFileDownloader>>());

			var mockIOManager = new Mock<IIOManager>();
			mockIOManager.Setup(x => x.FileExists(It.IsNotNull<string>(), It.IsAny<CancellationToken>())).ReturnsAsync(true);
			mockIOManager.Setup(x => x.CreateResolverForSubdirectory(It.IsNotNull<string>())).Returns(mockIOManager.Object);
			mockIOManager.Setup(x => x.ConcatPath(It.IsNotNull<string[]>())).Returns<string[]>(Path.Combine);
			mockIOManager.Setup(x => x.ResolvePath(It.IsNotNull<string>())).Returns<string>(path => path);

			ByondInstallerBase byondInstaller = platformIdentifier.IsWindows
				? new WindowsByondInstaller(
					Mock.Of<IProcessExecutor>(),
					mockIOManager.Object,
					fileDownloader,
					mockGeneralConfigurationOptions.Object,
					mockSessionConfigurationOptions.Object,
					loggerFactory.CreateLogger<WindowsByondInstaller>())
				: new PosixByondInstaller(
					new PosixPostWriteHandler(loggerFactory.CreateLogger<PosixPostWriteHandler>()),
					new DefaultIOManager(new FileSystem()),
					fileDownloader,
					mockGeneralConfigurationOptions.Object,
					loggerFactory.CreateLogger<PosixByondInstaller>());
			using var disposable = byondInstaller as IDisposable;

			var processExecutor = new ProcessExecutor(
				platformIdentifier.IsWindows
					? new WindowsProcessFeatures(Mock.Of<ILogger<WindowsProcessFeatures>>())
					: new PosixProcessFeatures(
						new Lazy<IProcessExecutor>(() => null),
						new DefaultIOManager(new FileSystem()),
						loggerFactory.CreateLogger<PosixProcessFeatures>()),
					mockIOManager.Object,
					loggerFactory.CreateLogger<ProcessExecutor>(),
					loggerFactory);

			var ioManager = new DefaultIOManager(new FileSystem());
			var tempPath = ioManager.ConcatPath(LiveTestingServer.BaseDirectory, "mapthreads");
			await ioManager.CreateDirectory(tempPath, default);
			try
			{
				await TestMapThreadsVersion(
					new EngineVersion
					{
						Engine = EngineType.Byond,
						Version = MapThreadsVersion(),
					},
					await TestingUtils.ExtractMemoryStreamFromInstallationData(
						await byondInstaller.DownloadVersion(
							new EngineVersion
							{
								Engine = EngineType.Byond,
								Version = MapThreadsVersion()
							},
							null,
							default),
						CancellationToken.None),
					byondInstaller,
					ioManager,
					processExecutor,
					tempPath);

				await ioManager.DeleteDirectory(tempPath, default);

				var (byondBytes, version) = await GetByondVersionPriorTo(byondInstaller, MapThreadsVersion());

				await TestMapThreadsVersion(
					version,
					byondBytes,
					byondInstaller,
					ioManager,
					processExecutor,
					tempPath);
			}
			finally
			{
				await ioManager.DeleteDirectory(tempPath, default);
			}
		}

		[ClassCleanup]
		public static void Cleanup()
		{
			CachingFileDownloader.Cleanup();
		}

		[TestMethod]
		public void TestClientVersion()
		{
			var versionString = versionsPropertyGroup.Element(xmlNamespace + "TgsClientVersion").Value + ".0";
			Assert.IsNotNull(versionString);
			Assert.IsTrue(Version.TryParse(versionString, out var expected));
			var actual = typeof(RestServerClientFactory).Assembly.GetName().Version;
			Assert.AreEqual(expected, actual);
		}

		[TestMethod]
		public void TestWatchdogVersion()
		{
			var versionString = versionsPropertyGroup.Element(xmlNamespace + "TgsHostWatchdogVersion").Value + ".0";
			Assert.IsNotNull(versionString);
			Assert.IsTrue(Version.TryParse(versionString, out var expected));
			var actual = typeof(Host.Watchdog.WatchdogFactory).Assembly.GetName().Version;
			Assert.AreEqual(expected, actual);
		}

		[TestMethod]
		public void TestDmapiVersion()
		{
			var versionString = versionsPropertyGroup.Element(xmlNamespace + "TgsDmapiVersion").Value;
			Assert.IsNotNull(versionString);
			Assert.IsTrue(Version.TryParse(versionString, out var expected));
			var lines = File.ReadAllLines("../../../../../src/DMAPI/tgs.dm");

			const string Prefix = "#define TGS_DMAPI_VERSION ";
			var versionLine = lines.FirstOrDefault(l => l.StartsWith(Prefix));
			Assert.IsNotNull(versionLine);

			versionLine = versionLine.Substring(Prefix.Length + 1, expected.ToString().Length);

			Assert.IsTrue(Version.TryParse(versionLine, out var actual));
			Assert.AreEqual(expected, actual);
		}

		[TestMethod]
		public void TestInteropVersion()
		{
			var versionString = versionsPropertyGroup.Element(xmlNamespace + "TgsInteropVersion").Value;
			Assert.IsNotNull(versionString);
			Assert.IsTrue(Version.TryParse(versionString, out var expected));
			Assert.AreEqual(expected, DMApiConstants.InteropVersion);
		}

		[TestMethod]
		public void TestControlPanelVersion()
		{
			var doc = XDocument.Load("../../../../../build/WebpanelVersion.props");
			var project = doc.Root;
			var controlPanelXmlNamespace = project.GetDefaultNamespace();
			var controlPanelVersionsPropertyGroup = project.Elements().First(x => x.Name == controlPanelXmlNamespace + "PropertyGroup");
			var versionString = controlPanelVersionsPropertyGroup.Element(controlPanelXmlNamespace + "TgsWebpanelVersion").Value;
			Assert.IsNotNull(versionString);
			Assert.IsTrue(Version.TryParse(versionString, out var expected));

			var jsonText = File.ReadAllText("../../../../../src/Tgstation.Server.Host/ClientApp/package.json");

			dynamic json = JObject.Parse(jsonText);

			string cpVersionString = json.version;

			Assert.IsTrue(Version.TryParse(cpVersionString, out var actual));
			Assert.AreEqual(expected, actual);
		}

		[TestMethod]
		public void TestWatchdogClientVersion()
		{
			var expected = typeof(Host.Watchdog.WatchdogFactory).Assembly.GetName().Version;
			var actual = Program.HostWatchdogVersion;
			Assert.AreEqual(expected.Major, actual.Major);
			Assert.AreEqual(expected.Minor, actual.Minor);
			Assert.AreEqual(expected.Build, actual.Build);
			Assert.AreEqual(-1, actual.Revision);
		}

		[TestMethod]
		public async Task TestContainerScriptVersion()
		{
			var versionString = versionsPropertyGroup.Element(xmlNamespace + "TgsContainerScriptVersion").Value;
			Assert.IsNotNull(versionString);
			Assert.IsTrue(Version.TryParse(versionString, out var expected));
			var scriptLines = await File.ReadAllLinesAsync("../../../../../build/tgs.docker.sh");

			var line = scriptLines.FirstOrDefault(x => x.Trim().Contains($"SCRIPT_VERSION=\"{expected.Semver()}\""));
			Assert.IsNotNull(line);
		}

		[TestMethod]
		public void TestDowngradeMigrations()
		{
			static string GetMigrationTimestampString(Type type) => type
				?.GetCustomAttributes(typeof(MigrationAttribute), false)
				.OfType<MigrationAttribute>()
				.SingleOrDefault()
				?.Id
				.Split('_')
				.First()
				?? String.Empty;

			var allTypesWithMigrationAttributes = typeof(Program)
				.Assembly
				.GetTypes()
				.ToDictionary(
					x => x,
					x => GetMigrationTimestampString(x));

			Type latestMigrationMS = null;
			Type latestMigrationMY = null;
			Type latestMigrationPG = null;
			Type latestMigrationSL = null;
			foreach (var kvp in allTypesWithMigrationAttributes)
			{
				var migrationType = kvp.Key;
				var migrationTimestamp = kvp.Value;

				switch (migrationType.Name[..2])
				{
					case "MS":
						if (String.Compare(GetMigrationTimestampString(latestMigrationMS), migrationTimestamp) < 0)
							latestMigrationMS = migrationType;
						break;
					case "MY":
						if (String.Compare(GetMigrationTimestampString(latestMigrationMY), migrationTimestamp) < 0)
							latestMigrationMY = migrationType;
						break;
					case "PG":
						if (String.Compare(GetMigrationTimestampString(latestMigrationPG), migrationTimestamp) < 0)
							latestMigrationPG = migrationType;
						break;
					case "SL":
						if (String.Compare(GetMigrationTimestampString(latestMigrationSL), migrationTimestamp) < 0)
							latestMigrationSL = migrationType;
						break;
				}
			}

			Assert.AreEqual(latestMigrationMS, DatabaseContext.MSLatestMigration);
			Assert.AreEqual(latestMigrationMY, DatabaseContext.MYLatestMigration);
			Assert.AreEqual(latestMigrationPG, DatabaseContext.PGLatestMigration);
			Assert.AreEqual(latestMigrationSL, DatabaseContext.SLLatestMigration);
		}

		[TestMethod]
		public async Task CheckWebRootPathForTgsLogo()
		{
			var directory = Path.GetFullPath("../../../../../src/Tgstation.Server.Host/wwwroot");
			if (!Directory.Exists(directory))
				Assert.Inconclusive("Webpanel not built?");

			static string GetConstField(string name) => (string)typeof(RootController).GetField(name, BindingFlags.NonPublic | BindingFlags.Static).GetValue(null);

			var logo = new PlatformIdentifier().IsWindows
				? GetConstField("LogoSvgWindowsName")
				: GetConstField("LogoSvgLinuxName");

			var path = $"../../../../../src/Tgstation.Server.Host/wwwroot/{logo}.svg";
			Assert.IsTrue(File.Exists(path));

			var content = await File.ReadAllBytesAsync(path);
			var hash = String.Join(String.Empty, SHA1.HashData(content).Select(b => b.ToString("x2", CultureInfo.InvariantCulture)));
			Assert.AreEqual(
				new PlatformIdentifier().IsWindows
					? "c5e4709774c14a6f376dbb5100bd80a0114a2287"
					: "9eba2fac24c5c7e0008721690d07c3df575a00d6",
				hash);
		}

		static async Task<Tuple<Stream, EngineVersion>> GetByondVersionPriorTo(ByondInstallerBase byondInstaller, Version version)
		{
			var minusOneMinor = new Version(version.Major, version.Minor - 1);
			var byondVersion = new EngineVersion
			{
				Engine = EngineType.Byond,
				Version = minusOneMinor
			};
			try
			{
				return Tuple.Create(await TestingUtils.ExtractMemoryStreamFromInstallationData(await byondInstaller.DownloadVersion(
					byondVersion,
					null,
					CancellationToken.None), CancellationToken.None), byondVersion);
			}
			catch (HttpRequestException)
			{
				var minusOneMajor = new Version(minusOneMinor.Major - 1, minusOneMinor.Minor);
				byondVersion.Version = minusOneMajor;
				return Tuple.Create(await TestingUtils.ExtractMemoryStreamFromInstallationData(await byondInstaller.DownloadVersion(
					byondVersion,
					null,
					CancellationToken.None), CancellationToken.None), byondVersion);
			}
		}

		static async Task TestMapThreadsVersion(
			EngineVersion engineVersion,
			Stream byondBytes,
			ByondInstallerBase byondInstaller,
			DefaultIOManager ioManager,
			ProcessExecutor processExecutor,
			string tempPath)
		{
			using (byondBytes)
				await ioManager.ZipToDirectory(tempPath, byondBytes, default);

			// HAAAAAAAX
			var installerType = byondInstaller.GetType();
			if (byondInstaller is WindowsByondInstaller)
				typeof(WindowsByondInstaller).GetField("installedDirectX", BindingFlags.Instance | BindingFlags.NonPublic).SetValue(byondInstaller, true);

			await byondInstaller.Install(engineVersion, tempPath, false, default);

			var binPath = (string)typeof(ByondInstallerBase).GetField("ByondBinPath", BindingFlags.Static | BindingFlags.NonPublic).GetValue(null);
			var ddNameFunc = installerType.GetMethod("GetDreamDaemonName", BindingFlags.Instance | BindingFlags.NonPublic);
			var supportsCli = false;
			var argArray = new object[] { engineVersion.Version, supportsCli };

			// https://stackoverflow.com/questions/2438065/how-can-i-invoke-a-method-with-an-out-parameter
			var ddPath = ioManager.ConcatPath(
				tempPath,
				binPath,
				(string)ddNameFunc.Invoke(byondInstaller, argArray));

			Assert.IsTrue((bool)argArray[1]);

			var shouldSupportMapThreads = engineVersion.Version >= MapThreadsVersion();

			await File.WriteAllBytesAsync("fake.dmb", [], CancellationToken.None);

			try
			{
				await using var process = await processExecutor.LaunchProcess(
					ddPath,
					Environment.CurrentDirectory,
					"fake.dmb -map-threads 3 -close",
					CancellationToken.None,
					null,
					null,
					true,
					true);

				try
				{
					await process.Startup;
					using var cts = new CancellationTokenSource(TimeSpan.FromSeconds(10));
					await process.Lifetime.WaitAsync(cts.Token);

					var output = await process.GetCombinedOutput(cts.Token);

					var supportsMapThreads = !output.Contains("invalid option '-map-threads'");
					Assert.AreEqual(shouldSupportMapThreads, supportsMapThreads, $"DD Output:{Environment.NewLine}{output}");
				}
				finally
				{
					process.Terminate();
				}
			}
			finally
			{
				File.Delete("fake.dmb");
			}
		}

		static bool ArchiveHasFileEntry(Stream byondBytes, string entryPath)
		{
			using (byondBytes)
			{
				using var archive = new ZipArchive(byondBytes, ZipArchiveMode.Read);

				var entry = archive.Entries.FirstOrDefault(entry => entry.FullName == entryPath);

				return entry != null;
			}
		}
	}
}<|MERGE_RESOLUTION|>--- conflicted
+++ resolved
@@ -108,18 +108,12 @@
 		public async Task TestDDExeByondVersion()
 		{
 			var mockGeneralConfigurationOptions = new Mock<IOptionsMonitor<GeneralConfiguration>>();
-<<<<<<< HEAD
 			mockGeneralConfigurationOptions.SetupGet(x => x.CurrentValue).Returns(new GeneralConfiguration
 			{
 				ByondZipDownloadTemplate = TestingUtils.ByondZipDownloadTemplate,
 			});
-			var mockSessionConfigurationOptions = new Mock<IOptions<SessionConfiguration>>();
-			mockSessionConfigurationOptions.SetupGet(x => x.Value).Returns(new SessionConfiguration());
-=======
-			mockGeneralConfigurationOptions.SetupGet(x => x.CurrentValue).Returns(new GeneralConfiguration());
 			var mockSessionConfigurationOptions = new Mock<IOptionsMonitor<SessionConfiguration>>();
 			mockSessionConfigurationOptions.SetupGet(x => x.CurrentValue).Returns(new SessionConfiguration());
->>>>>>> 5930b51e
 
 			using var loggerFactory = LoggerFactory.Create(builder =>
 			{
