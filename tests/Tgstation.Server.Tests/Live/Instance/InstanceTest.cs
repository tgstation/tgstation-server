--- conflicted
+++ resolved
@@ -82,13 +82,15 @@
 			await configTest.SetupDMApiTests(true, cancellationToken);
 			await byondTask;
 
-<<<<<<< HEAD
-			await new WatchdogTest(testVersion, instanceClient, instanceManager, serverPort, highPrioDD, ddPort)
+			await new WatchdogTest(
+				testVersion,
+				instanceClient,
+				instanceManager,
+				serverPort,
+				highPrioDD,
+				ddPort,
+				usingBasicWatchdog)
 				.Run(cancellationToken);
-=======
-			await new WatchdogTest(
-				await ByondTest.GetEdgeVersion(fileDownloader, cancellationToken), instanceClient, instanceManager, serverPort, highPrioDD, ddPort, usingBasicWatchdog).Run(cancellationToken);
->>>>>>> df8c51dd
 		}
 
 		public static async ValueTask<IEngineInstallationData> DownloadEngineVersion(
@@ -139,7 +141,7 @@
 			// get the bytes for stable
 			return await byondInstaller.DownloadVersion(compatVersion, null, cancellationToken);
 		}
-		
+
 		public async Task RunCompatTests(
 			EngineVersion compatVersion,
 			IInstanceClient instanceClient,
