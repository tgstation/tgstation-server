﻿using System;
using System.Collections.Generic;
using System.IO;
using System.Linq;
using System.Text;
using System.Threading;
using System.Threading.Tasks;

using Microsoft.Extensions.Logging;
using Microsoft.Extensions.Options;
using Microsoft.VisualStudio.TestTools.UnitTesting;

using Moq;

using Tgstation.Server.Api.Models;
using Tgstation.Server.Api.Models.Request;
using Tgstation.Server.Api.Models.Response;
using Tgstation.Server.Client;
using Tgstation.Server.Client.Components;
using Tgstation.Server.Common.Extensions;
using Tgstation.Server.Host.Components.Engine;
using Tgstation.Server.Host.Configuration;
using Tgstation.Server.Host.IO;
using Tgstation.Server.Host.System;

namespace Tgstation.Server.Tests.Live.Instance
{
	sealed class EngineTest(IEngineClient engineClient, IJobsClient jobsClient, IFileDownloader fileDownloader, Api.Models.Instance metadata, EngineType engineType) : JobsRequiredTest(jobsClient)
	{
		readonly IEngineClient engineClient = engineClient ?? throw new ArgumentNullException(nameof(engineClient));
		readonly IFileDownloader fileDownloader = fileDownloader ?? throw new ArgumentNullException(nameof(fileDownloader));

		readonly Api.Models.Instance metadata = metadata ?? throw new ArgumentNullException(nameof(metadata));

		static readonly Dictionary<EngineType, EngineVersion> edgeVersions = new ()
		{
			{ EngineType.Byond, null },
			{ EngineType.OpenDream, null }
		};

		EngineVersion testVersion;
		readonly EngineType testEngine = engineType;

		public Task Run(ILogger logger, CancellationToken cancellationToken, out Task firstInstall)
		{
			firstInstall = RunPartOne(logger, cancellationToken);
			return RunContinued(firstInstall, cancellationToken);
		}

		public static async ValueTask<EngineVersion> GetEdgeVersion(EngineType engineType, ILogger logger, IFileDownloader fileDownloader, CancellationToken cancellationToken)
		{
			var edgeVersion = edgeVersions[engineType];

			if (edgeVersion != null)
				return edgeVersion;

			EngineVersion engineVersion;
			if (engineType == EngineType.Byond)
			{
				var targetVersion = await TestingUtils.GetByondEdgeVersion(logger, fileDownloader, cancellationToken);

				Assert.IsTrue(EngineVersion.TryParse(targetVersion, out engineVersion), $"Bad version: {targetVersion}");
			}
			else if (engineType == EngineType.OpenDream)
			{
				var forcedVersion = Environment.GetEnvironmentVariable("TGS_TEST_OD_ENGINE_VERSION");
				if (!String.IsNullOrWhiteSpace(forcedVersion))
				{
					engineVersion = new EngineVersion
					{
						Engine = EngineType.OpenDream,
						SourceSHA = forcedVersion,
					};
				}
				else
				{
					var masterBranch = await TestingGitHubService.RealClient.Repository.Branch.Get("OpenDreamProject", "OpenDream", "master");

					engineVersion = new EngineVersion
					{
						Engine = EngineType.OpenDream,
						SourceSHA = masterBranch.Commit.Sha,
					};
				}
			}
			else
			{
				Assert.Fail($"Unimplemented edge retrieval for engine type: {engineType}");
				return null;
			}

			global::System.Console.WriteLine($"Edge {engineType} version evalutated to {engineVersion}");
			return edgeVersions[engineType] = engineVersion;
		}

		async Task RunPartOne(ILogger logger, CancellationToken cancellationToken)
		{
			testVersion = await GetEdgeVersion(testEngine, logger, fileDownloader, cancellationToken);
			await TestNoVersion(cancellationToken);
			await TestInstallNullVersion(cancellationToken);
			await TestInstallStable(cancellationToken);
		}

		ValueTask TestInstallNullVersion(CancellationToken cancellationToken)
			=> ApiAssert.ThrowsExactly<ApiConflictException, EngineInstallResponse>(
				() => engineClient.SetActiveVersion(
					new EngineVersionRequest
					{
						EngineVersion = new EngineVersion
						{
							Engine = testEngine,
						}
					},
					null,
					cancellationToken),
				ErrorCode.ModelValidationFailure);
		public static int EngineInstallationTimeout(EngineVersion testVersion)
			=> testVersion.Engine.Value switch
			{
				EngineType.Byond => 30,
				EngineType.OpenDream => 500,
				_ => throw new InvalidOperationException($"Unknown engine type: {testVersion.Engine.Value}"),
			};

		int EngineInstallationTimeout() => EngineInstallationTimeout(testVersion);

		async Task RunContinued(Task firstInstall, CancellationToken cancellationToken)
		{
			await firstInstall;
			await TestInstallFakeVersion(cancellationToken);
			await TestCustomInstalls(cancellationToken);
			await TestDeletes(cancellationToken);
		}

		async Task TestDeletes(CancellationToken cancellationToken)
		{
			var deleteThisOneBecauseItWasntPartOfTheOriginalTest = await engineClient.DeleteVersion(new EngineVersionDeleteRequest
			{
				EngineVersion = new EngineVersion
				{
					Engine = testEngine,
					Version = testVersion.Version,
					CustomIteration = 2,
				}
			}, cancellationToken);
			await WaitForJob(deleteThisOneBecauseItWasntPartOfTheOriginalTest, EngineInstallationTimeout(), false, null, cancellationToken);

			var nonExistentUninstallResponseTask = ApiAssert.ThrowsExactly<ConflictException, JobResponse>(() => engineClient.DeleteVersion(
				new EngineVersionDeleteRequest
				{
					EngineVersion = new EngineVersion
					{
						Version = new(509, 1000),
						Engine = testEngine,
					}
				},
				cancellationToken), ErrorCode.ResourceNotPresent);

			var uninstallResponseTask = engineClient.DeleteVersion(
				new EngineVersionDeleteRequest
				{
					EngineVersion = new EngineVersion
					{
						Version = testVersion.Version,
						Engine = testVersion.Engine,
						SourceSHA = testVersion.SourceSHA,
					}
				},
				cancellationToken);

			var badBecauseActiveResponseTask = ApiAssert.ThrowsExactly<ConflictException, JobResponse>(() => engineClient.DeleteVersion(
				new EngineVersionDeleteRequest
				{
					EngineVersion = new EngineVersion
					{
						Version = testVersion.Version,
						Engine = testVersion.Engine,
						SourceSHA = testVersion.SourceSHA,
						CustomIteration = 1,
					}
				},
				cancellationToken), ErrorCode.EngineCannotDeleteActiveVersion);

			await badBecauseActiveResponseTask;

			var uninstallJob = await uninstallResponseTask;
			Assert.IsNotNull(uninstallJob);

			// Has to wait on deployment test possibly
			var uninstallTask = WaitForJob(uninstallJob, EngineInstallationTimeout() + 90, false, null, cancellationToken);

			await nonExistentUninstallResponseTask;

			await uninstallTask;
			var byondDir = Path.Combine(metadata.Path, "Byond", testVersion.ToString());
			Assert.IsFalse(Directory.Exists(byondDir));

			var newVersions = await engineClient.InstalledVersions(null, cancellationToken);
			Assert.IsNotNull(newVersions);
			Assert.AreEqual(1, newVersions.Count);
			Assert.AreEqual(testVersion.Version.Semver(), newVersions[0].EngineVersion.Version.Semver());
			Assert.AreEqual(1, newVersions[0].EngineVersion.CustomIteration);
		}

		async Task TestInstallFakeVersion(CancellationToken cancellationToken)
		{
			var newModel = new EngineVersionRequest
			{
				EngineVersion = new EngineVersion
				{
					Version = new Version(5011, 1385),
				}
			};

			await ApiAssert.ThrowsExactly<ApiConflictException, EngineInstallResponse>(() => engineClient.SetActiveVersion(newModel, null, cancellationToken), ErrorCode.ModelValidationFailure);

			newModel.EngineVersion.Engine = testEngine;

			var test = await engineClient.SetActiveVersion(newModel, null, cancellationToken);
			Assert.IsNotNull(test.InstallJob);
			await WaitForJob(test.InstallJob, EngineInstallationTimeout() + 30, true, ErrorCode.EngineDownloadFail, cancellationToken);
		}

		async Task TestInstallStable(CancellationToken cancellationToken)
		{
			var newModel = new EngineVersionRequest
			{
				EngineVersion = new EngineVersion
				{
					Version = testVersion.Version,
					Engine = testVersion.Engine,
					SourceSHA = testVersion.SourceSHA,
				}
			};
			var test = await engineClient.SetActiveVersion(newModel, null, cancellationToken);
			Assert.IsNotNull(test.InstallJob);
			await WaitForJob(test.InstallJob, EngineInstallationTimeout() + 150, false, null, cancellationToken);
			var currentShit = await engineClient.ActiveVersion(cancellationToken);
			Assert.AreEqual(newModel.EngineVersion, currentShit.EngineVersion);
			Assert.IsFalse(currentShit.EngineVersion.CustomIteration.HasValue);

			var dreamMaker = "DreamMaker";
			if (new PlatformIdentifier().IsWindows)
				dreamMaker += ".exe";

			var dreamMakerDir = Path.Combine(metadata.Path, "Byond", newModel.EngineVersion.Version.ToString(), "byond", "bin");

			Assert.IsTrue(Directory.Exists(dreamMakerDir), $"Directory {dreamMakerDir} does not exist!");
			Assert.IsTrue(
				File.Exists(
					Path.Combine(dreamMakerDir, dreamMaker)),
				$"Missing DreamMaker executable! Dir contents: {string.Join(", ", Directory.GetFileSystemEntries(dreamMakerDir))}");
		}

		async Task TestNoVersion(CancellationToken cancellationToken)
		{
			var allVersionsTask = engineClient.InstalledVersions(null, cancellationToken);
			var currentShit = await engineClient.ActiveVersion(cancellationToken);
			Assert.IsNotNull(currentShit);
			Assert.IsNull(currentShit.EngineVersion);
			var otherShit = await allVersionsTask;
			Assert.IsNotNull(otherShit);
			Assert.AreEqual(0, otherShit.Count);
		}

		async Task TestCustomInstalls(CancellationToken cancellationToken)
		{
			var generalConfigOptionsMock = new Mock<IOptionsMonitor<GeneralConfiguration>>();
<<<<<<< HEAD
			generalConfigOptionsMock.SetupGet(x => x.CurrentValue).Returns(new GeneralConfiguration
			{
				ByondZipDownloadTemplate = TestingUtils.ByondZipDownloadTemplate,
			});
			var sessionConfigOptionsMock = new Mock<IOptions<SessionConfiguration>>();
			sessionConfigOptionsMock.SetupGet(x => x.Value).Returns(new SessionConfiguration());
=======
			generalConfigOptionsMock.SetupGet(x => x.CurrentValue).Returns(new GeneralConfiguration());
			var sessionConfigOptionsMock = new Mock<IOptionsMonitor<SessionConfiguration>>();
			sessionConfigOptionsMock.SetupGet(x => x.CurrentValue).Returns(new SessionConfiguration());
>>>>>>> 5930b51e

			var assemblyInformationProvider = new AssemblyInformationProvider();

			IEngineInstaller byondInstaller = new PlatformIdentifier().IsWindows
				? new WindowsByondInstaller(
					Mock.Of<IProcessExecutor>(),
					Mock.Of<IIOManager>(),
					fileDownloader,
					generalConfigOptionsMock.Object,
					sessionConfigOptionsMock.Object,
					Mock.Of<ILogger<WindowsByondInstaller>>())
				: new PosixByondInstaller(
					Mock.Of<IPostWriteHandler>(),
					Mock.Of<IIOManager>(),
					fileDownloader,
					generalConfigOptionsMock.Object,
					Mock.Of<ILogger<PosixByondInstaller>>());

			using var windowsByondInstaller = byondInstaller as WindowsByondInstaller;

			// get the bytes for stable
			await using var stableBytesMs = await TestingUtils.ExtractMemoryStreamFromInstallationData(await byondInstaller.DownloadVersion(testVersion, null, cancellationToken), cancellationToken);

			var test = await engineClient.SetActiveVersion(
				new EngineVersionRequest
				{
					EngineVersion = new EngineVersion
					{
						Engine = testVersion.Engine,
						Version = testVersion.Version,
						SourceSHA = testVersion.SourceSHA,
					},
					UploadCustomZip = true,
				},
				stableBytesMs,
				cancellationToken);

			Assert.IsNotNull(test.InstallJob);
			await WaitForJob(test.InstallJob, EngineInstallationTimeout(), false, null, cancellationToken);

			// do it again. #1501
			stableBytesMs.Seek(0, SeekOrigin.Begin);
			var test2 = await engineClient.SetActiveVersion(
				new EngineVersionRequest
				{
					EngineVersion = new EngineVersion
					{
						Version = testVersion.Version,
						SourceSHA = testVersion.SourceSHA,
						Engine = testVersion.Engine,
					},
					UploadCustomZip = true,

				},
				stableBytesMs,
				cancellationToken);

			Assert.IsNotNull(test2.InstallJob);
			await WaitForJob(test2.InstallJob, EngineInstallationTimeout(), false, null, cancellationToken);

			var newSettings = await engineClient.ActiveVersion(cancellationToken);
			Assert.AreEqual(new Version(testVersion.Version.Major, testVersion.Version.Minor, 0), newSettings.EngineVersion.Version);
			Assert.AreEqual(2, newSettings.EngineVersion.CustomIteration);

			// test a few switches
			var installResponse = await engineClient.SetActiveVersion(new EngineVersionRequest
			{
				EngineVersion = new EngineVersion
				{
					Version = testVersion.Version,
					SourceSHA = testVersion.SourceSHA,
					Engine = testVersion.Engine,
				}
			}, null, cancellationToken);
			Assert.IsNull(installResponse.InstallJob);
			await ApiAssert.ThrowsExactly<ApiConflictException, EngineInstallResponse>(() => engineClient.SetActiveVersion(new EngineVersionRequest
			{
				EngineVersion = new EngineVersion
				{
					Version = testVersion.Version,
					Engine = testEngine,
					CustomIteration = 3,
				}
			}, null, cancellationToken), ErrorCode.EngineNonExistentCustomVersion);

			installResponse = await engineClient.SetActiveVersion(new EngineVersionRequest
			{
				EngineVersion = new EngineVersion
				{
					Version = new Version(testVersion.Version.Major, testVersion.Version.Minor),
					Engine = testEngine,
					CustomIteration = 1,
				}
			}, null, cancellationToken);
			Assert.IsNull(installResponse.InstallJob);
		}
	}
}<|MERGE_RESOLUTION|>--- conflicted
+++ resolved
@@ -266,18 +266,12 @@
 		async Task TestCustomInstalls(CancellationToken cancellationToken)
 		{
 			var generalConfigOptionsMock = new Mock<IOptionsMonitor<GeneralConfiguration>>();
-<<<<<<< HEAD
 			generalConfigOptionsMock.SetupGet(x => x.CurrentValue).Returns(new GeneralConfiguration
 			{
 				ByondZipDownloadTemplate = TestingUtils.ByondZipDownloadTemplate,
 			});
-			var sessionConfigOptionsMock = new Mock<IOptions<SessionConfiguration>>();
-			sessionConfigOptionsMock.SetupGet(x => x.Value).Returns(new SessionConfiguration());
-=======
-			generalConfigOptionsMock.SetupGet(x => x.CurrentValue).Returns(new GeneralConfiguration());
 			var sessionConfigOptionsMock = new Mock<IOptionsMonitor<SessionConfiguration>>();
 			sessionConfigOptionsMock.SetupGet(x => x.CurrentValue).Returns(new SessionConfiguration());
->>>>>>> 5930b51e
 
 			var assemblyInformationProvider = new AssemblyInformationProvider();
 
