--- conflicted
+++ resolved
@@ -555,19 +555,13 @@
 			Assert.AreEqual(1, dumpFiles.Length);
 			File.Delete(dumpFiles.Single());
 
-<<<<<<< HEAD
-			if (testVersion.Engine != EngineType.OpenDream)
-=======
 			// fuck this test, it's flakey as a motherfucker
 			if (Environment.NewLine != null)
 			{
 				return;
 			}
 
-			// failed dump
-			JobResponse job;
-			while (true)
->>>>>>> 980fcf9b
+			if (testVersion.Engine != EngineType.OpenDream)
 			{
 				JobResponse job;
 				while (true)
