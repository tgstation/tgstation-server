--- conflicted
+++ resolved
@@ -107,15 +107,9 @@
 					Port = ddPort,
 					MapThreads = 2,
 					LogOutput = false,
-<<<<<<< HEAD
 				}, cancellationToken).AsTask(),
+				CheckByondVersions(),
 				ApiAssert.ThrowsException<ApiConflictException, DreamDaemonResponse>(() => instanceClient.DreamDaemon.Update(new DreamDaemonRequest
-=======
-					AdditionalParameters = "expect_chat_channels=1"
-				}, cancellationToken),
-				CheckByondVersions(),
-				ApiAssert.ThrowsException<ApiConflictException>(() => instanceClient.DreamDaemon.Update(new DreamDaemonRequest
->>>>>>> 21e4d2c7
 				{
 					SoftShutdown = true,
 					SoftRestart = true
