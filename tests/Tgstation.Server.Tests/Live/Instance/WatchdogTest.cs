--- conflicted
+++ resolved
@@ -768,8 +768,6 @@
 			await ExpectGameDirectoryCount(1, cancellationToken);
 
 			await CheckDMApiFail(daemonStatus.ActiveCompileJob, cancellationToken, false, false);
-<<<<<<< HEAD
-=======
 
 			if (!skipApiValidation && !watchdogRestartsProcess)
 			{
@@ -800,7 +798,6 @@
 
 				await GracefulWatchdogShutdown(cancellationToken);
 			}
->>>>>>> 08e19b57
 
 			daemonStatus = await instanceClient.DreamDaemon.Update(new DreamDaemonRequest
 			{
