﻿using System;
using System.IO;
using System.Linq;
using System.Text;
using System.Threading;
using System.Threading.Tasks;

using Microsoft.VisualStudio.TestTools.UnitTesting;

using Tgstation.Server.Api.Models;
using Tgstation.Server.Api.Models.Request;
using Tgstation.Server.Client;
using Tgstation.Server.Client.Components;
using Tgstation.Server.Common.Extensions;
using Tgstation.Server.Host.IO;

namespace Tgstation.Server.Tests.Live.Instance
{
	sealed class ConfigurationTest
	{
		readonly IConfigurationClient configurationClient;
		readonly Api.Models.Instance instance;

		public ConfigurationTest(IConfigurationClient configurationClient, Api.Models.Instance instance)
		{
			this.configurationClient = configurationClient ?? throw new ArgumentNullException(nameof(configurationClient));
			this.instance = instance ?? throw new ArgumentNullException(nameof(instance));
		}

		bool FileExists(IConfigurationFile file)
		{
			var tmp = file.Path?.StartsWith('/') ?? false ? '.' + file.Path : file.Path;
			var path = Path.Combine(instance.Path, "Configuration", tmp);
			var result = File.Exists(path);
			return result;
		}

		async Task TestUploadDownloadAndDeleteDirectory(CancellationToken cancellationToken)
		{
			//try to delete non-existent
			var TestDir = new ConfigurationFileRequest
			{
				Path = "/TestDeleteDir"
			};

			await configurationClient.DeleteEmptyDirectory(TestDir, cancellationToken);

			//try to delete non-empty
			const string TestString = "Hello world!";
			await using var uploadMs = new MemoryStream(Encoding.UTF8.GetBytes(TestString));
			var file = await configurationClient.Write(new ConfigurationFileRequest
			{
				Path = TestDir.Path + "/test.txt"
			}, uploadMs, cancellationToken);

			Assert.IsTrue(FileExists(file));
			Assert.IsNull(file.LastReadHash);

			var updatedFileTuple = await configurationClient.Read(file, cancellationToken);
			var updatedFile = updatedFileTuple.Item1;
			Assert.IsNotNull(updatedFile.LastReadHash);
			await using (var downloadMemoryStream = new MemoryStream())
			{
				await using (var downloadStream = updatedFileTuple.Item2)
				{
					await downloadStream.CopyToAsync(downloadMemoryStream, cancellationToken);
				}
				Assert.AreEqual(TestString, Encoding.UTF8.GetString(downloadMemoryStream.ToArray()).Trim());
			}

			await ApiAssert.ThrowsException<ConflictException>(() => configurationClient.DeleteEmptyDirectory(TestDir, cancellationToken), ErrorCode.ConfigurationDirectoryNotEmpty);

			file.FileTicket = null;
			await configurationClient.Write(new ConfigurationFileRequest
			{
				Path = updatedFile.Path,
				LastReadHash = updatedFile.LastReadHash
			}, null, cancellationToken);
			Assert.IsFalse(FileExists(file));

			await configurationClient.DeleteEmptyDirectory(TestDir, cancellationToken);

			var tmp = TestDir.Path?.StartsWith('/') ?? false ? '.' + TestDir.Path : TestDir.Path;
			var path = Path.Combine(instance.Path, "Configuration", tmp);
			Assert.IsFalse(Directory.Exists(path));

		}

		public ValueTask SetupDMApiTests(bool includingRoot, CancellationToken cancellationToken)
		{
			// just use an I/O manager here
			var ioManager = new DefaultIOManager();
<<<<<<< HEAD
			return ValueTaskExtensions.WhenAll(
=======

			async Task TestStaticFileAndDir()
			{
				// leave a file there to test the deployment process
				var staticDir = new ConfigurationFileRequest
				{
					Path = "/GameStaticFiles/data"
				};

				await configurationClient.CreateDirectory(staticDir, cancellationToken);

				var staticFile = new ConfigurationFileRequest
				{
					Path = "/GameStaticFiles/data/test.txt"
				};

				await using var memoryStream = new MemoryStream(Encoding.UTF8.GetBytes("aaa"));
				await configurationClient.Write(staticFile, memoryStream, cancellationToken);

				var staticFile2 = new ConfigurationFileRequest
				{
					Path = "/GameStaticFiles/test2.txt"
				};

				await using var memoryStream2 = new MemoryStream(Encoding.UTF8.GetBytes("bbb"));
				await configurationClient.Write(staticFile2, memoryStream2, cancellationToken);
			}

			return Task.WhenAll(
>>>>>>> 364ec95b
				ioManager.CopyDirectory(
					Enumerable.Empty<string>(),
					null,
					"../../../../DMAPI",
					ioManager.ConcatPath(instance.Path, "Repository", "tests", "DMAPI"),
					null,
					cancellationToken),
				includingRoot
					? ioManager.CopyFile(
						"../../../../DMAPI/LongRunning/long_running_test_rooted.dme",
						ioManager.ConcatPath(instance.Path, "Repository", "long_running_test_rooted.dme"),
						cancellationToken)
<<<<<<< HEAD
					: ValueTask.CompletedTask,
=======
					: Task.CompletedTask,
				includingRoot
					? TestStaticFileAndDir()
					: Task.CompletedTask,
>>>>>>> 364ec95b
				ioManager.CopyDirectory(
					Enumerable.Empty<string>(),
					null,
					"../../../../../src/DMAPI",
					ioManager.ConcatPath(instance.Path, "Repository", "src", "DMAPI"),
					null,
					cancellationToken)
				);
		}

		Task TestPregeneratedFilesExist(CancellationToken cancellationToken) => Task.Factory.StartNew(
			_ =>
			{
				var configDir = Path.Combine(instance.Path, "Configuration");
				var baseDir = Path.Combine(configDir, "CodeModifications");
				var path = Path.Combine(baseDir, "HeadInclude.dm");
				var result = File.Exists(path);
				Assert.IsTrue(result);
				path = Path.Combine(baseDir, "TailInclude.dm");
				result = File.Exists(path);
				Assert.IsTrue(result);
				var tgsIgnore = Path.Combine(configDir, "GameStaticFiles", ".tgsignore");
				result = File.Exists(tgsIgnore);
				Assert.IsTrue(result);
			},
			null,
			cancellationToken,
			TaskCreationOptions.LongRunning,
			TaskScheduler.Current);

		async Task TestListing(CancellationToken cancellationToken)
		{
			await using var uploadMs = new MemoryStream(Encoding.UTF8.GetBytes("Hello world!"));
			await configurationClient.Write(
				new ConfigurationFileRequest
				{
					Path = "f-TestFile.txt"
				},
				uploadMs,
				cancellationToken);
			uploadMs.Seek(0, SeekOrigin.Begin);
			await configurationClient.Write(
				new ConfigurationFileRequest
				{
					Path = "f-TestDir/f-TestFile.txt"
				},
				uploadMs,
				cancellationToken);

			var baseList = await configurationClient.List(null, ".", cancellationToken);
			Assert.AreEqual(5, baseList.Count);

			Assert.AreEqual($"/CodeModifications", baseList[0].Path);
			Assert.IsTrue(baseList[0].IsDirectory);
			Assert.AreEqual($"/EventScripts", baseList[1].Path);
			Assert.IsTrue(baseList[1].IsDirectory);
			Assert.AreEqual($"/f-TestDir", baseList[2].Path);
			Assert.IsTrue(baseList[2].IsDirectory);
			Assert.AreEqual($"/GameStaticFiles", baseList[3].Path);
			Assert.IsTrue(baseList[3].IsDirectory);
			Assert.AreEqual($"/f-TestFile.txt", baseList[4].Path);
			Assert.IsFalse(baseList[4].IsDirectory);
		}

		async Task SequencedApiTests(CancellationToken cancellationToken)
		{
			await TestUploadDownloadAndDeleteDirectory(cancellationToken);
			await TestListing(cancellationToken);
		}

		public Task RunPreWatchdog(CancellationToken cancellationToken) => Task.WhenAll(
			SetupDMApiTests(false, cancellationToken).AsTask(),
			SequencedApiTests(cancellationToken),
			TestPregeneratedFilesExist(cancellationToken));
	}
}<|MERGE_RESOLUTION|>--- conflicted
+++ resolved
@@ -90,11 +90,8 @@
 		{
 			// just use an I/O manager here
 			var ioManager = new DefaultIOManager();
-<<<<<<< HEAD
-			return ValueTaskExtensions.WhenAll(
-=======
-
-			async Task TestStaticFileAndDir()
+
+			async ValueTask TestStaticFileAndDir()
 			{
 				// leave a file there to test the deployment process
 				var staticDir = new ConfigurationFileRequest
@@ -121,8 +118,7 @@
 				await configurationClient.Write(staticFile2, memoryStream2, cancellationToken);
 			}
 
-			return Task.WhenAll(
->>>>>>> 364ec95b
+			return ValueTaskExtensions.WhenAll(
 				ioManager.CopyDirectory(
 					Enumerable.Empty<string>(),
 					null,
@@ -135,14 +131,10 @@
 						"../../../../DMAPI/LongRunning/long_running_test_rooted.dme",
 						ioManager.ConcatPath(instance.Path, "Repository", "long_running_test_rooted.dme"),
 						cancellationToken)
-<<<<<<< HEAD
 					: ValueTask.CompletedTask,
-=======
-					: Task.CompletedTask,
 				includingRoot
 					? TestStaticFileAndDir()
-					: Task.CompletedTask,
->>>>>>> 364ec95b
+					: ValueTask.CompletedTask,
 				ioManager.CopyDirectory(
 					Enumerable.Empty<string>(),
 					null,
