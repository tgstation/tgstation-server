﻿using System;
using System.IO;
using System.Linq;
using System.Text;
using System.Threading;
using System.Threading.Tasks;

using Microsoft.VisualStudio.TestTools.UnitTesting;

using Tgstation.Server.Api.Models;
using Tgstation.Server.Api.Models.Request;
using Tgstation.Server.Client;
using Tgstation.Server.Client.Components;
using Tgstation.Server.Common.Extensions;
using Tgstation.Server.Host.IO;

namespace Tgstation.Server.Tests.Live.Instance
{
	sealed class ConfigurationTest
	{
		readonly IConfigurationClient configurationClient;
		readonly Api.Models.Instance instance;

		public ConfigurationTest(IConfigurationClient configurationClient, Api.Models.Instance instance)
		{
			this.configurationClient = configurationClient ?? throw new ArgumentNullException(nameof(configurationClient));
			this.instance = instance ?? throw new ArgumentNullException(nameof(instance));
		}

		bool FileExists(IConfigurationFile file)
		{
			var tmp = file.Path?.StartsWith('/') ?? false ? '.' + file.Path : file.Path;
			var path = Path.Combine(instance.Path, "Configuration", tmp);
			var result = File.Exists(path);
			return result;
		}

		async Task TestUploadDownloadAndDeleteDirectory(CancellationToken cancellationToken)
		{
			//try to delete non-existent
			var TestDir = new ConfigurationFileRequest
			{
				Path = "/TestDeleteDir"
			};

			await configurationClient.DeleteEmptyDirectory(TestDir, cancellationToken);

			//try to delete non-empty
			const string TestString = "Hello world!";
			await using var uploadMs = new MemoryStream(Encoding.UTF8.GetBytes(TestString));
			var file = await configurationClient.Write(new ConfigurationFileRequest
			{
				Path = TestDir.Path + "/test.txt"
			}, uploadMs, cancellationToken);

			Assert.IsTrue(FileExists(file));
			Assert.IsNull(file.LastReadHash);

			var updatedFileTuple = await configurationClient.Read(file, cancellationToken);
			var updatedFile = updatedFileTuple.Item1;
			Assert.IsNotNull(updatedFile.LastReadHash);
			await using (var downloadMemoryStream = new MemoryStream())
			{
				await using (var downloadStream = updatedFileTuple.Item2)
				{
					await downloadStream.CopyToAsync(downloadMemoryStream, cancellationToken);
				}
				Assert.AreEqual(TestString, Encoding.UTF8.GetString(downloadMemoryStream.ToArray()).Trim());
			}

			await ApiAssert.ThrowsException<ConflictException>(() => configurationClient.DeleteEmptyDirectory(TestDir, cancellationToken), ErrorCode.ConfigurationDirectoryNotEmpty);

			file.FileTicket = null;
			await configurationClient.Write(new ConfigurationFileRequest
			{
				Path = updatedFile.Path,
				LastReadHash = updatedFile.LastReadHash
			}, null, cancellationToken);
			Assert.IsFalse(FileExists(file));

			await configurationClient.DeleteEmptyDirectory(TestDir, cancellationToken);

			var tmp = TestDir.Path?.StartsWith('/') ?? false ? '.' + TestDir.Path : TestDir.Path;
			var path = Path.Combine(instance.Path, "Configuration", tmp);
			Assert.IsFalse(Directory.Exists(path));

			// leave a directory there to test the deployment process
			var staticDir = new ConfigurationFileRequest
			{
				Path = "/GameStaticFiles/data"
			};

			await configurationClient.CreateDirectory(staticDir, cancellationToken);
		}

<<<<<<< HEAD
		public ValueTask SetupDMApiTests(CancellationToken cancellationToken)
=======
		public Task SetupDMApiTests(bool includingRoot, CancellationToken cancellationToken)
>>>>>>> 83117cfc
		{
			// just use an I/O manager here
			var ioManager = new DefaultIOManager();
			return ValueTaskExtensions.WhenAll(
				ioManager.CopyDirectory(
					Enumerable.Empty<string>(),
					null,
					"../../../../DMAPI",
					ioManager.ConcatPath(instance.Path, "Repository", "tests", "DMAPI"),
					null,
					cancellationToken),
				includingRoot
					? ioManager.CopyFile(
						"../../../../DMAPI/LongRunning/long_running_test_rooted.dme",
						ioManager.ConcatPath(instance.Path, "Repository", "long_running_test_rooted.dme"),
						cancellationToken)
					: Task.CompletedTask,
				ioManager.CopyDirectory(
					Enumerable.Empty<string>(),
					null,
					"../../../../../src/DMAPI",
					ioManager.ConcatPath(instance.Path, "Repository", "src", "DMAPI"),
					null,
					cancellationToken)
				);
		}

		Task TestPregeneratedFilesExist(CancellationToken cancellationToken) => Task.Factory.StartNew(
			_ =>
			{
				var configDir = Path.Combine(instance.Path, "Configuration");
				var baseDir = Path.Combine(configDir, "CodeModifications");
				var path = Path.Combine(baseDir, "HeadInclude.dm");
				var result = File.Exists(path);
				Assert.IsTrue(result);
				path = Path.Combine(baseDir, "TailInclude.dm");
				result = File.Exists(path);
				Assert.IsTrue(result);
				var tgsIgnore = Path.Combine(configDir, "GameStaticFiles", ".tgsignore");
				result = File.Exists(tgsIgnore);
				Assert.IsTrue(result);
			},
			null,
			cancellationToken,
			TaskCreationOptions.LongRunning,
			TaskScheduler.Current);

		async Task TestListing(CancellationToken cancellationToken)
		{
			await using var uploadMs = new MemoryStream(Encoding.UTF8.GetBytes("Hello world!"));
			await configurationClient.Write(
				new ConfigurationFileRequest
				{
					Path = "f-TestFile.txt"
				},
				uploadMs,
				cancellationToken);
			uploadMs.Seek(0, SeekOrigin.Begin);
			await configurationClient.Write(
				new ConfigurationFileRequest
				{
					Path = "f-TestDir/f-TestFile.txt"
				},
				uploadMs,
				cancellationToken);

			var baseList = await configurationClient.List(null, ".", cancellationToken);
			Assert.AreEqual(5, baseList.Count);

			Assert.AreEqual($"/CodeModifications", baseList[0].Path);
			Assert.IsTrue(baseList[0].IsDirectory);
			Assert.AreEqual($"/EventScripts", baseList[1].Path);
			Assert.IsTrue(baseList[1].IsDirectory);
			Assert.AreEqual($"/f-TestDir", baseList[2].Path);
			Assert.IsTrue(baseList[2].IsDirectory);
			Assert.AreEqual($"/GameStaticFiles", baseList[3].Path);
			Assert.IsTrue(baseList[3].IsDirectory);
			Assert.AreEqual($"/f-TestFile.txt", baseList[4].Path);
			Assert.IsFalse(baseList[4].IsDirectory);
		}

		async Task SequencedApiTests(CancellationToken cancellationToken)
		{
			await TestUploadDownloadAndDeleteDirectory(cancellationToken);
			await TestListing(cancellationToken);
		}

		public Task RunPreWatchdog(CancellationToken cancellationToken) => Task.WhenAll(
			SetupDMApiTests(false, cancellationToken),
			SequencedApiTests(cancellationToken),
<<<<<<< HEAD
			SetupDMApiTests(cancellationToken).AsTask(),
=======
>>>>>>> 83117cfc
			TestPregeneratedFilesExist(cancellationToken));
	}
}<|MERGE_RESOLUTION|>--- conflicted
+++ resolved
@@ -93,11 +93,7 @@
 			await configurationClient.CreateDirectory(staticDir, cancellationToken);
 		}
 
-<<<<<<< HEAD
-		public ValueTask SetupDMApiTests(CancellationToken cancellationToken)
-=======
 		public Task SetupDMApiTests(bool includingRoot, CancellationToken cancellationToken)
->>>>>>> 83117cfc
 		{
 			// just use an I/O manager here
 			var ioManager = new DefaultIOManager();
@@ -188,10 +184,7 @@
 		public Task RunPreWatchdog(CancellationToken cancellationToken) => Task.WhenAll(
 			SetupDMApiTests(false, cancellationToken),
 			SequencedApiTests(cancellationToken),
-<<<<<<< HEAD
-			SetupDMApiTests(cancellationToken).AsTask(),
-=======
->>>>>>> 83117cfc
+			SetupDMApiTests(cancellationToken),
 			TestPregeneratedFilesExist(cancellationToken));
 	}
 }