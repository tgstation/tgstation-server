--- conflicted
+++ resolved
@@ -158,12 +158,8 @@
 				$"General:OpenDreamGitUrl={OpenDreamUrl}",
 				$"Security:TokenExpiryMinutes=120", // timeouts are useless for us
 				$"General:OpenDreamSuppressInstallOutput={TestingUtils.RunningInGitHubActions}",
-<<<<<<< HEAD
-				"Telemetry:DisableVersionReporting=true",
 				$"General:MetricsEndPoints:0:Port={port}",
 				$"Session:BridgePort={port}",
-=======
->>>>>>> 572bf97b
 				$"General:PrometheusPort={port}",
 				$"General:ByondZipDownloadTemplate={TestingUtils.ByondZipDownloadTemplate}"
 			};
