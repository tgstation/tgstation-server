﻿using Microsoft.VisualStudio.TestTools.UnitTesting;

using Serilog.Context;

using System;
using System.Collections.Generic;
using System.Globalization;
using System.IO;
using System.IO.Abstractions;
using System.Linq;
using System.Threading;
using System.Threading.Tasks;

using Tgstation.Server.Api;
using Tgstation.Server.Api.Models;
using Tgstation.Server.Host;
using Tgstation.Server.Host.Configuration;
using Tgstation.Server.Host.Core;
using Tgstation.Server.Host.Extensions;
using Tgstation.Server.Host.IO;
using Tgstation.Server.Host.Setup;
using Tgstation.Server.Host.Utils;

namespace Tgstation.Server.Tests.Live
{
	sealed class LiveTestingServer : IServer, IDisposable
	{
		static bool needCleanup = false;
		public static string BaseDirectory { get; }

		static LiveTestingServer()
		{
			SerilogContextHelper.AddSwarmNodeIdentifierToTemplate();
			BaseDirectory = Environment.GetEnvironmentVariable("TGS_TEST_TEMP_DIRECTORY");
			if (string.IsNullOrWhiteSpace(BaseDirectory))
			{
				BaseDirectory = Path.Combine(Path.GetTempPath(), "TGS_INTEGRATION_TEST");
				needCleanup = true;
			}
		}

		static async Task Cleanup(string directory)
		{
			for (int i = 0; i < 5; ++i)
				try
				{
					new DefaultIOManager(new FileSystem()).DeleteDirectory(directory, default).GetAwaiter().GetResult();
				}
				catch
				{
					GC.Collect(int.MaxValue, GCCollectionMode.Forced, false);
					await Task.Delay(3000);
				}
		}

		public Uri ApiUrl { get; }

		public Uri RootUrl { get; }

		public Uri OpenDreamUrl { get; }

		public string Directory { get; }

		public string UpdatePath { get; }

		public string DatabaseType { get; }

		public bool DumpOpenApiSpecpath { get; }

		public bool HighPriorityDreamDaemon { get; }
		public bool LowPriorityDeployments { get; }

		public bool UsingBasicWatchdog { get; }

		public bool RestartRequested => RealServer.RestartRequested;

		readonly List<string> args;
		readonly List<string> swarmArgs;

		string swarmNodeId;

		public IServer RealServer { get; private set; }

		public LiveTestingServer(SwarmConfiguration swarmConfiguration, bool enableOAuth, ushort port = 15010)
		{
			if (needCleanup)
			{
				needCleanup = false;
				Cleanup(BaseDirectory).GetAwaiter().GetResult();
			}

			Assert.IsTrue(port >= 10000); // for testing bridge request limit
			Directory = BaseDirectory;

			Directory = Path.Combine(Directory, swarmConfiguration?.Identifier ?? "default");
			System.IO.Directory.CreateDirectory(Directory);
			string urlString = $"http://localhost:{port}";
			RootUrl = new Uri(urlString);
			ApiUrl = new Uri(urlString + Routes.ApiRoot);

			//so we need a db
			//we have to rely on env vars
			DatabaseType = Environment.GetEnvironmentVariable("TGS_TEST_DATABASE_TYPE");
			var connectionString = Environment.GetEnvironmentVariable("TGS_TEST_CONNECTION_STRING");
			var gitHubAccessToken = Environment.GetEnvironmentVariable("TGS_TEST_GITHUB_TOKEN");
			var dumpOpenAPISpecPathEnvVar = Environment.GetEnvironmentVariable("TGS_TEST_DUMP_API_SPEC");

			UsingBasicWatchdog = Boolean.TryParse(Environment.GetEnvironmentVariable("General__UseBasicWatchdog"), out var result) && result;

			if (String.IsNullOrEmpty(DatabaseType))
				Assert.Inconclusive("No database type configured in env var TGS_TEST_DATABASE_TYPE!");

			if (String.IsNullOrEmpty(connectionString))
				Assert.Inconclusive("No connection string configured in env var TGS_TEST_CONNECTION_STRING!");

			if (String.IsNullOrEmpty(gitHubAccessToken))
				System.Console.WriteLine("WARNING: No GitHub access token configured, test may fail due to rate limits!");

			DumpOpenApiSpecpath = !String.IsNullOrEmpty(dumpOpenAPISpecPathEnvVar);

			// neither of these should really matter but it's better that we test them
			// high prio DD might help with some topic flakiness actually
			// github doesn't allow nicing on linux though
			var windows = new Host.System.PlatformIdentifier().IsWindows;
			var nicingAllowed = windows || !TestingUtils.RunningInGitHubActions;
			HighPriorityDreamDaemon = nicingAllowed;
			LowPriorityDeployments = nicingAllowed;

			var odGitDir = Environment.GetEnvironmentVariable("TGS_TEST_OD_GIT_DIRECTORY");
			if (!String.IsNullOrWhiteSpace(odGitDir))
				OpenDreamUrl = new Uri($"file://{Path.GetFullPath(odGitDir).Replace('\\', '/')}");
			else
				OpenDreamUrl = new GeneralConfiguration().OpenDreamGitUrl;

			args = new List<string>()
			{
				String.Format(CultureInfo.InvariantCulture, "Database:DropDatabase={0}", true), // Replaced after first Run
				String.Format(CultureInfo.InvariantCulture, "General:ConfigVersion={0}", GeneralConfiguration.CurrentConfigVersion),
				String.Format(CultureInfo.InvariantCulture, "General:ApiEndPoints:0:Port={0}", port),
				String.Format(CultureInfo.InvariantCulture, "Database:DatabaseType={0}", DatabaseType),
				String.Format(CultureInfo.InvariantCulture, "Database:ConnectionString={0}", connectionString),
				String.Format(CultureInfo.InvariantCulture, "General:SetupWizardMode={0}", SetupWizardMode.Never),
				String.Format(CultureInfo.InvariantCulture, "General:MinimumPasswordLength={0}", 10),
				String.Format(CultureInfo.InvariantCulture, "General:InstanceLimit={0}", 11),
				String.Format(CultureInfo.InvariantCulture, "General:UserLimit={0}", 150),
				String.Format(CultureInfo.InvariantCulture, "General:UserGroupLimit={0}", 47),
				String.Format(CultureInfo.InvariantCulture, "General:HostApiDocumentation={0}", DumpOpenApiSpecpath),
				String.Format(CultureInfo.InvariantCulture, "FileLogging:Directory={0}", Path.Combine(Directory, "Logs")),
				String.Format(CultureInfo.InvariantCulture, "FileLogging:LogLevel={0}", "Trace"),
				String.Format(CultureInfo.InvariantCulture, "FileLogging:Disable={0}", false),
				String.Format(CultureInfo.InvariantCulture, "General:ValidInstancePaths:0={0}", Directory),
				"General:ByondTopicTimeout=10000",
				$"Session:HighPriorityLiveDreamDaemon={HighPriorityDreamDaemon}",
				$"Session:LowPriorityDeploymentProcesses={LowPriorityDeployments}",
				$"General:SkipAddingByondFirewallException={!TestingUtils.RunningInGitHubActions}",
				$"General:OpenDreamGitUrl={OpenDreamUrl}",
				$"Security:TokenExpiryMinutes=120", // timeouts are useless for us
				$"General:OpenDreamSuppressInstallOutput={TestingUtils.RunningInGitHubActions}",
				"Telemetry:DisableVersionReporting=true",
<<<<<<< HEAD
				$"General:MetricsEndPoints:0:Port={port}",
				$"Session:BridgePort={port}",
=======
				$"General:PrometheusPort={port}",
				$"General:ByondZipDownloadTemplate={TestingUtils.ByondZipDownloadTemplate}"
>>>>>>> 6f5a2f6f
			};

			if (MultiServerClient.UseGraphQL)
				args.Add("Internal:EnableGraphQL=true");

			swarmArgs = new List<string>();
			if (swarmConfiguration != null)
			{
				UpdateSwarmArguments(swarmConfiguration);
			}

			// enable all oauth providers
			if (enableOAuth)
				foreach (var I in Enum.GetValues(typeof(OAuthProvider)))
				{
					args.Add($"Security:OAuth:{I}:ClientId=Fake");
					args.Add($"Security:OAuth:{I}:ClientSecret=Faker");
					args.Add($"Security:OAuth:{I}:RedirectUrl=https://fakest.com");
					args.Add($"Security:OAuth:{I}:ServerUrl=https://fakestest.com");
				}
			else
				args.Add($"Security:OAuth=null");

			// SPECIFICALLY DELETE THE DEV APPSETTINGS, WE DON'T WANT IT IN THE WAY
			File.Delete("appsettings.Development.yml");
			File.Delete("appsettings.Development.json");

			if (!string.IsNullOrEmpty(gitHubAccessToken))
				args.Add(string.Format(CultureInfo.InvariantCulture, "General:GitHubAccessToken={0}", gitHubAccessToken));

			if (DumpOpenApiSpecpath)
				Environment.SetEnvironmentVariable("ASPNETCORE_ENVIRONMENT", "Development");

			UpdatePath = Path.Combine(Directory, Guid.NewGuid().ToString());
		}

		public void Dispose()
		{
		}

		public void UpdateSwarmArguments(SwarmConfiguration swarmConfiguration)
		{
			swarmArgs.Clear();
			swarmArgs.Add($"Swarm:PrivateKey={swarmConfiguration.PrivateKey}");
			swarmArgs.Add($"Swarm:Identifier={swarmConfiguration.Identifier}");
			swarmArgs.Add($"Swarm:Address={swarmConfiguration.Address}");
			swarmArgs.Add($"Swarm:PublicAddress={swarmConfiguration.PublicAddress}");
			if (swarmConfiguration.ControllerAddress != null)
				swarmArgs.Add($"Swarm:ControllerAddress={swarmConfiguration.ControllerAddress}");

			if (swarmConfiguration.UpdateRequiredNodeCount != 0)
				swarmArgs.Add($"Swarm:UpdateRequiredNodeCount={swarmConfiguration.UpdateRequiredNodeCount}");

			var endpoint = swarmConfiguration.EndPoints.Single();
			swarmArgs.Add($"Swarm:Endpoints:0:Port={endpoint.Port}");

			swarmNodeId = swarmConfiguration.Identifier;
		}

		public async ValueTask RunNoArgumentsTest(CancellationToken cancellationToken)
		{
			Assert.IsNull(Environment.GetEnvironmentVariable("General:SetupWizardMode"));
			Environment.SetEnvironmentVariable("General:SetupWizardMode", "Never");
			await Application
				.CreateDefaultServerFactory()
				.CreateServer(
					Array.Empty<string>(),
					UpdatePath,
					cancellationToken);
			Environment.SetEnvironmentVariable("General:SetupWizardMode", null);
		}

		public async ValueTask Run(CancellationToken cancellationToken)
		{
			var messageAddition = swarmNodeId != null ? $": {swarmNodeId}" : String.Empty;
			System.Console.WriteLine("TEST SERVER START" + messageAddition);
			var firstRun = RealServer == null;
			var arrayArgs = args.Concat(swarmArgs).ToArray();
			RealServer = await Application
				.CreateDefaultServerFactory()
				.CreateServer(
					arrayArgs,
					UpdatePath,
					cancellationToken);

			if (firstRun)
				args[0] = string.Format(CultureInfo.InvariantCulture, "Database:DropDatabase={0}", false);

			var swarmMode = swarmNodeId != null;
			ApplicationBuilderExtensions.LogSwarmIdentifier = swarmMode;
			using (swarmMode
				? LogContext.PushProperty(SerilogContextHelper.SwarmIdentifierContextProperty, swarmNodeId)
				: null)
				await RealServer.Run(cancellationToken);
			System.Console.WriteLine($"TEST SERVER END" + messageAddition);
		}
	}
}<|MERGE_RESOLUTION|>--- conflicted
+++ resolved
@@ -157,13 +157,10 @@
 				$"Security:TokenExpiryMinutes=120", // timeouts are useless for us
 				$"General:OpenDreamSuppressInstallOutput={TestingUtils.RunningInGitHubActions}",
 				"Telemetry:DisableVersionReporting=true",
-<<<<<<< HEAD
 				$"General:MetricsEndPoints:0:Port={port}",
 				$"Session:BridgePort={port}",
-=======
 				$"General:PrometheusPort={port}",
 				$"General:ByondZipDownloadTemplate={TestingUtils.ByondZipDownloadTemplate}"
->>>>>>> 6f5a2f6f
 			};
 
 			if (MultiServerClient.UseGraphQL)
