﻿using System;
using System.Collections.Generic;
using System.Diagnostics;
using System.IO;
using System.Linq;
using System.Management;
using System.Net;
using System.Net.Http;
using System.Net.Http.Headers;
using System.Net.Mime;
using System.Net.Sockets;
using System.Reflection;
using System.Text;
using System.Threading;
using System.Threading.Tasks;

using Microsoft.Data.SqlClient;
using Microsoft.Extensions.DependencyInjection;
using Microsoft.Extensions.Logging;
using Microsoft.VisualStudio.TestTools.UnitTesting;

using Moq;

using MySqlConnector;

using Newtonsoft.Json;

using Npgsql;

using Tgstation.Server.Api;
using Tgstation.Server.Api.Models;
using Tgstation.Server.Api.Models.Internal;
using Tgstation.Server.Api.Models.Request;
using Tgstation.Server.Api.Models.Response;
using Tgstation.Server.Api.Rights;
using Tgstation.Server.Client;
using Tgstation.Server.Client.Components;
using Tgstation.Server.Common.Extensions;
using Tgstation.Server.Host.Components;
using Tgstation.Server.Host.Configuration;
using Tgstation.Server.Host.Database;
using Tgstation.Server.Host.Extensions;
using Tgstation.Server.Host.Jobs;
using Tgstation.Server.Host.System;
using Tgstation.Server.Tests.Live.Instance;

namespace Tgstation.Server.Tests.Live
{
	[TestClass]
	[TestCategory("SkipWhenLiveUnitTesting")]
	[TestCategory("RequiresDatabase")]
	public sealed class TestLiveServer
	{
		public static readonly Version TestUpdateVersion = new(5, 11, 0);

		static readonly ushort mainDDPort = FreeTcpPort();
		static readonly ushort mainDMPort = FreeTcpPort(mainDDPort);
		static readonly ushort compatDMPort = FreeTcpPort(mainDDPort, mainDMPort);
		static readonly ushort compatDDPort = FreeTcpPort(mainDDPort, mainDMPort, compatDMPort);
		static readonly ushort odDMPort = FreeTcpPort(mainDDPort, mainDMPort, compatDMPort, compatDDPort);
		static readonly ushort odDDPort = FreeTcpPort(mainDDPort, mainDMPort, compatDMPort, compatDDPort, odDMPort);

		readonly ServerClientFactory clientFactory = new (new ProductHeaderValue(Assembly.GetExecutingAssembly().GetName().Name, Assembly.GetExecutingAssembly().GetName().Version.ToString()));

		public static List<System.Diagnostics.Process> GetEngineServerProcessesOnPort(EngineType engineType, ushort? port)
		{
			var result = new List<System.Diagnostics.Process>();

			switch (engineType) {
				case EngineType.Byond:
					result.AddRange(System.Diagnostics.Process.GetProcessesByName("DreamDaemon"));
					if (new PlatformIdentifier().IsWindows)
						result.AddRange(System.Diagnostics.Process.GetProcessesByName("dd"));
					break;
				case EngineType.OpenDream:
					result.AddRange(System.Diagnostics.Process.GetProcessesByName("Robust.Server"));
					break;
				default:
					Assert.Fail($"Unknown engine type: {engineType}");
					return null;
			}

			if (port.HasValue)
				result = result.Where(x =>
				{
					string portString = null;
					switch (engineType)
					{
						case EngineType.OpenDream:
							portString = $"--cvar net.port={port.Value}";
							break;
						case EngineType.Byond:
							portString = $"-port {port.Value}";
							break;
						default:
							Assert.Fail($"Unknown engine type: {engineType}");
							break;
					}

					if (GetCommandLine(x)?.Contains(portString) ?? false)
						return true;

					x.Dispose();
					return false;
				}).ToList();

			return result;
		}

		private static string GetCommandLine(System.Diagnostics.Process process)
		{
			if (new PlatformIdentifier().IsWindows)
			{
				var searcher = new ManagementObjectSearcher("SELECT CommandLine FROM Win32_Process WHERE ProcessId = " + process.Id);
				var objects = searcher.Get();
				var commandLine = objects.Cast<ManagementBaseObject>().SingleOrDefault()?["CommandLine"]?.ToString();
				return commandLine;
			}

			try
			{
				var cmdlineFile = File.ReadAllText($"/proc/{process.Id}/cmdline");
				var parsed = cmdlineFile.Replace('\0', ' ');
				return parsed;
			}
			catch (FileNotFoundException)
			{
				return null;
			}
		}

		static bool TerminateAllEngineServers()
		{
			var result = false;
			foreach (var enumValue in Enum.GetValues<EngineType>())
				foreach (var proc in GetEngineServerProcessesOnPort(enumValue, null))
					using (proc)
					{
						proc.Kill();
						result = true;
					}

			return result;
		}

		static ushort FreeTcpPort(params ushort[] usedPorts)
		{
			ushort result;
			var listeners = new List<TcpListener>();
			try
			{
				do
				{
					var l = new TcpListener(IPAddress.Loopback, 0);
					l.Start();
					try
					{
						listeners.Add(l);
					}
					catch
					{
						l.Stop();
						throw;
					}

					result = (ushort)((IPEndPoint)l.LocalEndpoint).Port;
				}
				while (usedPorts.Contains(result));
			}
			finally
			{
				foreach(var l in listeners)
				{
					l.Stop();
				}
			}
			return result;
		}

		[ClassInitialize]
		public static async Task Initialize(TestContext _)
		{
			if (TestingUtils.RunningInGitHubActions || String.IsNullOrWhiteSpace(Environment.GetEnvironmentVariable("TGS_TEST_GITHUB_TOKEN")))
				await TestingGitHubService.InitializeAndInject(default);

			await CachingFileDownloader.InitializeAndInjectForLiveTests(default);

			await DummyChatProvider.RandomDisconnections(true, default);
			ServerClientFactory.ApiClientFactory = new RateLimitRetryingApiClientFactory();

			var connectionString = Environment.GetEnvironmentVariable("TGS_TEST_CONNECTION_STRING");
			if (String.IsNullOrWhiteSpace(connectionString))
				return;
			// In CI we've run into issues with the sql services not starting
			// check they're ready
			var databaseType = Enum.Parse<DatabaseType>(Environment.GetEnvironmentVariable("TGS_TEST_DATABASE_TYPE"));
			switch (databaseType)
			{
				case DatabaseType.MariaDB:
				case DatabaseType.MySql:
					var mySqlBuilder = new MySqlConnectionStringBuilder(connectionString)
					{
						Database = new MySqlConnectionStringBuilder().Database
					};
					connectionString = mySqlBuilder.ConnectionString;
					break;
				case DatabaseType.PostgresSql:
					var pgSqlBuilder = new NpgsqlConnectionStringBuilder(connectionString)
					{
						Database = new NpgsqlConnectionStringBuilder().Database
					};
					connectionString = pgSqlBuilder.ConnectionString;
					break;
				case DatabaseType.SqlServer:
					var msSqlBuilder = new SqlConnectionStringBuilder(connectionString)
					{
						InitialCatalog = new SqlConnectionStringBuilder().InitialCatalog
					};
					connectionString = msSqlBuilder.ConnectionString;
					break;
				case DatabaseType.Sqlite:
					return; // no test required
				default:
					Assert.Fail($"Unknown DatabaseType {databaseType}!");
					return;
			}

			var connectionFactory = new DatabaseConnectionFactory();

			using var cts = new CancellationTokenSource(TimeSpan.FromMinutes(1));
			var cancellationToken = cts.Token;

			try
			{
				while (true)
				{
					using var connection = connectionFactory.CreateConnection(connectionString, databaseType);
					try
					{
						await connection.OpenAsync(cancellationToken);
					}
					catch (Exception ex)
					{
						Console.WriteLine($"TEST ERROR INIT: Could not connect to database. Retrying after 3s. Exception: {ex}");
						await Task.Delay(TimeSpan.FromSeconds(3), cancellationToken);
						continue;
					}

					await connection.CloseAsync();
					break;
				}
			}
			catch (OperationCanceledException) when (cancellationToken.IsCancellationRequested && TestingUtils.RunningInGitHubActions)
			{
				Assert.Fail("Could not connect to the test database! Try re-running failed jobs.");
			}
		}

		[ClassCleanup]
		public static void Cleanup()
		{
			CachingFileDownloader.Cleanup();
		}

		[TestMethod]
		public async Task TestUpdateProtocolAndDisabledOAuth()
		{
			using var server = new LiveTestingServer(null, false);
			using var serverCts = new CancellationTokenSource();
			var cancellationToken = serverCts.Token;
			var serverTask = server.Run(cancellationToken).AsTask();
			try
			{
				async ValueTask<ServerUpdateResponse> TestWithoutAndWithPermission(Func<ValueTask<ServerUpdateResponse>> action, IServerClient client, AdministrationRights right)
				{
					var ourUser = await client.Users.Read(cancellationToken);
					var update = new UserUpdateRequest
					{
						Id = ourUser.Id,
						PermissionSet = ourUser.PermissionSet,
					};

					update.PermissionSet.AdministrationRights &= ~right;
					await client.Users.Update(update, cancellationToken);

					await ApiAssert.ThrowsException<InsufficientPermissionsException, ServerUpdateResponse>(action);

					update.PermissionSet.AdministrationRights |= right;
					await client.Users.Update(update, cancellationToken);

					return await action();
				}

				await using (var adminClient = await CreateAdminClient(server.ApiUrl, cancellationToken))
				{
					// Disabled OAuth test
					using (var httpClient = new HttpClient())
					using (var request = new HttpRequestMessage(HttpMethod.Post, server.ApiUrl.ToString()))
					{
						request.Headers.Accept.Clear();
						request.Headers.UserAgent.Add(new ProductInfoHeaderValue("RootTest", "1.0.0"));
						request.Headers.Accept.Add(new MediaTypeWithQualityHeaderValue(MediaTypeNames.Application.Json));
						request.Headers.Add(ApiHeaders.ApiVersionHeader, "Tgstation.Server.Api/" + ApiHeaders.Version);
						request.Headers.Authorization = new AuthenticationHeaderValue(ApiHeaders.OAuthAuthenticationScheme, adminClient.Token.Bearer);
						request.Headers.Add(ApiHeaders.OAuthProviderHeader, OAuthProvider.GitHub.ToString());
						using var response = await httpClient.SendAsync(request, cancellationToken);
						Assert.AreEqual(HttpStatusCode.BadRequest, response.StatusCode);
						var content = await response.Content.ReadAsStringAsync();
						var message = JsonConvert.DeserializeObject<ErrorMessageResponse>(content);
						Assert.AreEqual(ErrorCode.OAuthProviderDisabled, message.ErrorCode);
					}

					//attempt to update to stable
					var responseModel = await TestWithoutAndWithPermission(
						() => adminClient.Administration.Update(
							new ServerUpdateRequest
							{
								NewVersion = TestUpdateVersion,
								UploadZip = false,
							},
							null,
							cancellationToken),
						adminClient,
						AdministrationRights.ChangeVersion);

					Assert.IsNotNull(responseModel);
					Assert.IsNull(responseModel.FileTicket);
					Assert.AreEqual(TestUpdateVersion, responseModel.NewVersion);

					try
					{
						var serverInfoTask = adminClient.ServerInformation(cancellationToken).AsTask();
						var completedTask = await Task.WhenAny(serverTask, serverInfoTask);
						if (completedTask == serverInfoTask)
						{
							var serverInfo = await serverInfoTask;
							Assert.IsTrue(serverInfo.UpdateInProgress);
						}
					}
					catch (ServiceUnavailableException) { }
					catch (HttpRequestException) { }
				}

				async Task CheckUpdate()
				{
					//wait up to 3 minutes for the dl and install
					await Task.WhenAny(serverTask, Task.Delay(TimeSpan.FromMinutes(3), cancellationToken));

					Assert.IsTrue(serverTask.IsCompleted, "Server still running!");

					await serverTask;

					Assert.IsTrue(Directory.Exists(server.UpdatePath), "Update directory not present!");

					var updatedAssemblyPath = Path.Combine(server.UpdatePath, "Tgstation.Server.Host.dll");
					Assert.IsTrue(File.Exists(updatedAssemblyPath), "Updated assembly missing!");

					var updatedAssemblyVersion = FileVersionInfo.GetVersionInfo(updatedAssemblyPath);
					Assert.AreEqual(TestUpdateVersion, Version.Parse(updatedAssemblyVersion.FileVersion).Semver());
				}

				await CheckUpdate();

				// Second pass, uploaded updates
				var downloader = new Host.IO.FileDownloader(
					new Common.Http.HttpClientFactory(
						new AssemblyInformationProvider().ProductInfoHeaderValue),
					Mock.Of<ILogger<Host.IO.FileDownloader>>());
				var gitHubToken = Environment.GetEnvironmentVariable("TGS_TEST_GITHUB_TOKEN");
				if (String.IsNullOrWhiteSpace(gitHubToken))
					gitHubToken = null;
				await new Host.IO.DefaultIOManager().DeleteDirectory(server.UpdatePath, cancellationToken);
				serverTask = server.Run(cancellationToken).AsTask();

				await using (var adminClient = await CreateAdminClient(server.ApiUrl, cancellationToken))
				{
					// test we can't do this without the correct permission

					await using var download = downloader.DownloadFile(
						new Uri($"https://github.com/tgstation/tgstation-server/releases/download/tgstation-server-v{TestLiveServer.TestUpdateVersion}/ServerUpdatePackage.zip"),
						gitHubToken);

					var downloadStream = await download.GetResult(cancellationToken);
					var responseModel = await TestWithoutAndWithPermission(
						() => adminClient.Administration.Update(
							new ServerUpdateRequest
							{
								NewVersion = TestUpdateVersion,
								UploadZip = true,
							},
							downloadStream,
							cancellationToken),
						adminClient,
						AdministrationRights.UploadVersion);

					Assert.IsNotNull(responseModel);
					Assert.IsNotNull(responseModel.FileTicket);
					Assert.AreEqual(TestUpdateVersion, responseModel.NewVersion);
				}

				await CheckUpdate();
			}
			finally
			{
				serverCts.Cancel();
				try
				{
					await serverTask;
				}
				catch (OperationCanceledException) { }
				catch (AggregateException ex)
				{
					if (ex.InnerException is NotSupportedException notSupportedException)
						Assert.Inconclusive(notSupportedException.Message);
				}
			}

			Assert.IsTrue(server.RestartRequested, "Server not requesting restart!");
		}

		[TestMethod]
		public async Task TestUpdateBadVersion()
		{
			using var server = new LiveTestingServer(null, false);
			using var serverCts = new CancellationTokenSource();
			var cancellationToken = serverCts.Token;
			var serverTask = server.Run(cancellationToken);
			try
			{
				var testUpdateVersion = new Version(5, 11, 20);
				await using var adminClient = await CreateAdminClient(server.ApiUrl, cancellationToken);
				await ApiAssert.ThrowsException<ConflictException, ServerUpdateResponse>(
					() => adminClient.Administration.Update(
						new ServerUpdateRequest
						{
							NewVersion = testUpdateVersion
						},
						null,
						cancellationToken),
					ErrorCode.ResourceNotPresent);
			}
			finally
			{
				serverCts.Cancel();
				try
				{
					await serverTask;
				}
				catch (OperationCanceledException) { }
				catch (AggregateException ex)
				{
					if (ex.InnerException is NotSupportedException notSupportedException)
						Assert.Inconclusive(notSupportedException.Message);
				}
			}
		}

		[TestMethod]
		public async Task TestOneServerSwarmUpdate()
		{
			// cleanup existing directories
			new LiveTestingServer(null, false).Dispose();

			const string PrivateKey = "adlfj73ywifhks7iwrgfegjs";

			var controllerAddress = new Uri("http://localhost:15011");
			using (var controller = new LiveTestingServer(new SwarmConfiguration
			{
				Address = controllerAddress,
				Identifier = "controller",
				PrivateKey = PrivateKey
			}, false, 15011))
			{
				using var serverCts = new CancellationTokenSource();
				serverCts.CancelAfter(TimeSpan.FromHours(3));
				var cancellationToken = serverCts.Token;
				var serverTask = controller.Run(cancellationToken).AsTask();

				try
				{
					await using var controllerClient = await CreateAdminClient(controller.ApiUrl, cancellationToken);

					var controllerInfo = await controllerClient.ServerInformation(cancellationToken);

					static void CheckInfo(ServerInformationResponse serverInformation)
					{
						Assert.IsNotNull(serverInformation.SwarmServers);
						Assert.AreEqual(1, serverInformation.SwarmServers.Count);
						var controller = serverInformation.SwarmServers.SingleOrDefault(x => x.Identifier == "controller");
						Assert.IsNotNull(controller);
						Assert.AreEqual(controller.Address, new Uri("http://localhost:15011"));
						Assert.IsTrue(controller.Controller);
					}

					CheckInfo(controllerInfo);

					// test update
					var responseModel = await controllerClient.Administration.Update(
						new ServerUpdateRequest
						{
							NewVersion = TestUpdateVersion
						},
						null,
						cancellationToken);

					Assert.IsNotNull(responseModel);
					Assert.IsNull(responseModel.FileTicket);
					Assert.AreEqual(TestUpdateVersion, responseModel.NewVersion);

					await Task.WhenAny(Task.Delay(TimeSpan.FromMinutes(2)), serverTask);
					Assert.IsTrue(serverTask.IsCompleted);

					static void CheckServerUpdated(LiveTestingServer server)
					{
						Assert.IsTrue(Directory.Exists(server.UpdatePath), "Update directory not present!");

						var updatedAssemblyPath = Path.Combine(server.UpdatePath, "Tgstation.Server.Host.dll");
						Assert.IsTrue(File.Exists(updatedAssemblyPath), "Updated assembly missing!");

						var updatedAssemblyVersion = FileVersionInfo.GetVersionInfo(updatedAssemblyPath);
						Assert.AreEqual(TestUpdateVersion, Version.Parse(updatedAssemblyVersion.FileVersion).Semver());
						Directory.Delete(server.UpdatePath, true);
					}

					CheckServerUpdated(controller);
				}
				finally
				{
					serverCts.Cancel();
					await serverTask;
				}
			}

			new LiveTestingServer(null, false).Dispose();
		}

		[TestMethod]
		public async Task TestCreateServerWithNoArguments()
		{
			using var server = new LiveTestingServer(null, false);
			await server.RunNoArgumentsTest(default);
		}

		[TestMethod]
		public async Task TestSwarmSynchronizationAndUpdates()
		{
			// cleanup existing directories
			new LiveTestingServer(null, false).Dispose();
			const string PrivateKey = "adlfj73ywifhks7iwrgfegjs";

			var controllerAddress = new Uri("http://localhost:15011");
			using (var controller = new LiveTestingServer(new SwarmConfiguration
			{
				Address = controllerAddress,
				Identifier = "controller",
				PrivateKey = PrivateKey
			}, false, 15011))
			{
				using var node1 = new LiveTestingServer(new SwarmConfiguration
				{
					Address = new Uri("http://localhost:15012"),
					ControllerAddress = controllerAddress,
					Identifier = "node1",
					PrivateKey = PrivateKey
				}, false, 15012);
				using var node2 = new LiveTestingServer(new SwarmConfiguration
				{
					Address = new Uri("http://localhost:15013"),
					ControllerAddress = controllerAddress,
					Identifier = "node2",
					PrivateKey = PrivateKey
				}, false, 15013);
				using var serverCts = new CancellationTokenSource();
				var cancellationToken = serverCts.Token;
				var serverTask = Task.WhenAll(
					node1.Run(cancellationToken).AsTask(),
					node2.Run(cancellationToken).AsTask(),
					controller.Run(cancellationToken).AsTask());

				try
				{
					await using var controllerClient = await CreateAdminClient(controller.ApiUrl, cancellationToken);
					await using var node1Client = await CreateAdminClient(node1.ApiUrl, cancellationToken);
					await using var node2Client = await CreateAdminClient(node2.ApiUrl, cancellationToken);

					var controllerInfo = await controllerClient.ServerInformation(cancellationToken);

					async Task WaitForSwarmServerUpdate()
					{
						ServerInformationResponse serverInformation;
						do
						{
							await Task.Delay(TimeSpan.FromSeconds(10));
							serverInformation = await node1Client.ServerInformation(cancellationToken);
						}
						while (serverInformation.SwarmServers.Count == 1);
					}

					static void CheckInfo(ServerInformationResponse serverInformation)
					{
						Assert.IsNotNull(serverInformation.SwarmServers);
						Assert.AreEqual(3, serverInformation.SwarmServers.Count);

						var node1 = serverInformation.SwarmServers.SingleOrDefault(x => x.Identifier == "node1");
						Assert.IsNotNull(node1);
						Assert.AreEqual(node1.Address, new Uri("http://localhost:15012"));
						Assert.IsFalse(node1.Controller);

						var node2 = serverInformation.SwarmServers.SingleOrDefault(x => x.Identifier == "node2");
						Assert.IsNotNull(node2);
						Assert.AreEqual(node2.Address, new Uri("http://localhost:15013"));
						Assert.IsFalse(node2.Controller);

						var controller = serverInformation.SwarmServers.SingleOrDefault(x => x.Identifier == "controller");
						Assert.IsNotNull(controller);
						Assert.AreEqual(controller.Address, new Uri("http://localhost:15011"));
						Assert.IsTrue(controller.Controller);
					}

					CheckInfo(controllerInfo);

					// wait a few minutes for the updated server list to dispatch
					await Task.WhenAny(
						WaitForSwarmServerUpdate(),
						Task.Delay(TimeSpan.FromMinutes(4), cancellationToken));

					var node2Info = await node2Client.ServerInformation(cancellationToken);
					var node1Info = await node1Client.ServerInformation(cancellationToken);
					CheckInfo(node1Info);
					CheckInfo(node2Info);

					// check user info is shared
					var newUser = await node2Client.Users.Create(new UserCreateRequest
					{
						Name = "asdf",
						Password = "asdfasdfasdfasdf",
						Enabled = true,
						PermissionSet = new PermissionSet
						{
							AdministrationRights = AdministrationRights.ChangeVersion
						}
					}, cancellationToken);

					var node1User = await node1Client.Users.GetId(newUser, cancellationToken);
					Assert.AreEqual(newUser.Name, node1User.Name);
					Assert.AreEqual(newUser.Enabled, node1User.Enabled);

					await using var controllerUserClient = await clientFactory.CreateFromLogin(
						controllerAddress,
						newUser.Name,
						"asdfasdfasdfasdf");

					await using var node1BadClient = clientFactory.CreateFromToken(node1.RootUrl, controllerUserClient.Token);
					await ApiAssert.ThrowsException<UnauthorizedException, AdministrationResponse>(() => node1BadClient.Administration.Read(cancellationToken));

					// check instance info is not shared
					var controllerInstance = await controllerClient.Instances.CreateOrAttach(
						new InstanceCreateRequest
						{
							Name = "ControllerInstance",
							Path = Path.Combine(controller.Directory, "ControllerInstance")
						},
						cancellationToken);

					var node2Instance = await node2Client.Instances.CreateOrAttach(
						new InstanceCreateRequest
						{
							Name = "Node2Instance",
							Path = Path.Combine(node2.Directory, "Node2Instance")
						},
						cancellationToken);
					var node2InstanceList = await node2Client.Instances.List(null, cancellationToken);
					Assert.AreEqual(1, node2InstanceList.Count);
					Assert.AreEqual(node2Instance.Id, node2InstanceList[0].Id);
					Assert.IsNotNull(await node2Client.Instances.GetId(node2Instance, cancellationToken));
					var controllerInstanceList = await controllerClient.Instances.List(null, cancellationToken);
					Assert.AreEqual(1, controllerInstanceList.Count);
					Assert.AreEqual(controllerInstance.Id, controllerInstanceList[0].Id);
					Assert.IsNotNull(await controllerClient.Instances.GetId(controllerInstance, cancellationToken));

					await ApiAssert.ThrowsException<ConflictException, InstanceResponse>(() => controllerClient.Instances.GetId(node2Instance, cancellationToken), ErrorCode.ResourceNotPresent);
					await ApiAssert.ThrowsException<ConflictException, InstanceResponse>(() => node1Client.Instances.GetId(controllerInstance, cancellationToken), ErrorCode.ResourceNotPresent);

					// test update
					await node1Client.Administration.Update(
						new ServerUpdateRequest
						{
							NewVersion = TestUpdateVersion
						},
						null,
						cancellationToken);
					await Task.WhenAny(Task.Delay(TimeSpan.FromMinutes(2)), serverTask);
					Assert.IsTrue(serverTask.IsCompleted);

					void CheckServerUpdated(LiveTestingServer server)
					{
						Assert.IsTrue(Directory.Exists(server.UpdatePath), "Update directory not present!");

						var updatedAssemblyPath = Path.Combine(server.UpdatePath, "Tgstation.Server.Host.dll");
						Assert.IsTrue(File.Exists(updatedAssemblyPath), "Updated assembly missing!");

						var updatedAssemblyVersion = FileVersionInfo.GetVersionInfo(updatedAssemblyPath);
						Assert.AreEqual(TestUpdateVersion, Version.Parse(updatedAssemblyVersion.FileVersion).Semver());
						Directory.Delete(server.UpdatePath, true);
					}

					CheckServerUpdated(controller);
					CheckServerUpdated(node1);
					CheckServerUpdated(node2);

					// test it respects the update configuration
					controller.UpdateSwarmArguments(new SwarmConfiguration
					{
						Address = controllerAddress,
						Identifier = "controller",
						PrivateKey = PrivateKey,
						UpdateRequiredNodeCount = 2,
					});
					serverTask = Task.WhenAll(
						controller.Run(cancellationToken).AsTask(),
						node1.Run(cancellationToken).AsTask());

					await using var controllerClient2 = await CreateAdminClient(controller.ApiUrl, cancellationToken);
					await using var node1Client2 = await CreateAdminClient(node1.ApiUrl, cancellationToken);

					await ApiAssert.ThrowsException<ApiConflictException, ServerUpdateResponse>(() => controllerClient2.Administration.Update(
						new ServerUpdateRequest
						{
							NewVersion = TestUpdateVersion
						},
						null,
						cancellationToken), ErrorCode.SwarmIntegrityCheckFailed);

					// regression: test updating also works from the controller
					serverTask = Task.WhenAll(
						serverTask,
						node2.Run(cancellationToken).AsTask());

					await using var node2Client2 = await CreateAdminClient(node2.ApiUrl, cancellationToken);

					async Task WaitForSwarmServerUpdate2()
					{
						ServerInformationResponse serverInformation;
						do
						{
							await Task.Delay(TimeSpan.FromSeconds(10));
							serverInformation = await node2Client2.ServerInformation(cancellationToken);
						}
						while (serverInformation.SwarmServers.Count == 1);
					}

					await Task.WhenAny(
						WaitForSwarmServerUpdate2(),
						Task.Delay(TimeSpan.FromMinutes(4), cancellationToken));

					var node2Info2 = await node2Client2.ServerInformation(cancellationToken);
					var node1Info2 = await node1Client2.ServerInformation(cancellationToken);
					CheckInfo(node1Info2);
					CheckInfo(node2Info2);

					// also test with uploaded updates this time
					var downloader = new Host.IO.FileDownloader(
						new Common.Http.HttpClientFactory(
							new AssemblyInformationProvider().ProductInfoHeaderValue),
						Mock.Of<ILogger<Host.IO.FileDownloader>>());
					var gitHubToken = Environment.GetEnvironmentVariable("TGS_TEST_GITHUB_TOKEN");
					if (String.IsNullOrWhiteSpace(gitHubToken))
						gitHubToken = null;
					await using var download = downloader.DownloadFile(
						new Uri($"https://github.com/tgstation/tgstation-server/releases/download/tgstation-server-v{TestLiveServer.TestUpdateVersion}/ServerUpdatePackage.zip"),
						gitHubToken);

					var downloadStream = await download.GetResult(cancellationToken);
					var responseModel = await controllerClient2.Administration.Update(
						new ServerUpdateRequest
						{
							NewVersion = TestUpdateVersion,
							UploadZip = true,
						},
						downloadStream,
						cancellationToken);

					Assert.IsNotNull(responseModel);
					Assert.IsNotNull(responseModel.FileTicket);
					Assert.AreEqual(TestUpdateVersion, responseModel.NewVersion);

					await Task.WhenAny(Task.Delay(TimeSpan.FromMinutes(2)), serverTask);
					Assert.IsTrue(serverTask.IsCompleted);

					CheckServerUpdated(controller);
					CheckServerUpdated(node1);
					CheckServerUpdated(node2);
				}
				catch (Exception ex)
				{
					Console.WriteLine($"[{DateTimeOffset.UtcNow}] TEST ERROR: {ex}");
					throw;
				}
				finally
				{
					serverCts.Cancel();
					await serverTask;
				}
			}
		}

		[TestMethod]
		public async Task TestSwarmReconnection()
		{
			// cleanup existing directories
			new LiveTestingServer(null, false).Dispose();

			const string PrivateKey = "adlfj73ywifhks7iwrgfegjs";

			var controllerAddress = new Uri("http://localhost:15011");
			using (var controller = new LiveTestingServer(new SwarmConfiguration
			{
				Address = controllerAddress,
				Identifier = "controller",
				PublicAddress = new Uri("http://fakecontroller.com"),
				PrivateKey = PrivateKey,
				UpdateRequiredNodeCount = 2,
			}, false, 15011))
			{
				using var node1 = new LiveTestingServer(new SwarmConfiguration
				{
					Address = new Uri("http://localhost:15012"),
					ControllerAddress = controllerAddress,
					PublicAddress = new Uri("http://fakenode1.com"),
					Identifier = "node1",
					PrivateKey = PrivateKey
				}, false, 15012);
				using var node2 = new LiveTestingServer(new SwarmConfiguration
				{
					Address = new Uri("http://localhost:15013"),
					ControllerAddress = controllerAddress,
					Identifier = "node2",
					PrivateKey = PrivateKey
				}, false, 15013);
				using var serverCts = new CancellationTokenSource();

				var cancellationToken = serverCts.Token;
				using var node1Cts = CancellationTokenSource.CreateLinkedTokenSource(cancellationToken);

				Task node1Task, node2Task, controllerTask;
				var serverTask = Task.WhenAll(
					node1Task = node1.Run(node1Cts.Token).AsTask(),
					node2Task = node2.Run(cancellationToken).AsTask(),
					controllerTask = controller.Run(cancellationToken).AsTask());

				try
				{
					await using var controllerClient = await CreateAdminClient(controller.ApiUrl, cancellationToken);
					await using var node1Client = await CreateAdminClient(node1.ApiUrl, cancellationToken);
					await using var node2Client = await CreateAdminClient(node2.ApiUrl, cancellationToken);

					var controllerInfo = await controllerClient.ServerInformation(cancellationToken);

					async Task WaitForSwarmServerUpdate(IServerClient client, int currentServerCount)
					{
						ServerInformationResponse serverInformation;
						do
						{
							await Task.Delay(TimeSpan.FromSeconds(10));
							serverInformation = await client.ServerInformation(cancellationToken);
						}
						while (serverInformation.SwarmServers.Count == currentServerCount);
					}

					static void CheckInfo(ServerInformationResponse serverInformation)
					{
						Assert.IsNotNull(serverInformation.SwarmServers);
						Assert.AreEqual(3, serverInformation.SwarmServers.Count);

						var node1 = serverInformation.SwarmServers.SingleOrDefault(x => x.Identifier == "node1");
						Assert.IsNotNull(node1);
						Assert.AreEqual(node1.Address, new Uri("http://localhost:15012"));
						Assert.IsFalse(node1.Controller);
						Assert.AreEqual(node1.PublicAddress, new Uri("http://fakenode1.com"));

						var node2 = serverInformation.SwarmServers.SingleOrDefault(x => x.Identifier == "node2");
						Assert.IsNotNull(node2);
						Assert.AreEqual(node2.Address, new Uri("http://localhost:15013"));
						Assert.IsFalse(node2.Controller);
						Assert.IsNull(node2.PublicAddress);

						var controller = serverInformation.SwarmServers.SingleOrDefault(x => x.Identifier == "controller");
						Assert.IsNotNull(controller);
						Assert.AreEqual(controller.Address, new Uri("http://localhost:15011"));
						Assert.IsTrue(controller.Controller);
						Assert.AreEqual(controller.PublicAddress, new Uri("http://fakecontroller.com"));
					}

					CheckInfo(controllerInfo);

					// wait a few minutes for the updated server list to dispatch
					await Task.WhenAny(
						WaitForSwarmServerUpdate(node1Client, 1),
						Task.Delay(TimeSpan.FromMinutes(4), cancellationToken));

					var node2Info = await node2Client.ServerInformation(cancellationToken);
					var node1Info = await node1Client.ServerInformation(cancellationToken);
					CheckInfo(node1Info);
					CheckInfo(node2Info);

					// kill node1
					node1Cts.Cancel();
					await Task.WhenAny(
						node1Task,
						Task.Delay(TimeSpan.FromMinutes(1)));
					Assert.IsTrue(node1Task.IsCompleted);

					// it should unregister
					controllerInfo = await controllerClient.ServerInformation(cancellationToken);
					Assert.AreEqual(2, controllerInfo.SwarmServers.Count);
					Assert.IsFalse(controllerInfo.SwarmServers.Any(x => x.Identifier == "node1"));

					// wait a few minutes for the updated server list to dispatch
					await Task.WhenAny(
						WaitForSwarmServerUpdate(node2Client, 3),
						Task.Delay(TimeSpan.FromMinutes(4), cancellationToken));

					node2Info = await node2Client.ServerInformation(cancellationToken);
					Assert.AreEqual(2, node2Info.SwarmServers.Count);
					Assert.IsFalse(node2Info.SwarmServers.Any(x => x.Identifier == "node1"));

					// restart the controller
					await controllerClient.Administration.Restart(cancellationToken);
					await Task.WhenAny(
						controllerTask,
						Task.Delay(TimeSpan.FromMinutes(1), cancellationToken));
					Assert.IsTrue(controllerTask.IsCompleted);

					controllerTask = controller.Run(cancellationToken).AsTask();
					await using var controllerClient2 = await CreateAdminClient(controller.ApiUrl, cancellationToken);

					// node 2 should reconnect once it's health check triggers
					await Task.WhenAny(
						WaitForSwarmServerUpdate(controllerClient2, 1),
						Task.Delay(TimeSpan.FromMinutes(5), cancellationToken));

					controllerInfo = await controllerClient2.ServerInformation(cancellationToken);
					Assert.AreEqual(2, controllerInfo.SwarmServers.Count);
					Assert.IsNotNull(controllerInfo.SwarmServers.SingleOrDefault(x => x.Identifier == "node2"));

					// wait a few seconds to dispatch the updated list to node2
					await Task.Delay(TimeSpan.FromSeconds(10), cancellationToken);

					// restart node2
					await node2Client.Administration.Restart(cancellationToken);
					await Task.WhenAny(
						node2Task,
						Task.Delay(TimeSpan.FromMinutes(1)));
					Assert.IsTrue(node1Task.IsCompleted);

					// should have unregistered
					controllerInfo = await controllerClient2.ServerInformation(cancellationToken);
					Assert.AreEqual(1, controllerInfo.SwarmServers.Count);
					Assert.IsNull(controllerInfo.SwarmServers.SingleOrDefault(x => x.Identifier == "node2"));

					// update should fail
					await ApiAssert.ThrowsException<ApiConflictException, ServerUpdateResponse>(
						() => controllerClient2.Administration.Update(new ServerUpdateRequest
						{
							NewVersion = TestUpdateVersion
						},
						null,
						cancellationToken),
						ErrorCode.SwarmIntegrityCheckFailed);

					node2Task = node2.Run(cancellationToken).AsTask();
					await using var node2Client2 = await CreateAdminClient(node2.ApiUrl, cancellationToken);

					// should re-register
					await Task.WhenAny(
						WaitForSwarmServerUpdate(node2Client2, 1),
						Task.Delay(TimeSpan.FromMinutes(4), cancellationToken));

					node2Info = await node2Client2.ServerInformation(cancellationToken);
					Assert.AreEqual(2, node2Info.SwarmServers.Count);
					Assert.IsNotNull(node2Info.SwarmServers.SingleOrDefault(x => x.Identifier == "controller"));
				}
				finally
				{
					serverCts.Cancel();
					await serverTask;
				}
			}

			new LiveTestingServer(null, false).Dispose();
		}

		[TestMethod]
		public async Task TestTgstationHeadless() => await TestTgstation(false);

		async ValueTask TestTgstation(bool interactive)
		{
			// i'm only running this on dev machines, actions is too taxed
			if (TestingUtils.RunningInGitHubActions)
				Assert.Inconclusive("lol. lmao.");

			var discordConnectionString = Environment.GetEnvironmentVariable("TGS_TEST_DISCORD_TOKEN");

			var procs = System.Diagnostics.Process.GetProcessesByName("byond");
			if (procs.Length != 0)
			{
				foreach (var proc in procs)
					proc.Dispose();

				// Inconclusive and not fail because we don't want to unexpectedly kill a dev's BYOND.exe
				Assert.Inconclusive("Cannot run server test because DreamDaemon will not start headless while the BYOND pager is running!");
			}


			using var loggerFactory = LoggerFactory.Create(builder =>
			{
				builder.AddConsole();
				builder.SetMinimumLevel(LogLevel.Trace);
			});
			using var server = new LiveTestingServer(null, true);

			TerminateAllEngineServers();

			using var serverCts = new CancellationTokenSource();
			var cancellationToken = serverCts.Token;
			var serverTask = server.Run(cancellationToken);
			try
			{
				await using var adminClient = await CreateAdminClient(server.ApiUrl, cancellationToken);

				var instanceManagerTest = new InstanceManagerTest(adminClient, server.Directory);
				var instance = await instanceManagerTest.CreateTestInstance("TgTestInstance", cancellationToken);
				var instanceClient = adminClient.Instances.CreateClient(instance);


				var ddUpdateTask = instanceClient.DreamDaemon.Update(new DreamDaemonRequest
				{
					LogOutput = true,
				}, cancellationToken);
				var dmUpdateTask = instanceClient.DreamMaker.Update(new DreamMakerRequest
				{
					ApiValidationSecurityLevel = DreamDaemonSecurity.Trusted,
				}, cancellationToken);

				var ioManager = new Host.IO.DefaultIOManager();
				var repoPath = ioManager.ConcatPath(instance.Path, "Repository");
				var jobsTest = new JobsRequiredTest(instanceClient.Jobs);
				var postWriteHandler = (Host.IO.IPostWriteHandler)(new PlatformIdentifier().IsWindows
					? new Host.IO.WindowsPostWriteHandler()
					: new Host.IO.PosixPostWriteHandler(loggerFactory.CreateLogger<Host.IO.PosixPostWriteHandler>()));
				var localRepoPath = Environment.GetEnvironmentVariable("TGS_LOCAL_TG_REPO");
				Task jobWaitTask;
				if (!String.IsNullOrWhiteSpace(localRepoPath))
				{
					await ioManager.CopyDirectory(
						Enumerable.Empty<string>(),
						(src, dest) =>
						{
							if (postWriteHandler.NeedsPostWrite(src))
								postWriteHandler.HandleWrite(dest);

							return ValueTask.CompletedTask;
						},
						ioManager.ConcatPath(
							localRepoPath,
							".git"),
						ioManager.ConcatPath(
							repoPath,
							".git"),
						null,
						cancellationToken);

					ProcessExecutor processExecutor = null;
					processExecutor = new ProcessExecutor(
						new PlatformIdentifier().IsWindows
							? new WindowsProcessFeatures(loggerFactory.CreateLogger<WindowsProcessFeatures>())
							: new PosixProcessFeatures(new Lazy<IProcessExecutor>(() => processExecutor), ioManager, loggerFactory.CreateLogger<PosixProcessFeatures>()),
						ioManager,
						loggerFactory.CreateLogger<ProcessExecutor>(),
						loggerFactory);

					async ValueTask RunGitCommand(string args)
					{
						await using var gitRemoteOriginFixProc = processExecutor.LaunchProcess(
							"git",
							repoPath,
							args,
							null,
							true,
							true);

						int? exitCode;
						using (cancellationToken.Register(gitRemoteOriginFixProc.Terminate))
							exitCode = await gitRemoteOriginFixProc.Lifetime;

						loggerFactory.CreateLogger("TgTest").LogInformation("git {args} output:{newLine}{output}",args, Environment.NewLine, await gitRemoteOriginFixProc.GetCombinedOutput(cancellationToken));
						Assert.AreEqual(0, exitCode);
					}

					await RunGitCommand("remote set-url origin https://github.com/tgstation/tgstation");
					await RunGitCommand("checkout -f master");
					await RunGitCommand("reset --hard origin/master");

					jobWaitTask = Task.CompletedTask;
				}
				else
				{
					var repoResponse = await instanceClient.Repository.Clone(new RepositoryCreateRequest
					{
						Origin = new Uri("https://github.com/tgstation/tgstation"),
					}, cancellationToken);
					jobWaitTask = jobsTest.WaitForJob(repoResponse.ActiveJob, 300, false, null, cancellationToken);
				}

				await Task.WhenAll(jobWaitTask, ddUpdateTask.AsTask(), dmUpdateTask.AsTask());

				var depsBytesTask = ioManager.ReadAllBytes(
					ioManager.ConcatPath(repoPath, "dependencies.sh"),
					cancellationToken);

				var scriptsCopyTask = ioManager.CopyDirectory(
					Enumerable.Empty<string>(),
					(src, dest) =>
					{
						if (postWriteHandler.NeedsPostWrite(src))
							postWriteHandler.HandleWrite(dest);

						return ValueTask.CompletedTask;
					},
					ioManager.ConcatPath(
						repoPath,
						"tools",
						"tgs_scripts"),
					ioManager.ConcatPath(
						instance.Path,
						"Configuration",
						"EventScripts"),
					null,
					cancellationToken);

				var dependenciesSh = Encoding.UTF8.GetString(await depsBytesTask);
				var lines = dependenciesSh.Split("\n", StringSplitOptions.TrimEntries | StringSplitOptions.RemoveEmptyEntries);
				const string MajorPrefix = "export BYOND_MAJOR=";
				var major = Int32.Parse(lines.First(x => x.StartsWith(MajorPrefix))[MajorPrefix.Length..]);
				const string MinorPrefix = "export BYOND_MINOR=";
				var minor = Int32.Parse(lines.First(x => x.StartsWith(MinorPrefix))[MinorPrefix.Length..]);

				var byondJob = await instanceClient.Engine.SetActiveVersion(new EngineVersionRequest
				{
					EngineVersion = new EngineVersion
					{
						Version = new Version(major, minor),
						Engine = EngineType.Byond,
					},
				}, null, cancellationToken);

				var byondJobTask = jobsTest.WaitForJob(byondJob.InstallJob, 60, false, null, cancellationToken);

				await Task.WhenAll(scriptsCopyTask.AsTask(), byondJobTask);

				var compileJob = await instanceClient.DreamMaker.Compile(cancellationToken);

				await jobsTest.WaitForJob(compileJob, 180, false, null, cancellationToken);

				var startJob = await instanceClient.DreamDaemon.Start(cancellationToken);
				await jobsTest.WaitForJob(startJob, 30, false, null, cancellationToken);

				var compileJob2 = await instanceClient.DreamMaker.Compile(cancellationToken);

				await jobsTest.WaitForJob(compileJob2, 360, false, null, cancellationToken);

				if (interactive)
				{
					bool updated = false;
					while (true)
					{
						await Task.Delay(TimeSpan.FromSeconds(5), cancellationToken);

						var status = await instanceClient.DreamDaemon.Read(cancellationToken);

						if (updated)
						{
							if (status.Status == WatchdogStatus.Offline)
								break;
						}
						else if (status.StagedCompileJob == null)
						{
							updated = true;
							await instanceClient.DreamDaemon.Update(new DreamDaemonRequest
							{
								SoftShutdown = true
							}, cancellationToken);
						}
					}
				}
			}
			finally
			{
				serverCts.Cancel();
				await serverTask;
			}
		}

		[TestMethod]
		public async Task TestStandardTgsOperation()
		{
			using(var currentProcess = System.Diagnostics.Process.GetCurrentProcess())
			{
				var currentPriorityClass = currentProcess.PriorityClass;
				if (currentPriorityClass != ProcessPriorityClass.Normal)
				{
					// attempt to adjust it
					Console.WriteLine($"TEST PROCESS PRIORITY: Attempting to normalize process priority from {currentPriorityClass}...");
					currentProcess.PriorityClass = ProcessPriorityClass.Normal;
				}
			}

			using (var currentProcess = System.Diagnostics.Process.GetCurrentProcess())
				Assert.AreEqual(ProcessPriorityClass.Normal, currentProcess.PriorityClass);

			var maximumTestMinutes = TestingUtils.RunningInGitHubActions ? 90 : 20;
			using var hardCancellationTokenSource = new CancellationTokenSource(TimeSpan.FromMinutes(maximumTestMinutes));
			var hardCancellationToken = hardCancellationTokenSource.Token;

			hardCancellationToken.Register(() => Console.WriteLine("TGS TEST CANCELLED TOKEN DUE TO TIMEOUT"));

			ServiceCollectionExtensions.UseAdditionalLoggerProvider<HardFailLoggerProvider>();

			var failureTask = HardFailLoggerProvider.FailureSource;
			var internalTask = TestTgsInternal(hardCancellationToken);
			await Task.WhenAny(
				internalTask,
				failureTask);

			if (!internalTask.IsCompleted)
			{
				Console.WriteLine("TGS TEST CANCELLING TOKEN DUE TO ERROR");
				hardCancellationTokenSource.Cancel();
				try
				{
					await failureTask;
				}
				finally
				{
					try
					{
						await internalTask;
					}
					catch (OperationCanceledException)
					{
						Console.WriteLine("TEST CANCELLED!");
					}
					catch (Exception ex)
					{
						Console.WriteLine($"ADDITIONAL TEST ERROR: {ex}");
					}
				}
			}
			else
				await internalTask;
		}

		async Task TestTgsInternal(CancellationToken hardCancellationToken)
		{
			var discordConnectionString = Environment.GetEnvironmentVariable("TGS_TEST_DISCORD_TOKEN");
			var ircConnectionString = Environment.GetEnvironmentVariable("TGS_TEST_IRC_CONNECTION_STRING");
			var missingChatVarsCount = Convert.ToInt32(String.IsNullOrWhiteSpace(discordConnectionString))
				+ Convert.ToInt32(String.IsNullOrWhiteSpace(Environment.GetEnvironmentVariable("TGS_TEST_DISCORD_CHANNEL")))
				+ Convert.ToInt32(String.IsNullOrWhiteSpace(ircConnectionString))
				+ Convert.ToInt32(String.IsNullOrWhiteSpace(Environment.GetEnvironmentVariable("TGS_TEST_IRC_CHANNEL")));

			const int TotalChatVars = 4;

			// uncomment to force this test to run with DummyChatProviders
			// missingChatVarsCount = TotalChatVars;

			if (missingChatVarsCount != 0)
			{
				if (missingChatVarsCount != TotalChatVars)
					Assert.Fail("All TGS_TEST_* chat environment variables must be present or none at all!");

				ServiceCollectionExtensions.UseChatProviderFactory<DummyChatProviderFactory>();
			}
			else
			{
				// prevalidate
				Assert.IsTrue(new DiscordConnectionStringBuilder(discordConnectionString).Valid);
				Assert.IsTrue(new IrcConnectionStringBuilder(ircConnectionString).Valid);
			}

			var procs = System.Diagnostics.Process.GetProcessesByName("byond");
			if (procs.Length != 0)
			{
				foreach (var proc in procs)
					proc.Dispose();

				// Inconclusive and not fail because we don't want to unexpectedly kill a dev's BYOND.exe
				Assert.Inconclusive("Cannot run server test because DreamDaemon will not start headless while the BYOND pager is running!");
			}

			if (TerminateAllEngineServers())
				await Task.Delay(TimeSpan.FromSeconds(5), hardCancellationToken);

			using var server = new LiveTestingServer(null, true);

			using var serverCts = CancellationTokenSource.CreateLinkedTokenSource(hardCancellationToken);
			var cancellationToken = serverCts.Token;

			for (var i = 0; i < 50; ++i)
				await Task.Yield();

			InstanceManager GetInstanceManager() => ((Host.Server)server.RealServer).Host.Services.GetRequiredService<InstanceManager>();

			// main run
			var serverTask = server.Run(cancellationToken).AsTask();

			var fileDownloader = ((Host.Server)server.RealServer).Host.Services.GetRequiredService<Host.IO.IFileDownloader>();
			try
			{
				Api.Models.Instance instance;
				long initialStaged, initialActive;
				await using var firstAdminClient = await CreateAdminClient(server.ApiUrl, cancellationToken);

				async ValueTask<IServerClient> CreateUserWithNoInstancePerms()
				{
					var createRequest = new UserCreateRequest()
					{
						Name = "SomePermlessChum",
						Password = "alidfjuwh84322r4yrkajhfdqh38hrfiouw4",
						Enabled = true,
						PermissionSet = new PermissionSet
						{
							InstanceManagerRights = InstanceManagerRights.Read,
						}
					};

					var user = await firstAdminClient.Users.Create(createRequest, cancellationToken);
					Assert.IsTrue(user.Enabled);

					return await clientFactory.CreateFromLogin(server.RootUrl, createRequest.Name, createRequest.Password, cancellationToken: cancellationToken);
				}

				var jobsHubTest = new JobsHubTests(firstAdminClient, await CreateUserWithNoInstancePerms());
				Task jobsHubTestTask;
				{
					if (server.DumpOpenApiSpecpath)
					{
						// Dump swagger to disk
						// This is purely for CI
						using var httpClient = new HttpClient();
						var webRequestTask = httpClient.GetAsync(server.ApiUrl.ToString() + "doc/tgs_api.json", cancellationToken);
						using var response = await webRequestTask;
						response.EnsureSuccessStatusCode();
						await using var content = await response.Content.ReadAsStreamAsync(cancellationToken);
						await using var output = new FileStream(@"C:\tgs_api.json", FileMode.Create);
						await content.CopyToAsync(output, cancellationToken);
					}

					async Task FailFast(Task task)
					{
						try
						{
							await task;
						}
						catch (Exception ex) when (ex is not OperationCanceledException)
						{
							Console.WriteLine($"[{DateTimeOffset.UtcNow}] TEST ERROR: {ex}");
							serverCts.Cancel();
							throw;
						}
					}

					var rootTest = FailFast(RawRequestTests.Run(clientFactory, firstAdminClient, cancellationToken));
					var adminTest = FailFast(new AdministrationTest(firstAdminClient.Administration).Run(cancellationToken));
					var usersTest = FailFast(new UsersTest(firstAdminClient).Run(cancellationToken));

					jobsHubTestTask = FailFast(jobsHubTest.Run(cancellationToken));
					var instanceManagerTest = new InstanceManagerTest(firstAdminClient, server.Directory);
					var compatInstanceTask = instanceManagerTest.CreateTestInstance("CompatTestsInstance", cancellationToken);
					var odInstanceTask = instanceManagerTest.CreateTestInstance("OdTestsInstance", cancellationToken);
					var byondApiCompatInstanceTask = instanceManagerTest.CreateTestInstance("BCAPITestsInstance", cancellationToken);
					instance = await instanceManagerTest.CreateTestInstance("LiveTestsInstance", cancellationToken);
					var compatInstance = await compatInstanceTask;
					var odInstance = await odInstanceTask;
					var byondApiCompatInstance = await byondApiCompatInstanceTask;
					var instancesTest = FailFast(instanceManagerTest.RunPreTest(cancellationToken));
					Assert.IsTrue(Directory.Exists(instance.Path));
					var instanceClient = firstAdminClient.Instances.CreateClient(instance);

					Assert.IsTrue(Directory.Exists(instanceClient.Metadata.Path));

					var instanceTest = new InstanceTest(
							firstAdminClient.Instances,
							fileDownloader,
							GetInstanceManager(),
							(ushort)server.ApiUrl.Port);

					async Task RunInstanceTests()
					{
						async Task ODCompatTests()
						{
							var edgeODVersionTask = EngineTest.GetEdgeVersion(EngineType.OpenDream, fileDownloader, cancellationToken);

							var ex = await Assert.ThrowsExceptionAsync<JobException>(
								() => InstanceTest.DownloadEngineVersion(
									new EngineVersion
									{
										Engine = EngineType.OpenDream,
										SourceSHA = "f1dc153caf9d84cd1d0056e52286cc0163e3f4d3", // 1b4 verified version
									},
									instanceClient,
									fileDownloader,
									cancellationToken).AsTask());

							Assert.AreEqual(ErrorCode.OpenDreamTooOld, ex.ErrorCode);

							await instanceTest
								.RunCompatTests(
									await edgeODVersionTask,
									firstAdminClient.Instances.CreateClient(odInstance),
									odDMPort,
									odDDPort,
									server.HighPriorityDreamDaemon,
									server.UsingBasicWatchdog,
									cancellationToken);
						}

						var odCompatTests = FailFast(ODCompatTests());

						if (TestingUtils.RunningInGitHubActions) // they only have 2 cores, can't handle intense parallelization
							await odCompatTests;

						var compatTests = FailFast(
							instanceTest
								.RunCompatTests(
									new EngineVersion
									{
										Engine = EngineType.Byond,
										Version = new PlatformIdentifier().IsWindows
											? new Version(510, 1346)
											: new Version(512, 1451) // http://www.byond.com/forum/?forum=5&command=search&scope=local&text=resolved%3a512.1451
									},
									firstAdminClient.Instances.CreateClient(compatInstance),
									compatDMPort,
									compatDDPort,
									server.HighPriorityDreamDaemon,
									server.UsingBasicWatchdog,
									cancellationToken));

						if (TestingUtils.RunningInGitHubActions) // they only have 2 cores, can't handle intense parallelization
							await compatTests;

						await FailFast(
							instanceTest
								.RunTests(
									instanceClient,
									mainDMPort,
									mainDDPort,
									server.HighPriorityDreamDaemon,
									server.LowPriorityDeployments,
									server.UsingBasicWatchdog,
									cancellationToken));

						await compatTests;
						await odCompatTests;
					}

					var instanceTests = RunInstanceTests();

					await Task.WhenAll(rootTest, adminTest, instancesTest, instanceTests, usersTest);

					var dd = await instanceClient.DreamDaemon.Read(cancellationToken);
					Assert.AreEqual(WatchdogStatus.Online, dd.Status.Value);
					Assert.IsNotNull(dd.StagedCompileJob);
					Assert.AreNotEqual(dd.StagedCompileJob.Id, dd.ActiveCompileJob.Id);
					initialActive = dd.ActiveCompileJob.Id.Value;
					initialStaged = dd.StagedCompileJob.Id.Value;

					jobsHubTest.ExpectShutdown();
					await firstAdminClient.Administration.Restart(cancellationToken);
				}

				await Task.WhenAny(serverTask, Task.Delay(TimeSpan.FromMinutes(1), cancellationToken));
				Assert.IsTrue(serverTask.IsCompleted);

				// test the reattach message queueing
				// for the code coverage really...
				var topicRequestResult = await WatchdogTest.StaticTopicClient.SendTopic(
					IPAddress.Loopback,
					$"tgs_integration_test_tactics6=1",
					mainDDPort,
					cancellationToken);

				Assert.IsNotNull(topicRequestResult);
				Assert.AreEqual("queued", topicRequestResult.StringData);

				// http bind test https://github.com/tgstation/tgstation-server/issues/1065
				if (new PlatformIdentifier().IsWindows)
				{
					HardFailLoggerProvider.BlockFails = true;
					try
					{
						using var blockingSocket = new Socket(SocketType.Stream, ProtocolType.Tcp);
						blockingSocket.SetSocketOption(SocketOptionLevel.Socket, SocketOptionName.ExclusiveAddressUse, true);
						blockingSocket.SetSocketOption(SocketOptionLevel.Socket, SocketOptionName.ReuseAddress, false);
						blockingSocket.Bind(new IPEndPoint(IPAddress.Any, server.ApiUrl.Port));
						// bind test run
						await server.Run(cancellationToken);
						Assert.Fail("Expected server task to end with a SocketException");
					}
					catch (SocketException ex)
					{
						Assert.AreEqual(ex.SocketErrorCode, SocketError.AddressAlreadyInUse);
					}
					finally
					{
						HardFailLoggerProvider.BlockFails = false;
					}
				}

				await Task.WhenAny(serverTask, Task.Delay(TimeSpan.FromMinutes(1), cancellationToken));
				Assert.IsTrue(serverTask.IsCompleted);

				var preStartupTime = DateTimeOffset.UtcNow;

				// chat bot start and DD reattach test
				serverTask = server.Run(cancellationToken).AsTask();
				await using (var adminClient = await CreateAdminClient(server.ApiUrl, cancellationToken))
				{
					await jobsHubTest.WaitForReconnect(cancellationToken);
					var instanceClient = adminClient.Instances.CreateClient(instance);

					var jobs = await instanceClient.Jobs.ListActive(null, cancellationToken);
					if (jobs.Count == 0)
					{
						var entities = await instanceClient.Jobs.List(null, cancellationToken);
						var getTasks = entities
							.Select(e => instanceClient.Jobs.GetId(e, cancellationToken))
							.ToList();

						jobs = (await ValueTaskExtensions.WhenAll(getTasks))
							.Where(x => x.StartedAt.Value >= preStartupTime)
							.ToList();
					}

					var jrt = new JobsRequiredTest(instanceClient.Jobs);
					foreach (var job in jobs)
					{
						Assert.IsTrue(job.StartedAt.Value >= preStartupTime);
						await jrt.WaitForJob(job, 130, job.Description.Contains("Reconnect chat bot") ? null : false, null, cancellationToken);
					}

					var dd = await instanceClient.DreamDaemon.Read(cancellationToken);
					Assert.AreEqual(WatchdogStatus.Online, dd.Status.Value);
					Assert.IsNotNull(dd.StagedCompileJob);
					Assert.AreNotEqual(dd.StagedCompileJob.Id, dd.ActiveCompileJob.Id);
					Assert.AreEqual(initialStaged, dd.StagedCompileJob.Id);
					Assert.AreEqual(initialActive, dd.ActiveCompileJob.Id);

					var chatReadTask = instanceClient.ChatBots.List(null, cancellationToken);

					// Check the DMAPI got the channels again https://github.com/tgstation/tgstation-server/issues/1490
					topicRequestResult = await WatchdogTest.StaticTopicClient.SendTopic(
						IPAddress.Loopback,
						$"tgs_integration_test_tactics7=1",
						mainDDPort,
						cancellationToken);

					Assert.IsNotNull(topicRequestResult);
					if(!Int32.TryParse(topicRequestResult.StringData, out var channelsPresent))
					{
						Assert.Fail("Expected DD to send us an int!");
					}

					var currentChatBots = await chatReadTask;
					var connectedChannelCount = currentChatBots.Where(x => x.Enabled.Value).SelectMany(x => x.Channels).Count();

					Assert.AreEqual(connectedChannelCount, channelsPresent);

					await WatchdogTest.TellWorldToReboot2(instanceClient, WatchdogTest.StaticTopicClient, mainDDPort, cancellationToken);

					dd = await instanceClient.DreamDaemon.Read(cancellationToken);
					Assert.AreEqual(WatchdogStatus.Online, dd.Status.Value); // if this assert fails, you likely have to crack open the debugger and read test_fail_reason.txt manually
					Assert.IsNull(dd.StagedCompileJob);
					Assert.AreEqual(initialStaged, dd.ActiveCompileJob.Id);

					await instanceClient.DreamDaemon.Shutdown(cancellationToken);
					dd = await instanceClient.DreamDaemon.Update(new DreamDaemonRequest
					{
						AutoStart = true
					}, cancellationToken);

					Assert.AreEqual(WatchdogStatus.Offline, dd.Status);

					jobsHubTest.ExpectShutdown();
					await adminClient.Administration.Restart(cancellationToken);
				}

				await Task.WhenAny(serverTask, Task.Delay(TimeSpan.FromMinutes(1), cancellationToken));
				Assert.IsTrue(serverTask.IsCompleted);

				preStartupTime = DateTimeOffset.UtcNow;

				async Task WaitForInitialJobs(IInstanceClient instanceClient)
				{
					var jobs = await instanceClient.Jobs.ListActive(null, cancellationToken);
					if (jobs.Count == 0)
					{
						var entities = await instanceClient.Jobs.List(null, cancellationToken);
						var getTasks = entities
							.Select(e => instanceClient.Jobs.GetId(e, cancellationToken))
							.ToList();

						jobs = (await ValueTaskExtensions.WhenAll(getTasks))
							.Where(x => x.StartedAt.Value > preStartupTime)
						.ToList();
					}

					var jrt = new JobsRequiredTest(instanceClient.Jobs);
					foreach (var job in jobs)
					{
						Assert.IsTrue(job.StartedAt.Value >= preStartupTime);
						await jrt.WaitForJob(job, 140, job.Description.Contains("Reconnect chat bot") ? null : false, null, cancellationToken);
					}
				}

				// chat bot start, dd autostart, and reboot with different initial job test
				preStartupTime = DateTimeOffset.UtcNow;
				serverTask = server.Run(cancellationToken).AsTask();
				long expectedCompileJobId, expectedStaged;
<<<<<<< HEAD
				var edgeVersion = await EngineTest.GetEdgeVersion(EngineType.Byond, fileDownloader, cancellationToken);
				await using (var adminClient = await CreateAdminClient(server.Url, cancellationToken))
=======
				var edgeByond = await ByondTest.GetEdgeVersion(fileDownloader, cancellationToken);
				await using (var adminClient = await CreateAdminClient(server.ApiUrl, cancellationToken))
>>>>>>> 9ea704b2
				{
					var instanceClient = adminClient.Instances.CreateClient(instance);
					await WaitForInitialJobs(instanceClient);
					await jobsHubTest.WaitForReconnect(cancellationToken);

					var dd = await instanceClient.DreamDaemon.Read(cancellationToken);

					Assert.AreEqual(WatchdogStatus.Online, dd.Status.Value);

					var compileJob = await instanceClient.DreamMaker.Compile(cancellationToken);
<<<<<<< HEAD
					var wdt = new WatchdogTest(edgeVersion, instanceClient, GetInstanceManager(), (ushort)server.Url.Port, server.HighPriorityDreamDaemon, mainDDPort, server.UsingBasicWatchdog);
=======
					var wdt = new WatchdogTest(edgeByond, instanceClient, GetInstanceManager(), (ushort)server.ApiUrl.Port, server.HighPriorityDreamDaemon, mainDDPort, server.UsingBasicWatchdog);
>>>>>>> 9ea704b2
					await wdt.WaitForJob(compileJob, 30, false, null, cancellationToken);

					dd = await instanceClient.DreamDaemon.Read(cancellationToken);
					Assert.AreEqual(dd.StagedCompileJob.Job.Id, compileJob.Id);

					expectedCompileJobId = compileJob.Id.Value;
					dd = await wdt.TellWorldToReboot(cancellationToken);

					while (dd.Status.Value == WatchdogStatus.Restoring)
					{
						await Task.Delay(TimeSpan.FromSeconds(1), cancellationToken);
						dd = await instanceClient.DreamDaemon.Read(cancellationToken);
					}

					Assert.AreEqual(dd.ActiveCompileJob.Job.Id, expectedCompileJobId);
					Assert.AreEqual(WatchdogStatus.Online, dd.Status.Value);

					expectedCompileJobId = dd.ActiveCompileJob.Id.Value;

					await instanceClient.DreamDaemon.Update(new DreamDaemonRequest
					{
						AutoStart = false,
					}, cancellationToken);

					compileJob = await instanceClient.DreamMaker.Compile(cancellationToken);
					await wdt.WaitForJob(compileJob, 30, false, null, cancellationToken);
					expectedStaged = compileJob.Id.Value;

					jobsHubTest.ExpectShutdown();
					await adminClient.Administration.Restart(cancellationToken);
				}

				await Task.WhenAny(serverTask, Task.Delay(TimeSpan.FromMinutes(1), cancellationToken));
				Assert.IsTrue(serverTask.IsCompleted);

				// post/entity deletion tests
				serverTask = server.Run(cancellationToken).AsTask();
				await using (var adminClient = await CreateAdminClient(server.ApiUrl, cancellationToken))
				{
					var instanceClient = adminClient.Instances.CreateClient(instance);
					await WaitForInitialJobs(instanceClient);
					await jobsHubTest.WaitForReconnect(cancellationToken);

					var currentDD = await instanceClient.DreamDaemon.Read(cancellationToken);
					Assert.AreEqual(expectedCompileJobId, currentDD.ActiveCompileJob.Id.Value);
					Assert.AreEqual(WatchdogStatus.Online, currentDD.Status);
					Assert.AreEqual(expectedStaged, currentDD.StagedCompileJob.Job.Id.Value);

<<<<<<< HEAD
					var wdt = new WatchdogTest(edgeVersion, instanceClient, GetInstanceManager(), (ushort)server.Url.Port, server.HighPriorityDreamDaemon, mainDDPort, server.UsingBasicWatchdog);
=======
					var wdt = new WatchdogTest(edgeByond, instanceClient, GetInstanceManager(), (ushort)server.ApiUrl.Port, server.HighPriorityDreamDaemon, mainDDPort, server.UsingBasicWatchdog);
>>>>>>> 9ea704b2
					currentDD = await wdt.TellWorldToReboot(cancellationToken);
					Assert.AreEqual(expectedStaged, currentDD.ActiveCompileJob.Job.Id.Value);
					Assert.IsNull(currentDD.StagedCompileJob);

					var repoTest = new RepositoryTest(instanceClient.Repository, instanceClient.Jobs).RunPostTest(cancellationToken);
					await new ChatTest(instanceClient.ChatBots, adminClient.Instances, instanceClient.Jobs, instance).RunPostTest(cancellationToken);
					await repoTest;

					jobsHubTest.CompleteNow();
					await jobsHubTestTask;

					await new InstanceManagerTest(adminClient, server.Directory).RunPostTest(instance, cancellationToken);
				}
			}
			catch (ApiException ex)
			{
				Console.WriteLine($"[{DateTimeOffset.UtcNow}] TEST ERROR: {ex.ErrorCode}: {ex.Message}\n{ex.AdditionalServerData}");
				throw;
			}
			catch(OperationCanceledException ex)
			{
				Console.WriteLine($"[{DateTimeOffset.UtcNow}] TEST ABORTED: {ex}");
				throw;
			}
			catch (Exception ex)
			{
				Console.WriteLine($"[{DateTimeOffset.UtcNow}] TEST ERROR: {ex}");
				throw;
			}
			finally
			{
				Console.WriteLine("TGS TEST CANCELLING TOKEN AS FINAL STEP");
				serverCts.Cancel();
				try
				{
					await serverTask.WaitAsync(hardCancellationToken);
				}
				catch (OperationCanceledException) { }

				TerminateAllEngineServers();
			}

			Assert.IsTrue(serverTask.IsCompleted);
			await serverTask;
		}

		async Task<IServerClient> CreateAdminClient(Uri url, CancellationToken cancellationToken)
		{
			url = new Uri(url.ToString().Replace(Routes.ApiRoot, String.Empty));
			var giveUpAt = DateTimeOffset.UtcNow.AddMinutes(2);
			for (var I = 1; ; ++I)
			{
				try
				{
					System.Console.WriteLine($"TEST: CreateAdminClient attempt {I}...");
					return await clientFactory.CreateFromLogin(
						url,
						DefaultCredentials.AdminUserName,
						DefaultCredentials.DefaultAdminUserPassword,
						cancellationToken: cancellationToken);
				}
				catch (HttpRequestException)
				{
					//migrating, to be expected
					if (DateTimeOffset.UtcNow > giveUpAt)
						throw;
					await Task.Delay(TimeSpan.FromSeconds(1), cancellationToken);
				}
				catch (ServiceUnavailableException)
				{
					// migrating, to be expected
					if (DateTimeOffset.UtcNow > giveUpAt)
						throw;
					await Task.Delay(TimeSpan.FromSeconds(1), cancellationToken);
				}
			}
		}
	}
}<|MERGE_RESOLUTION|>--- conflicted
+++ resolved
@@ -1628,13 +1628,8 @@
 				preStartupTime = DateTimeOffset.UtcNow;
 				serverTask = server.Run(cancellationToken).AsTask();
 				long expectedCompileJobId, expectedStaged;
-<<<<<<< HEAD
 				var edgeVersion = await EngineTest.GetEdgeVersion(EngineType.Byond, fileDownloader, cancellationToken);
-				await using (var adminClient = await CreateAdminClient(server.Url, cancellationToken))
-=======
-				var edgeByond = await ByondTest.GetEdgeVersion(fileDownloader, cancellationToken);
 				await using (var adminClient = await CreateAdminClient(server.ApiUrl, cancellationToken))
->>>>>>> 9ea704b2
 				{
 					var instanceClient = adminClient.Instances.CreateClient(instance);
 					await WaitForInitialJobs(instanceClient);
@@ -1645,11 +1640,7 @@
 					Assert.AreEqual(WatchdogStatus.Online, dd.Status.Value);
 
 					var compileJob = await instanceClient.DreamMaker.Compile(cancellationToken);
-<<<<<<< HEAD
-					var wdt = new WatchdogTest(edgeVersion, instanceClient, GetInstanceManager(), (ushort)server.Url.Port, server.HighPriorityDreamDaemon, mainDDPort, server.UsingBasicWatchdog);
-=======
-					var wdt = new WatchdogTest(edgeByond, instanceClient, GetInstanceManager(), (ushort)server.ApiUrl.Port, server.HighPriorityDreamDaemon, mainDDPort, server.UsingBasicWatchdog);
->>>>>>> 9ea704b2
+					var wdt = new WatchdogTest(edgeVersion, instanceClient, GetInstanceManager(), (ushort)server.ApiUrl.Port, server.HighPriorityDreamDaemon, mainDDPort, server.UsingBasicWatchdog);
 					await wdt.WaitForJob(compileJob, 30, false, null, cancellationToken);
 
 					dd = await instanceClient.DreamDaemon.Read(cancellationToken);
@@ -1698,11 +1689,7 @@
 					Assert.AreEqual(WatchdogStatus.Online, currentDD.Status);
 					Assert.AreEqual(expectedStaged, currentDD.StagedCompileJob.Job.Id.Value);
 
-<<<<<<< HEAD
-					var wdt = new WatchdogTest(edgeVersion, instanceClient, GetInstanceManager(), (ushort)server.Url.Port, server.HighPriorityDreamDaemon, mainDDPort, server.UsingBasicWatchdog);
-=======
-					var wdt = new WatchdogTest(edgeByond, instanceClient, GetInstanceManager(), (ushort)server.ApiUrl.Port, server.HighPriorityDreamDaemon, mainDDPort, server.UsingBasicWatchdog);
->>>>>>> 9ea704b2
+					var wdt = new WatchdogTest(edgeVersion, instanceClient, GetInstanceManager(), (ushort)server.ApiUrl.Port, server.HighPriorityDreamDaemon, mainDDPort, server.UsingBasicWatchdog);
 					currentDD = await wdt.TellWorldToReboot(cancellationToken);
 					Assert.AreEqual(expectedStaged, currentDD.ActiveCompileJob.Job.Id.Value);
 					Assert.IsNull(currentDD.StagedCompileJob);
