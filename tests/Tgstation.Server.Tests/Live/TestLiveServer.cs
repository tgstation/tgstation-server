﻿using System;
using System.Collections.Generic;
using System.Diagnostics;
using System.IO;
using System.Linq;
using System.Management;
using System.Net;
using System.Net.Http;
using System.Net.Http.Headers;
using System.Net.Mime;
using System.Net.Sockets;
using System.Reflection;
using System.Text;
using System.Threading;
using System.Threading.Tasks;

using Microsoft.Data.SqlClient;
using Microsoft.Extensions.DependencyInjection;
using Microsoft.Extensions.Logging;
using Microsoft.VisualStudio.TestTools.UnitTesting;

using Moq;

using MySqlConnector;

using Newtonsoft.Json;

using Npgsql;

using Tgstation.Server.Api;
using Tgstation.Server.Api.Models;
using Tgstation.Server.Api.Models.Internal;
using Tgstation.Server.Api.Models.Request;
using Tgstation.Server.Api.Models.Response;
using Tgstation.Server.Api.Rights;
using Tgstation.Server.Client;
using Tgstation.Server.Client.Components;
using Tgstation.Server.Common.Extensions;
using Tgstation.Server.Host.Components;
using Tgstation.Server.Host.Configuration;
using Tgstation.Server.Host.Database;
using Tgstation.Server.Host.Extensions;
using Tgstation.Server.Host.System;
using Tgstation.Server.Tests.Live.Instance;

namespace Tgstation.Server.Tests.Live
{
	[TestClass]
	[TestCategory("SkipWhenLiveUnitTesting")]
	[TestCategory("RequiresDatabase")]
	public sealed class TestLiveServer
	{
		public static readonly Version TestUpdateVersion = new(5, 11, 0);

		static readonly ushort mainDDPort = FreeTcpPort();
		static readonly ushort mainDMPort = FreeTcpPort(mainDDPort);
		static readonly ushort compatDMPort = FreeTcpPort(mainDDPort, mainDMPort);
		static readonly ushort compatDDPort = FreeTcpPort(mainDDPort, mainDMPort, compatDMPort);
		static readonly ushort odDMPort = FreeTcpPort(mainDDPort, mainDMPort, compatDMPort, compatDDPort);
		static readonly ushort odDDPort = FreeTcpPort(mainDDPort, mainDMPort, compatDMPort, compatDDPort, odDMPort);

		readonly ServerClientFactory clientFactory = new (new ProductHeaderValue(Assembly.GetExecutingAssembly().GetName().Name, Assembly.GetExecutingAssembly().GetName().Version.ToString()));

		public static List<System.Diagnostics.Process> GetEngineServerProcessesOnPort(EngineType engineType, ushort? port)
		{
			var result = new List<System.Diagnostics.Process>();

			switch (engineType) {
				case EngineType.Byond:
					result.AddRange(System.Diagnostics.Process.GetProcessesByName("DreamDaemon"));
					if (new PlatformIdentifier().IsWindows)
						result.AddRange(System.Diagnostics.Process.GetProcessesByName("dd"));
					break;
				case EngineType.OpenDream:
					result.AddRange(System.Diagnostics.Process.GetProcessesByName("OpenDreamServer"));
					break;
				default:
					Assert.Fail($"Unknown engine type: {engineType}");
					return null;
			}

			if (port.HasValue)
				result = result.Where(x =>
				{
					string portString = null;
					switch (engineType)
					{
						case EngineType.OpenDream:
							portString = $"--cvar net.port={port.Value}";
							break;
						case EngineType.Byond:
							portString = $"-port {port.Value}";
							break;
						default:
							Assert.Fail($"Unknown engine type: {engineType}");
							break;
					}

					if (GetCommandLine(x)?.Contains(portString) ?? false)
						return true;

					x.Dispose();
					return false;
				}).ToList();

			return result;
		}

		private static string GetCommandLine(System.Diagnostics.Process process)
		{
			if (new PlatformIdentifier().IsWindows)
			{
				var searcher = new ManagementObjectSearcher("SELECT CommandLine FROM Win32_Process WHERE ProcessId = " + process.Id);
				var objects = searcher.Get();
				var commandLine = objects.Cast<ManagementBaseObject>().SingleOrDefault()?["CommandLine"]?.ToString();
				return commandLine;
			}

			try
			{
				var cmdlineFile = File.ReadAllText($"/proc/{process.Id}/cmdline");
				var parsed = cmdlineFile.Replace('\0', ' ');
				return parsed;
			}
			catch (FileNotFoundException)
			{
				return null;
			}
		}

		static bool TerminateAllEngineServers()
		{
			var result = false;
			foreach (var enumValue in Enum.GetValues<EngineType>())
				foreach (var proc in GetEngineServerProcessesOnPort(enumValue, null))
					using (proc)
					{
						proc.Kill();
						result = true;
					}

			return result;
		}

		static ushort FreeTcpPort(params ushort[] usedPorts)
		{
			ushort result;
			var listeners = new List<TcpListener>();
			try
			{
				do
				{
					var l = new TcpListener(IPAddress.Loopback, 0);
					l.Start();
					try
					{
						listeners.Add(l);
					}
					catch
					{
						l.Stop();
						throw;
					}

					result = (ushort)((IPEndPoint)l.LocalEndpoint).Port;
				}
				while (usedPorts.Contains(result));
			}
			finally
			{
				foreach(var l in listeners)
				{
					l.Stop();
				}
			}
			return result;
		}

		[ClassInitialize]
		public static async Task Initialize(TestContext _)
		{
			if (TestingUtils.RunningInGitHubActions || String.IsNullOrWhiteSpace(Environment.GetEnvironmentVariable("TGS_TEST_GITHUB_TOKEN")))
				await TestingGitHubService.InitializeAndInject(default);

			await CachingFileDownloader.InitializeAndInjectForLiveTests(default);

			await DummyChatProvider.RandomDisconnections(true, default);
			ServerClientFactory.ApiClientFactory = new RateLimitRetryingApiClientFactory();

			var connectionString = Environment.GetEnvironmentVariable("TGS_TEST_CONNECTION_STRING");
			if (String.IsNullOrWhiteSpace(connectionString))
				return;
			// In CI we've run into issues with the sql services not starting
			// check they're ready
			var databaseType = Enum.Parse<DatabaseType>(Environment.GetEnvironmentVariable("TGS_TEST_DATABASE_TYPE"));
			switch (databaseType)
			{
				case DatabaseType.MariaDB:
				case DatabaseType.MySql:
					var mySqlBuilder = new MySqlConnectionStringBuilder(connectionString)
					{
						Database = new MySqlConnectionStringBuilder().Database
					};
					connectionString = mySqlBuilder.ConnectionString;
					break;
				case DatabaseType.PostgresSql:
					var pgSqlBuilder = new NpgsqlConnectionStringBuilder(connectionString)
					{
						Database = new NpgsqlConnectionStringBuilder().Database
					};
					connectionString = pgSqlBuilder.ConnectionString;
					break;
				case DatabaseType.SqlServer:
					var msSqlBuilder = new SqlConnectionStringBuilder(connectionString)
					{
						InitialCatalog = new SqlConnectionStringBuilder().InitialCatalog
					};
					connectionString = msSqlBuilder.ConnectionString;
					break;
				case DatabaseType.Sqlite:
					return; // no test required
				default:
					Assert.Fail($"Unknown DatabaseType {databaseType}!");
					return;
			}

			var connectionFactory = new DatabaseConnectionFactory();

			using var cts = new CancellationTokenSource(TimeSpan.FromMinutes(1));
			var cancellationToken = cts.Token;

			try
			{
				while (true)
				{
					using var connection = connectionFactory.CreateConnection(connectionString, databaseType);
					try
					{
						await connection.OpenAsync(cancellationToken);
					}
					catch (Exception ex)
					{
						Console.WriteLine($"TEST ERROR INIT: Could not connect to database. Retrying after 3s. Exception: {ex}");
						await Task.Delay(TimeSpan.FromSeconds(3), cancellationToken);
						continue;
					}

					await connection.CloseAsync();
					break;
				}
			}
			catch (OperationCanceledException) when (cancellationToken.IsCancellationRequested && TestingUtils.RunningInGitHubActions)
			{
				Assert.Fail("Could not connect to the test database! Try re-running failed jobs.");
			}
		}

		[ClassCleanup]
		public static void Cleanup()
		{
			CachingFileDownloader.Cleanup();
		}

		[TestMethod]
		public async Task TestUpdateProtocolAndDisabledOAuth()
		{
			using var server = new LiveTestingServer(null, false);
			using var serverCts = new CancellationTokenSource();
			var cancellationToken = serverCts.Token;
			var serverTask = server.Run(cancellationToken).AsTask();
			try
			{
				async ValueTask<ServerUpdateResponse> TestWithoutAndWithPermission(Func<ValueTask<ServerUpdateResponse>> action, IServerClient client, AdministrationRights right)
				{
					var ourUser = await client.Users.Read(cancellationToken);
					var update = new UserUpdateRequest
					{
						Id = ourUser.Id,
						PermissionSet = ourUser.PermissionSet,
					};

					update.PermissionSet.AdministrationRights &= ~right;
					await client.Users.Update(update, cancellationToken);

					await ApiAssert.ThrowsException<InsufficientPermissionsException, ServerUpdateResponse>(action);

					update.PermissionSet.AdministrationRights |= right;
					await client.Users.Update(update, cancellationToken);

					return await action();
				}

				using (var adminClient = await CreateAdminClient(server.Url, cancellationToken))
				{
					// Disabled OAuth test
					using (var httpClient = new HttpClient())
					using (var request = new HttpRequestMessage(HttpMethod.Post, server.Url.ToString()))
					{
						request.Headers.Accept.Clear();
						request.Headers.UserAgent.Add(new ProductInfoHeaderValue("RootTest", "1.0.0"));
						request.Headers.Accept.Add(new MediaTypeWithQualityHeaderValue(MediaTypeNames.Application.Json));
						request.Headers.Add(ApiHeaders.ApiVersionHeader, "Tgstation.Server.Api/" + ApiHeaders.Version);
						request.Headers.Authorization = new AuthenticationHeaderValue(ApiHeaders.OAuthAuthenticationScheme, adminClient.Token.Bearer);
						request.Headers.Add(ApiHeaders.OAuthProviderHeader, OAuthProvider.GitHub.ToString());
						using var response = await httpClient.SendAsync(request, cancellationToken);
						Assert.AreEqual(HttpStatusCode.BadRequest, response.StatusCode);
						var content = await response.Content.ReadAsStringAsync();
						var message = JsonConvert.DeserializeObject<ErrorMessageResponse>(content);
						Assert.AreEqual(ErrorCode.OAuthProviderDisabled, message.ErrorCode);
					}

					//attempt to update to stable
					var responseModel = await TestWithoutAndWithPermission(
						() => adminClient.Administration.Update(
							new ServerUpdateRequest
							{
								NewVersion = TestUpdateVersion,
								UploadZip = false,
							},
							null,
							cancellationToken),
						adminClient,
						AdministrationRights.ChangeVersion);

					Assert.IsNotNull(responseModel);
					Assert.IsNull(responseModel.FileTicket);
					Assert.AreEqual(TestUpdateVersion, responseModel.NewVersion);

					try
					{
						var serverInfoTask = adminClient.ServerInformation(cancellationToken).AsTask();
						var completedTask = await Task.WhenAny(serverTask, serverInfoTask);
						if (completedTask == serverInfoTask)
						{
							var serverInfo = await serverInfoTask;
							Assert.IsTrue(serverInfo.UpdateInProgress);
						}
					}
					catch (ServiceUnavailableException) { }
					catch (HttpRequestException) { }
				}

				async Task CheckUpdate()
				{
					//wait up to 3 minutes for the dl and install
					await Task.WhenAny(serverTask, Task.Delay(TimeSpan.FromMinutes(3), cancellationToken));

					Assert.IsTrue(serverTask.IsCompleted, "Server still running!");

					await serverTask;

					Assert.IsTrue(Directory.Exists(server.UpdatePath), "Update directory not present!");

					var updatedAssemblyPath = Path.Combine(server.UpdatePath, "Tgstation.Server.Host.dll");
					Assert.IsTrue(File.Exists(updatedAssemblyPath), "Updated assembly missing!");

					var updatedAssemblyVersion = FileVersionInfo.GetVersionInfo(updatedAssemblyPath);
					Assert.AreEqual(TestUpdateVersion, Version.Parse(updatedAssemblyVersion.FileVersion).Semver());
				}

				await CheckUpdate();

				// Second pass, uploaded updates
				var downloader = new Host.IO.FileDownloader(
					new Common.Http.HttpClientFactory(
						new AssemblyInformationProvider().ProductInfoHeaderValue),
					Mock.Of<ILogger<Host.IO.FileDownloader>>());
				var gitHubToken = Environment.GetEnvironmentVariable("TGS_TEST_GITHUB_TOKEN");
				if (String.IsNullOrWhiteSpace(gitHubToken))
					gitHubToken = null;
				await new Host.IO.DefaultIOManager().DeleteDirectory(server.UpdatePath, cancellationToken);
				serverTask = server.Run(cancellationToken).AsTask();

				using (var adminClient = await CreateAdminClient(server.Url, cancellationToken))
				{
					// test we can't do this without the correct permission

					await using var download = downloader.DownloadFile(
						new Uri($"https://github.com/tgstation/tgstation-server/releases/download/tgstation-server-v{TestLiveServer.TestUpdateVersion}/ServerUpdatePackage.zip"),
						gitHubToken);

					var downloadStream = await download.GetResult(cancellationToken);
					var responseModel = await TestWithoutAndWithPermission(
						() => adminClient.Administration.Update(
							new ServerUpdateRequest
							{
								NewVersion = TestUpdateVersion,
								UploadZip = true,
							},
							downloadStream,
							cancellationToken),
						adminClient,
						AdministrationRights.UploadVersion);

					Assert.IsNotNull(responseModel);
					Assert.IsNotNull(responseModel.FileTicket);
					Assert.AreEqual(TestUpdateVersion, responseModel.NewVersion);
				}

				await CheckUpdate();
			}
			finally
			{
				serverCts.Cancel();
				try
				{
					await serverTask;
				}
				catch (OperationCanceledException) { }
				catch (AggregateException ex)
				{
					if (ex.InnerException is NotSupportedException notSupportedException)
						Assert.Inconclusive(notSupportedException.Message);
				}
			}

			Assert.IsTrue(server.RestartRequested, "Server not requesting restart!");
		}

		[TestMethod]
		public async Task TestUpdateBadVersion()
		{
			using var server = new LiveTestingServer(null, false);
			using var serverCts = new CancellationTokenSource();
			var cancellationToken = serverCts.Token;
			var serverTask = server.Run(cancellationToken);
			try
			{
				var testUpdateVersion = new Version(5, 11, 20);
				using var adminClient = await CreateAdminClient(server.Url, cancellationToken);
				await ApiAssert.ThrowsException<ConflictException, ServerUpdateResponse>(
					() => adminClient.Administration.Update(
						new ServerUpdateRequest
						{
							NewVersion = testUpdateVersion
						},
						null,
						cancellationToken),
					ErrorCode.ResourceNotPresent);
			}
			finally
			{
				serverCts.Cancel();
				try
				{
					await serverTask;
				}
				catch (OperationCanceledException) { }
				catch (AggregateException ex)
				{
					if (ex.InnerException is NotSupportedException notSupportedException)
						Assert.Inconclusive(notSupportedException.Message);
				}
			}
		}

		[TestMethod]
		public async Task TestOneServerSwarmUpdate()
		{
			// cleanup existing directories
			new LiveTestingServer(null, false).Dispose();

			const string PrivateKey = "adlfj73ywifhks7iwrgfegjs";

			var controllerAddress = new Uri("http://localhost:15011");
			using (var controller = new LiveTestingServer(new SwarmConfiguration
			{
				Address = controllerAddress,
				Identifier = "controller",
				PrivateKey = PrivateKey
			}, false, 15011))
			{
				using var serverCts = new CancellationTokenSource();
				serverCts.CancelAfter(TimeSpan.FromHours(3));
				var cancellationToken = serverCts.Token;
				var serverTask = controller.Run(cancellationToken).AsTask();

				try
				{
					using var controllerClient = await CreateAdminClient(controller.Url, cancellationToken);

					var controllerInfo = await controllerClient.ServerInformation(cancellationToken);

					static void CheckInfo(ServerInformationResponse serverInformation)
					{
						Assert.IsNotNull(serverInformation.SwarmServers);
						Assert.AreEqual(1, serverInformation.SwarmServers.Count);
						var controller = serverInformation.SwarmServers.SingleOrDefault(x => x.Identifier == "controller");
						Assert.IsNotNull(controller);
						Assert.AreEqual(controller.Address, new Uri("http://localhost:15011"));
						Assert.IsTrue(controller.Controller);
					}

					CheckInfo(controllerInfo);

					// test update
					var responseModel = await controllerClient.Administration.Update(
						new ServerUpdateRequest
						{
							NewVersion = TestUpdateVersion
						},
						null,
						cancellationToken);

					Assert.IsNotNull(responseModel);
					Assert.IsNull(responseModel.FileTicket);
					Assert.AreEqual(TestUpdateVersion, responseModel.NewVersion);

					await Task.WhenAny(Task.Delay(TimeSpan.FromMinutes(2)), serverTask);
					Assert.IsTrue(serverTask.IsCompleted);

					static void CheckServerUpdated(LiveTestingServer server)
					{
						Assert.IsTrue(Directory.Exists(server.UpdatePath), "Update directory not present!");

						var updatedAssemblyPath = Path.Combine(server.UpdatePath, "Tgstation.Server.Host.dll");
						Assert.IsTrue(File.Exists(updatedAssemblyPath), "Updated assembly missing!");

						var updatedAssemblyVersion = FileVersionInfo.GetVersionInfo(updatedAssemblyPath);
						Assert.AreEqual(TestUpdateVersion, Version.Parse(updatedAssemblyVersion.FileVersion).Semver());
						Directory.Delete(server.UpdatePath, true);
					}

					CheckServerUpdated(controller);
				}
				finally
				{
					serverCts.Cancel();
					await serverTask;
				}
			}

			new LiveTestingServer(null, false).Dispose();
		}

		[TestMethod]
		public async Task TestCreateServerWithNoArguments()
		{
			using var server = new LiveTestingServer(null, false);
			await server.RunNoArgumentsTest(default);
		}

		[TestMethod]
		public async Task TestSwarmSynchronizationAndUpdates()
		{
			// cleanup existing directories
			new LiveTestingServer(null, false).Dispose();

			const string PrivateKey = "adlfj73ywifhks7iwrgfegjs";

			var controllerAddress = new Uri("http://localhost:15011");
			using (var controller = new LiveTestingServer(new SwarmConfiguration
			{
				Address = controllerAddress,
				Identifier = "controller",
				PrivateKey = PrivateKey
			}, false, 15011))
			{
				using var node1 = new LiveTestingServer(new SwarmConfiguration
				{
					Address = new Uri("http://localhost:15012"),
					ControllerAddress = controllerAddress,
					Identifier = "node1",
					PrivateKey = PrivateKey
				}, false, 15012);
				using var node2 = new LiveTestingServer(new SwarmConfiguration
				{
					Address = new Uri("http://localhost:15013"),
					ControllerAddress = controllerAddress,
					Identifier = "node2",
					PrivateKey = PrivateKey
				}, false, 15013);
				using var serverCts = new CancellationTokenSource();
				var cancellationToken = serverCts.Token;
				var serverTask = Task.WhenAll(
					node1.Run(cancellationToken).AsTask(),
					node2.Run(cancellationToken).AsTask(),
					controller.Run(cancellationToken).AsTask());

				try
				{
					using var controllerClient = await CreateAdminClient(controller.Url, cancellationToken);
					using var node1Client = await CreateAdminClient(node1.Url, cancellationToken);
					using var node2Client = await CreateAdminClient(node2.Url, cancellationToken);

					var controllerInfo = await controllerClient.ServerInformation(cancellationToken);

					async Task WaitForSwarmServerUpdate()
					{
						ServerInformationResponse serverInformation;
						do
						{
							await Task.Delay(TimeSpan.FromSeconds(10));
							serverInformation = await node1Client.ServerInformation(cancellationToken);
						}
						while (serverInformation.SwarmServers.Count == 1);
					}

					static void CheckInfo(ServerInformationResponse serverInformation)
					{
						Assert.IsNotNull(serverInformation.SwarmServers);
						Assert.AreEqual(3, serverInformation.SwarmServers.Count);

						var node1 = serverInformation.SwarmServers.SingleOrDefault(x => x.Identifier == "node1");
						Assert.IsNotNull(node1);
						Assert.AreEqual(node1.Address, new Uri("http://localhost:15012"));
						Assert.IsFalse(node1.Controller);

						var node2 = serverInformation.SwarmServers.SingleOrDefault(x => x.Identifier == "node2");
						Assert.IsNotNull(node2);
						Assert.AreEqual(node2.Address, new Uri("http://localhost:15013"));
						Assert.IsFalse(node2.Controller);

						var controller = serverInformation.SwarmServers.SingleOrDefault(x => x.Identifier == "controller");
						Assert.IsNotNull(controller);
						Assert.AreEqual(controller.Address, new Uri("http://localhost:15011"));
						Assert.IsTrue(controller.Controller);
					}

					CheckInfo(controllerInfo);

					// wait a few minutes for the updated server list to dispatch
					await Task.WhenAny(
						WaitForSwarmServerUpdate(),
						Task.Delay(TimeSpan.FromMinutes(4), cancellationToken));

					var node2Info = await node2Client.ServerInformation(cancellationToken);
					var node1Info = await node1Client.ServerInformation(cancellationToken);
					CheckInfo(node1Info);
					CheckInfo(node2Info);

					// check user info is shared
					var newUser = await node2Client.Users.Create(new UserCreateRequest
					{
						Name = "asdf",
						Password = "asdfasdfasdfasdf",
						Enabled = true,
						PermissionSet = new PermissionSet
						{
							AdministrationRights = AdministrationRights.ChangeVersion
						}
					}, cancellationToken);

					var node1User = await node1Client.Users.GetId(newUser, cancellationToken);
					Assert.AreEqual(newUser.Name, node1User.Name);
					Assert.AreEqual(newUser.Enabled, node1User.Enabled);

					using var controllerUserClient = await clientFactory.CreateFromLogin(
						controllerAddress,
						newUser.Name,
						"asdfasdfasdfasdf");

					using var node1BadClient = clientFactory.CreateFromToken(node1.Url, controllerUserClient.Token);
					await ApiAssert.ThrowsException<UnauthorizedException, AdministrationResponse>(() => node1BadClient.Administration.Read(cancellationToken));

					// check instance info is not shared
					var controllerInstance = await controllerClient.Instances.CreateOrAttach(
						new InstanceCreateRequest
						{
							Name = "ControllerInstance",
							Path = Path.Combine(controller.Directory, "ControllerInstance")
						},
						cancellationToken);

					var node2Instance = await node2Client.Instances.CreateOrAttach(
						new InstanceCreateRequest
						{
							Name = "Node2Instance",
							Path = Path.Combine(node2.Directory, "Node2Instance")
						},
						cancellationToken);
					var node2InstanceList = await node2Client.Instances.List(null, cancellationToken);
					Assert.AreEqual(1, node2InstanceList.Count);
					Assert.AreEqual(node2Instance.Id, node2InstanceList[0].Id);
					Assert.IsNotNull(await node2Client.Instances.GetId(node2Instance, cancellationToken));
					var controllerInstanceList = await controllerClient.Instances.List(null, cancellationToken);
					Assert.AreEqual(1, controllerInstanceList.Count);
					Assert.AreEqual(controllerInstance.Id, controllerInstanceList[0].Id);
					Assert.IsNotNull(await controllerClient.Instances.GetId(controllerInstance, cancellationToken));

					await ApiAssert.ThrowsException<ConflictException, InstanceResponse>(() => controllerClient.Instances.GetId(node2Instance, cancellationToken), ErrorCode.ResourceNotPresent);
					await ApiAssert.ThrowsException<ConflictException, InstanceResponse>(() => node1Client.Instances.GetId(controllerInstance, cancellationToken), ErrorCode.ResourceNotPresent);

					// test update
					await node1Client.Administration.Update(
						new ServerUpdateRequest
						{
							NewVersion = TestUpdateVersion
						},
						null,
						cancellationToken);
					await Task.WhenAny(Task.Delay(TimeSpan.FromMinutes(2)), serverTask);
					Assert.IsTrue(serverTask.IsCompleted);

					void CheckServerUpdated(LiveTestingServer server)
					{
						Assert.IsTrue(Directory.Exists(server.UpdatePath), "Update directory not present!");

						var updatedAssemblyPath = Path.Combine(server.UpdatePath, "Tgstation.Server.Host.dll");
						Assert.IsTrue(File.Exists(updatedAssemblyPath), "Updated assembly missing!");

						var updatedAssemblyVersion = FileVersionInfo.GetVersionInfo(updatedAssemblyPath);
						Assert.AreEqual(TestUpdateVersion, Version.Parse(updatedAssemblyVersion.FileVersion).Semver());
						Directory.Delete(server.UpdatePath, true);
					}

					CheckServerUpdated(controller);
					CheckServerUpdated(node1);
					CheckServerUpdated(node2);

					// test it respects the update configuration
					controller.UpdateSwarmArguments(new SwarmConfiguration
					{
						Address = controllerAddress,
						Identifier = "controller",
						PrivateKey = PrivateKey,
						UpdateRequiredNodeCount = 2,
					});
					serverTask = Task.WhenAll(
						controller.Run(cancellationToken).AsTask(),
						node1.Run(cancellationToken).AsTask());

					using var controllerClient2 = await CreateAdminClient(controller.Url, cancellationToken);
					using var node1Client2 = await CreateAdminClient(node1.Url, cancellationToken);

					await ApiAssert.ThrowsException<ApiConflictException, ServerUpdateResponse>(() => controllerClient2.Administration.Update(
						new ServerUpdateRequest
						{
							NewVersion = TestUpdateVersion
						},
						null,
						cancellationToken), ErrorCode.SwarmIntegrityCheckFailed);

					// regression: test updating also works from the controller
					serverTask = Task.WhenAll(
						serverTask,
						node2.Run(cancellationToken).AsTask());

					using var node2Client2 = await CreateAdminClient(node2.Url, cancellationToken);

					async Task WaitForSwarmServerUpdate2()
					{
						ServerInformationResponse serverInformation;
						do
						{
							await Task.Delay(TimeSpan.FromSeconds(10));
							serverInformation = await node2Client2.ServerInformation(cancellationToken);
						}
						while (serverInformation.SwarmServers.Count == 1);
					}

					await Task.WhenAny(
						WaitForSwarmServerUpdate2(),
						Task.Delay(TimeSpan.FromMinutes(4), cancellationToken));

					var node2Info2 = await node2Client2.ServerInformation(cancellationToken);
					var node1Info2 = await node1Client2.ServerInformation(cancellationToken);
					CheckInfo(node1Info2);
					CheckInfo(node2Info2);

					// also test with uploaded updates this time
					var downloader = new Host.IO.FileDownloader(
						new Common.Http.HttpClientFactory(
							new AssemblyInformationProvider().ProductInfoHeaderValue),
						Mock.Of<ILogger<Host.IO.FileDownloader>>());
					var gitHubToken = Environment.GetEnvironmentVariable("TGS_TEST_GITHUB_TOKEN");
					if (String.IsNullOrWhiteSpace(gitHubToken))
						gitHubToken = null;
					await using var download = downloader.DownloadFile(
						new Uri($"https://github.com/tgstation/tgstation-server/releases/download/tgstation-server-v{TestLiveServer.TestUpdateVersion}/ServerUpdatePackage.zip"),
						gitHubToken);

					var downloadStream = await download.GetResult(cancellationToken);
					var responseModel = await controllerClient2.Administration.Update(
						new ServerUpdateRequest
						{
							NewVersion = TestUpdateVersion,
							UploadZip = true,
						},
						downloadStream,
						cancellationToken);

					Assert.IsNotNull(responseModel);
					Assert.IsNotNull(responseModel.FileTicket);
					Assert.AreEqual(TestUpdateVersion, responseModel.NewVersion);

					await Task.WhenAny(Task.Delay(TimeSpan.FromMinutes(2)), serverTask);
					Assert.IsTrue(serverTask.IsCompleted);

					CheckServerUpdated(controller);
					CheckServerUpdated(node1);
					CheckServerUpdated(node2);
				}
				catch (Exception ex)
				{
					Console.WriteLine($"[{DateTimeOffset.UtcNow}] TEST ERROR: {ex}");
					throw;
				}
				finally
				{
					serverCts.Cancel();
					await serverTask;
				}
			}
		}

		[TestMethod]
		public async Task TestSwarmReconnection()
		{
			// cleanup existing directories
			new LiveTestingServer(null, false).Dispose();

			const string PrivateKey = "adlfj73ywifhks7iwrgfegjs";

			var controllerAddress = new Uri("http://localhost:15011");
			using (var controller = new LiveTestingServer(new SwarmConfiguration
			{
				Address = controllerAddress,
				Identifier = "controller",
				PublicAddress = new Uri("http://fakecontroller.com"),
				PrivateKey = PrivateKey,
				UpdateRequiredNodeCount = 2,
			}, false, 15011))
			{
				using var node1 = new LiveTestingServer(new SwarmConfiguration
				{
					Address = new Uri("http://localhost:15012"),
					ControllerAddress = controllerAddress,
					PublicAddress = new Uri("http://fakenode1.com"),
					Identifier = "node1",
					PrivateKey = PrivateKey
				}, false, 15012);
				using var node2 = new LiveTestingServer(new SwarmConfiguration
				{
					Address = new Uri("http://localhost:15013"),
					ControllerAddress = controllerAddress,
					Identifier = "node2",
					PrivateKey = PrivateKey
				}, false, 15013);
				using var serverCts = new CancellationTokenSource();

				var cancellationToken = serverCts.Token;
				using var node1Cts = CancellationTokenSource.CreateLinkedTokenSource(cancellationToken);

				Task node1Task, node2Task, controllerTask;
				var serverTask = Task.WhenAll(
					node1Task = node1.Run(node1Cts.Token).AsTask(),
					node2Task = node2.Run(cancellationToken).AsTask(),
					controllerTask = controller.Run(cancellationToken).AsTask());

				try
				{
					using var controllerClient = await CreateAdminClient(controller.Url, cancellationToken);
					using var node1Client = await CreateAdminClient(node1.Url, cancellationToken);
					using var node2Client = await CreateAdminClient(node2.Url, cancellationToken);

					var controllerInfo = await controllerClient.ServerInformation(cancellationToken);

					async Task WaitForSwarmServerUpdate(IServerClient client, int currentServerCount)
					{
						ServerInformationResponse serverInformation;
						do
						{
							await Task.Delay(TimeSpan.FromSeconds(10));
							serverInformation = await client.ServerInformation(cancellationToken);
						}
						while (serverInformation.SwarmServers.Count == currentServerCount);
					}

					static void CheckInfo(ServerInformationResponse serverInformation)
					{
						Assert.IsNotNull(serverInformation.SwarmServers);
						Assert.AreEqual(3, serverInformation.SwarmServers.Count);

						var node1 = serverInformation.SwarmServers.SingleOrDefault(x => x.Identifier == "node1");
						Assert.IsNotNull(node1);
						Assert.AreEqual(node1.Address, new Uri("http://localhost:15012"));
						Assert.IsFalse(node1.Controller);
						Assert.AreEqual(node1.PublicAddress, new Uri("http://fakenode1.com"));

						var node2 = serverInformation.SwarmServers.SingleOrDefault(x => x.Identifier == "node2");
						Assert.IsNotNull(node2);
						Assert.AreEqual(node2.Address, new Uri("http://localhost:15013"));
						Assert.IsFalse(node2.Controller);
						Assert.IsNull(node2.PublicAddress);

						var controller = serverInformation.SwarmServers.SingleOrDefault(x => x.Identifier == "controller");
						Assert.IsNotNull(controller);
						Assert.AreEqual(controller.Address, new Uri("http://localhost:15011"));
						Assert.IsTrue(controller.Controller);
						Assert.AreEqual(controller.PublicAddress, new Uri("http://fakecontroller.com"));
					}

					CheckInfo(controllerInfo);

					// wait a few minutes for the updated server list to dispatch
					await Task.WhenAny(
						WaitForSwarmServerUpdate(node1Client, 1),
						Task.Delay(TimeSpan.FromMinutes(4), cancellationToken));

					var node2Info = await node2Client.ServerInformation(cancellationToken);
					var node1Info = await node1Client.ServerInformation(cancellationToken);
					CheckInfo(node1Info);
					CheckInfo(node2Info);

					// kill node1
					node1Cts.Cancel();
					await Task.WhenAny(
						node1Task,
						Task.Delay(TimeSpan.FromMinutes(1)));
					Assert.IsTrue(node1Task.IsCompleted);

					// it should unregister
					controllerInfo = await controllerClient.ServerInformation(cancellationToken);
					Assert.AreEqual(2, controllerInfo.SwarmServers.Count);
					Assert.IsFalse(controllerInfo.SwarmServers.Any(x => x.Identifier == "node1"));

					// wait a few minutes for the updated server list to dispatch
					await Task.WhenAny(
						WaitForSwarmServerUpdate(node2Client, 3),
						Task.Delay(TimeSpan.FromMinutes(4), cancellationToken));

					node2Info = await node2Client.ServerInformation(cancellationToken);
					Assert.AreEqual(2, node2Info.SwarmServers.Count);
					Assert.IsFalse(node2Info.SwarmServers.Any(x => x.Identifier == "node1"));

					// restart the controller
					await controllerClient.Administration.Restart(cancellationToken);
					await Task.WhenAny(
						controllerTask,
						Task.Delay(TimeSpan.FromMinutes(1), cancellationToken));
					Assert.IsTrue(controllerTask.IsCompleted);

					controllerTask = controller.Run(cancellationToken).AsTask();
					using var controllerClient2 = await CreateAdminClient(controller.Url, cancellationToken);

					// node 2 should reconnect once it's health check triggers
					await Task.WhenAny(
						WaitForSwarmServerUpdate(controllerClient2, 1),
						Task.Delay(TimeSpan.FromMinutes(5), cancellationToken));

					controllerInfo = await controllerClient2.ServerInformation(cancellationToken);
					Assert.AreEqual(2, controllerInfo.SwarmServers.Count);
					Assert.IsNotNull(controllerInfo.SwarmServers.SingleOrDefault(x => x.Identifier == "node2"));

					// wait a few seconds to dispatch the updated list to node2
					await Task.Delay(TimeSpan.FromSeconds(10), cancellationToken);

					// restart node2
					await node2Client.Administration.Restart(cancellationToken);
					await Task.WhenAny(
						node2Task,
						Task.Delay(TimeSpan.FromMinutes(1)));
					Assert.IsTrue(node1Task.IsCompleted);

					// should have unregistered
					controllerInfo = await controllerClient2.ServerInformation(cancellationToken);
					Assert.AreEqual(1, controllerInfo.SwarmServers.Count);
					Assert.IsNull(controllerInfo.SwarmServers.SingleOrDefault(x => x.Identifier == "node2"));

					// update should fail
					await ApiAssert.ThrowsException<ApiConflictException, ServerUpdateResponse>(
						() => controllerClient2.Administration.Update(new ServerUpdateRequest
						{
							NewVersion = TestUpdateVersion
						},
						null,
						cancellationToken),
						ErrorCode.SwarmIntegrityCheckFailed);

					node2Task = node2.Run(cancellationToken).AsTask();
					using var node2Client2 = await CreateAdminClient(node2.Url, cancellationToken);

					// should re-register
					await Task.WhenAny(
						WaitForSwarmServerUpdate(node2Client2, 1),
						Task.Delay(TimeSpan.FromMinutes(4), cancellationToken));

					node2Info = await node2Client2.ServerInformation(cancellationToken);
					Assert.AreEqual(2, node2Info.SwarmServers.Count);
					Assert.IsNotNull(node2Info.SwarmServers.SingleOrDefault(x => x.Identifier == "controller"));
				}
				finally
				{
					serverCts.Cancel();
					await serverTask;
				}
			}

			new LiveTestingServer(null, false).Dispose();
		}

		[TestMethod]
		public async Task TestTgstationInteractive() => await TestTgstation(true);

		[TestMethod]
		public async Task TestTgstationHeadless() => await TestTgstation(false);

		async ValueTask TestTgstation(bool interactive)
		{
			// i'm only running this on dev machines, actions is too taxed
			if (TestingUtils.RunningInGitHubActions)
				Assert.Inconclusive("lol. lmao.");

			var discordConnectionString = Environment.GetEnvironmentVariable("TGS_TEST_DISCORD_TOKEN");

			var procs = System.Diagnostics.Process.GetProcessesByName("byond");
			if (procs.Any())
			{
				foreach (var proc in procs)
					proc.Dispose();

				// Inconclusive and not fail because we don't want to unexpectedly kill a dev's BYOND.exe
				Assert.Inconclusive("Cannot run server test because DreamDaemon will not start headless while the BYOND pager is running!");
			}


			using var loggerFactory = LoggerFactory.Create(builder =>
			{
				builder.AddConsole();
				builder.SetMinimumLevel(LogLevel.Trace);
			});
			using var server = new LiveTestingServer(null, true);

			TerminateAllDDs();

			using var serverCts = new CancellationTokenSource();
			var cancellationToken = serverCts.Token;
			var serverTask = server.Run(cancellationToken);
			try
			{
				using var adminClient = await CreateAdminClient(server.Url, cancellationToken);

				var instanceManagerTest = new InstanceManagerTest(adminClient, server.Directory);
				var instance = await instanceManagerTest.CreateTestInstance("TgTestInstance", cancellationToken);
				var instanceClient = adminClient.Instances.CreateClient(instance);


				var ddUpdateTask = instanceClient.DreamDaemon.Update(new DreamDaemonRequest
				{
					LogOutput = true,
				}, cancellationToken);
				var dmUpdateTask = instanceClient.DreamMaker.Update(new DreamMakerRequest
				{
					ApiValidationSecurityLevel = DreamDaemonSecurity.Trusted,
				}, cancellationToken);

				var ioManager = new Host.IO.DefaultIOManager();
				var repoPath = ioManager.ConcatPath(instance.Path, "Repository");
				var jobsTest = new JobsRequiredTest(instanceClient.Jobs);
				var postWriteHandler = (Host.IO.IPostWriteHandler)(new PlatformIdentifier().IsWindows
					? new Host.IO.WindowsPostWriteHandler()
					: new Host.IO.PosixPostWriteHandler(loggerFactory.CreateLogger<Host.IO.PosixPostWriteHandler>()));
				var localRepoPath = Environment.GetEnvironmentVariable("TGS_LOCAL_TG_REPO");
				Task jobWaitTask;
				if (!String.IsNullOrWhiteSpace(localRepoPath))
				{
					await ioManager.CopyDirectory(
						Enumerable.Empty<string>(),
						(src, dest) =>
						{
							if (postWriteHandler.NeedsPostWrite(src))
								postWriteHandler.HandleWrite(dest);

							return ValueTask.CompletedTask;
						},
						ioManager.ConcatPath(
							localRepoPath,
							".git"),
						ioManager.ConcatPath(
							repoPath,
							".git"),
						null,
						cancellationToken);

					IProcessExecutor processExecutor = null;
					processExecutor = new ProcessExecutor(
						new PlatformIdentifier().IsWindows
							? new WindowsProcessFeatures(loggerFactory.CreateLogger<WindowsProcessFeatures>())
							: new PosixProcessFeatures(new Lazy<IProcessExecutor>(() => processExecutor), ioManager, loggerFactory.CreateLogger<PosixProcessFeatures>()),
						ioManager,
						loggerFactory.CreateLogger<ProcessExecutor>(),
						loggerFactory);

					async ValueTask RunGitCommand(string args)
					{
						await using var gitRemoteOriginFixProc = processExecutor.LaunchProcess(
							"git",
							repoPath,
							args,
							null,
							true,
							true);

						int? exitCode;
						using (cancellationToken.Register(gitRemoteOriginFixProc.Terminate))
							exitCode = await gitRemoteOriginFixProc.Lifetime;

						loggerFactory.CreateLogger("TgTest").LogInformation("git {args} output:{newLine}{output}",args, Environment.NewLine, await gitRemoteOriginFixProc.GetCombinedOutput(cancellationToken));
						Assert.AreEqual(0, exitCode);
					}

					await RunGitCommand("remote set-url origin https://github.com/tgstation/tgstation");
					await RunGitCommand("checkout -f master");
					await RunGitCommand("reset --hard origin/master");

					jobWaitTask = Task.CompletedTask;
				}
				else
				{
					var repoResponse = await instanceClient.Repository.Clone(new RepositoryCreateRequest
					{
						Origin = new Uri("https://github.com/tgstation/tgstation"),
					}, cancellationToken);
					jobWaitTask = jobsTest.WaitForJob(repoResponse.ActiveJob, 300, false, null, cancellationToken);
				}

				await Task.WhenAll(jobWaitTask, ddUpdateTask.AsTask(), dmUpdateTask.AsTask());

				var depsBytesTask = ioManager.ReadAllBytes(
					ioManager.ConcatPath(repoPath, "dependencies.sh"),
					cancellationToken);

				var scriptsCopyTask = ioManager.CopyDirectory(
					Enumerable.Empty<string>(),
					(src, dest) =>
					{
						if (postWriteHandler.NeedsPostWrite(src))
							postWriteHandler.HandleWrite(dest);

						return ValueTask.CompletedTask;
					},
					ioManager.ConcatPath(
						repoPath,
						"tools",
						"tgs_scripts"),
					ioManager.ConcatPath(
						instance.Path,
						"Configuration",
						"EventScripts"),
					null,
					cancellationToken);

				var dependenciesSh = Encoding.UTF8.GetString(await depsBytesTask);
				var lines = dependenciesSh.Split("\n", StringSplitOptions.TrimEntries | StringSplitOptions.RemoveEmptyEntries);
				const string MajorPrefix = "export BYOND_MAJOR=";
				var major = Int32.Parse(lines.First(x => x.StartsWith(MajorPrefix)).Substring(MajorPrefix.Length));
				const string MinorPrefix = "export BYOND_MINOR=";
				var minor = Int32.Parse(lines.First(x => x.StartsWith(MinorPrefix)).Substring(MinorPrefix.Length));

				var byondJob = await instanceClient.Byond.SetActiveVersion(new ByondVersionRequest
				{
					Version = new Version(major, minor)
				}, null, cancellationToken);

				var byondJobTask = jobsTest.WaitForJob(byondJob.InstallJob, 60, false, null, cancellationToken);

				await Task.WhenAll(scriptsCopyTask.AsTask(), byondJobTask);

				var compileJob = await instanceClient.DreamMaker.Compile(cancellationToken);

				await jobsTest.WaitForJob(compileJob, 180, false, null, cancellationToken);

				var startJob = await instanceClient.DreamDaemon.Start(cancellationToken);
				await jobsTest.WaitForJob(startJob, 30, false, null, cancellationToken);

				var compileJob2 = await instanceClient.DreamMaker.Compile(cancellationToken);

				await jobsTest.WaitForJob(compileJob2, 360, false, null, cancellationToken);

				if (interactive)
				{
					bool updated = false;
					while (true)
					{
						await Task.Delay(TimeSpan.FromSeconds(5), cancellationToken);

						var status = await instanceClient.DreamDaemon.Read(cancellationToken);

						if (updated)
						{
							if (status.Status == WatchdogStatus.Offline)
								break;
						}
						else if (status.StagedCompileJob == null)
						{
							updated = true;
							await instanceClient.DreamDaemon.Update(new DreamDaemonRequest
							{
								SoftShutdown = true
							}, cancellationToken);
						}
					}
				}
			}
			finally
			{
				serverCts.Cancel();
				await serverTask;
			}
		}

		[TestMethod]
		public async Task TestStandardTgsOperation()
		{
			using(var currentProcess = System.Diagnostics.Process.GetCurrentProcess())
			{
				var currentPriorityClass = currentProcess.PriorityClass;
				if (currentPriorityClass != ProcessPriorityClass.Normal)
				{
					// attempt to adjust it
					Console.WriteLine($"TEST PROCESS PRIORITY: Attempting to normalize process priority from {currentPriorityClass}...");
					currentProcess.PriorityClass = ProcessPriorityClass.Normal;
				}
			}

			using (var currentProcess = System.Diagnostics.Process.GetCurrentProcess())
				Assert.AreEqual(ProcessPriorityClass.Normal, currentProcess.PriorityClass);

			var maximumTestMinutes = TestingUtils.RunningInGitHubActions ? 90 : 20;
			using var hardCancellationTokenSource = new CancellationTokenSource(TimeSpan.FromMinutes(maximumTestMinutes));
			var hardCancellationToken = hardCancellationTokenSource.Token;

			hardCancellationToken.Register(() => Console.WriteLine("TGS TEST CANCELLED TOKEN DUE TO TIMEOUT"));

			ServiceCollectionExtensions.UseAdditionalLoggerProvider<HardFailLoggerProvider>();

			var failureTask = HardFailLoggerProvider.FailureSource;
			var internalTask = TestTgsInternal(hardCancellationToken);
			await Task.WhenAny(
				internalTask,
				failureTask);

			if (!internalTask.IsCompleted)
			{
				Console.WriteLine("TGS TEST CANCELLING TOKEN DUE TO ERROR");
				hardCancellationTokenSource.Cancel();
				try
				{
					await failureTask;
				}
				finally
				{
					try
					{
						await internalTask;
					}
					catch (OperationCanceledException)
					{
						Console.WriteLine("TEST CANCELLED!");
					}
					catch (Exception ex)
					{
						Console.WriteLine($"ADDITIONAL TEST ERROR: {ex}");
					}
				}
			}
			else
				await internalTask;
		}

		async Task TestTgsInternal(CancellationToken hardCancellationToken)
		{
			var discordConnectionString = Environment.GetEnvironmentVariable("TGS_TEST_DISCORD_TOKEN");
			var ircConnectionString = Environment.GetEnvironmentVariable("TGS_TEST_IRC_CONNECTION_STRING");
			var missingChatVarsCount = Convert.ToInt32(String.IsNullOrWhiteSpace(discordConnectionString))
				+ Convert.ToInt32(String.IsNullOrWhiteSpace(Environment.GetEnvironmentVariable("TGS_TEST_DISCORD_CHANNEL")))
				+ Convert.ToInt32(String.IsNullOrWhiteSpace(ircConnectionString))
				+ Convert.ToInt32(String.IsNullOrWhiteSpace(Environment.GetEnvironmentVariable("TGS_TEST_IRC_CHANNEL")));

			const int TotalChatVars = 4;

			// uncomment to force this test to run with DummyChatProviders
			// missingChatVarsCount = TotalChatVars;

			if (missingChatVarsCount != 0)
			{
				if (missingChatVarsCount != TotalChatVars)
					Assert.Fail("All TGS_TEST_* chat environment variables must be present or none at all!");

				ServiceCollectionExtensions.UseChatProviderFactory<DummyChatProviderFactory>();
			}
			else
			{
				// prevalidate
				Assert.IsTrue(new DiscordConnectionStringBuilder(discordConnectionString).Valid);
				Assert.IsTrue(new IrcConnectionStringBuilder(ircConnectionString).Valid);
			}

			var procs = System.Diagnostics.Process.GetProcessesByName("byond");
			if (procs.Length != 0)
			{
				foreach (var proc in procs)
					proc.Dispose();

				// Inconclusive and not fail because we don't want to unexpectedly kill a dev's BYOND.exe
				Assert.Inconclusive("Cannot run server test because DreamDaemon will not start headless while the BYOND pager is running!");
			}

			if (TerminateAllEngineServers())
				await Task.Delay(TimeSpan.FromSeconds(5));

			using var server = new LiveTestingServer(null, true);

			using var serverCts = CancellationTokenSource.CreateLinkedTokenSource(hardCancellationToken);
			var cancellationToken = serverCts.Token;

			for (var i = 0; i < 50; ++i)
				await Task.Yield();

			InstanceManager GetInstanceManager() => ((Host.Server)server.RealServer).Host.Services.GetRequiredService<InstanceManager>();

			// main run
			var serverTask = server.Run(cancellationToken).AsTask();

			var fileDownloader = ((Host.Server)server.RealServer).Host.Services.GetRequiredService<Host.IO.IFileDownloader>();
			try
			{
				Api.Models.Instance instance;
				long initialStaged, initialActive;
				using (var adminClient = await CreateAdminClient(server.Url, cancellationToken))
				{
					if (server.DumpOpenApiSpecpath)
					{
						// Dump swagger to disk
						// This is purely for CI
						using var httpClient = new HttpClient();
						var webRequestTask = httpClient.GetAsync(server.Url.ToString() + "swagger/v1/swagger.json", cancellationToken);
						using var response = await webRequestTask;
						response.EnsureSuccessStatusCode();
						await using var content = await response.Content.ReadAsStreamAsync(cancellationToken);
						await using var output = new FileStream(@"C:\swagger.json", FileMode.Create);
						await content.CopyToAsync(output, cancellationToken);
					}

					async Task FailFast(Task task)
					{
						try
						{
							await task;
						}
						catch (Exception ex) when (ex is not OperationCanceledException)
						{
							Console.WriteLine($"[{DateTimeOffset.UtcNow}] TEST ERROR: {ex}");
							serverCts.Cancel();
							throw;
						}
					}

					var rootTest = FailFast(RawRequestTests.Run(clientFactory, adminClient, cancellationToken));
					var adminTest = FailFast(new AdministrationTest(adminClient.Administration).Run(cancellationToken));
					var usersTest = FailFast(new UsersTest(adminClient).Run(cancellationToken));
					var instanceManagerTest = new InstanceManagerTest(adminClient, server.Directory);
					var compatInstanceTask = instanceManagerTest.CreateTestInstance("CompatTestsInstance", cancellationToken);
					var odInstanceTask = instanceManagerTest.CreateTestInstance("OdTestsInstance", cancellationToken);
					var byondApiCompatInstanceTask = instanceManagerTest.CreateTestInstance("BCAPITestsInstance", cancellationToken);
					instance = await instanceManagerTest.CreateTestInstance("LiveTestsInstance", cancellationToken);
					var compatInstance = await compatInstanceTask;
					var odInstance = await odInstanceTask;
					var byondApiCompatInstance = await byondApiCompatInstanceTask;
					var instancesTest = FailFast(instanceManagerTest.RunPreTest(cancellationToken));
					Assert.IsTrue(Directory.Exists(instance.Path));
					var instanceClient = adminClient.Instances.CreateClient(instance);

					Assert.IsTrue(Directory.Exists(instanceClient.Metadata.Path));

					var instanceTest = new InstanceTest(
							adminClient.Instances,
							fileDownloader,
							GetInstanceManager(),
							(ushort)server.Url.Port);

					async Task RunInstanceTests()
					{
						var byondApiCompatTests = FailFast(
							instanceTest
								.RunLegacyByondTest(
									adminClient.Instances.CreateClient(byondApiCompatInstance),
									cancellationToken));

						if (TestingUtils.RunningInGitHubActions) // they only have 2 cores, can't handle intense parallelization
							await byondApiCompatTests;

						var odCompatTests = FailFast(
							instanceTest
								.RunCompatTests(
									await EngineTest.GetEdgeVersion(EngineType.OpenDream, fileDownloader, cancellationToken),
									adminClient.Instances.CreateClient(odInstance),
									odDMPort,
									odDDPort,
									server.HighPriorityDreamDaemon,
									cancellationToken));

						if (TestingUtils.RunningInGitHubActions) // they only have 2 cores, can't handle intense parallelization
							await odCompatTests;

						// Some earlier linux BYOND versions have a critical bug where replacing the directory in non-basic watchdogs causes the DreamDaemon cwd to change
						var canRunCompatTests = new PlatformIdentifier().IsWindows;
<<<<<<< HEAD
						var compatTests = canRunCompatTests
							? FailFast(
								instanceTest
									.RunCompatTests(
										new EngineVersion
										{
											Engine = EngineType.Byond,
											Version = new Version(510, 1346)
										},
										adminClient.Instances.CreateClient(compatInstance),
										compatDMPort,
										compatDDPort,
										server.HighPriorityDreamDaemon,
										cancellationToken))
							: Task.CompletedTask;
=======
						var compatTests = FailFast(
							instanceTest
								.RunCompatTests(
									new PlatformIdentifier().IsWindows
										? new Version(510, 1346)
										: new Version(512, 1451), // http://www.byond.com/forum/?forum=5&command=search&scope=local&text=resolved%3a512.1451
									adminClient.Instances.CreateClient(compatInstance),
									compatDMPort,
									compatDDPort,
									server.HighPriorityDreamDaemon,
									cancellationToken));
>>>>>>> 471856c5

						if (TestingUtils.RunningInGitHubActions) // they only have 2 cores, can't handle intense parallelization
							await compatTests;

						await FailFast(
							instanceTest
								.RunTests(
									instanceClient,
									mainDMPort,
									mainDDPort,
									server.HighPriorityDreamDaemon,
									server.LowPriorityDeployments,
									cancellationToken));

						await compatTests;
						await odCompatTests;
						await byondApiCompatTests;
					}

					var instanceTests = RunInstanceTests();

					await Task.WhenAll(rootTest, adminTest, instancesTest, instanceTests, usersTest);

					var dd = await instanceClient.DreamDaemon.Read(cancellationToken);
					Assert.AreEqual(WatchdogStatus.Online, dd.Status.Value);
					Assert.IsNotNull(dd.StagedCompileJob);
					Assert.AreNotEqual(dd.StagedCompileJob.Id, dd.ActiveCompileJob.Id);
					initialActive = dd.ActiveCompileJob.Id.Value;
					initialStaged = dd.StagedCompileJob.Id.Value;

					await adminClient.Administration.Restart(cancellationToken);
				}

				await Task.WhenAny(serverTask, Task.Delay(TimeSpan.FromMinutes(1), cancellationToken));
				Assert.IsTrue(serverTask.IsCompleted);

				// test the reattach message queueing
				// for the code coverage really...
				var topicRequestResult = await WatchdogTest.StaticTopicClient.SendTopic(
					IPAddress.Loopback,
					$"tgs_integration_test_tactics6=1",
					mainDDPort,
					cancellationToken);

				Assert.IsNotNull(topicRequestResult);
				Assert.AreEqual("queued", topicRequestResult.StringData);

				// http bind test https://github.com/tgstation/tgstation-server/issues/1065
				if (new PlatformIdentifier().IsWindows)
				{
					HardFailLoggerProvider.BlockFails = true;
					try
					{
						using var blockingSocket = new Socket(SocketType.Stream, ProtocolType.Tcp);
						blockingSocket.SetSocketOption(SocketOptionLevel.Socket, SocketOptionName.ExclusiveAddressUse, true);
						blockingSocket.SetSocketOption(SocketOptionLevel.Socket, SocketOptionName.ReuseAddress, false);
						blockingSocket.Bind(new IPEndPoint(IPAddress.Any, server.Url.Port));
						// bind test run
						await server.Run(cancellationToken);
						Assert.Fail("Expected server task to end with a SocketException");
					}
					catch (SocketException ex)
					{
						Assert.AreEqual(ex.SocketErrorCode, SocketError.AddressAlreadyInUse);
					}
					finally
					{
						HardFailLoggerProvider.BlockFails = false;
					}
				}

				await Task.WhenAny(serverTask, Task.Delay(TimeSpan.FromMinutes(1), cancellationToken));
				Assert.IsTrue(serverTask.IsCompleted);

				var preStartupTime = DateTimeOffset.UtcNow;

				// chat bot start and DD reattach test
				serverTask = server.Run(cancellationToken).AsTask();
				using (var adminClient = await CreateAdminClient(server.Url, cancellationToken))
				{
					var instanceClient = adminClient.Instances.CreateClient(instance);

					var jobs = await instanceClient.Jobs.ListActive(null, cancellationToken);
					if (jobs.Count == 0)
					{
						var entities = await instanceClient.Jobs.List(null, cancellationToken);
						var getTasks = entities
							.Select(e => instanceClient.Jobs.GetId(e, cancellationToken))
							.ToList();

						jobs = (await ValueTaskExtensions.WhenAll(getTasks))
							.Where(x => x.StartedAt.Value >= preStartupTime)
							.ToList();
					}

					var jrt = new JobsRequiredTest(instanceClient.Jobs);
					foreach (var job in jobs)
					{
						Assert.IsTrue(job.StartedAt.Value >= preStartupTime);
						await jrt.WaitForJob(job, 130, job.Description.Contains("Reconnect chat bot") ? null : false, null, cancellationToken);
					}

					var dd = await instanceClient.DreamDaemon.Read(cancellationToken);
					Assert.AreEqual(WatchdogStatus.Online, dd.Status.Value);
					Assert.IsNotNull(dd.StagedCompileJob);
					Assert.AreNotEqual(dd.StagedCompileJob.Id, dd.ActiveCompileJob.Id);
					Assert.AreEqual(initialStaged, dd.StagedCompileJob.Id);
					Assert.AreEqual(initialActive, dd.ActiveCompileJob.Id);

					var chatReadTask = instanceClient.ChatBots.List(null, cancellationToken);

					// Check the DMAPI got the channels again https://github.com/tgstation/tgstation-server/issues/1490
					topicRequestResult = await WatchdogTest.StaticTopicClient.SendTopic(
						IPAddress.Loopback,
						$"tgs_integration_test_tactics7=1",
						mainDDPort,
						cancellationToken);

					Assert.IsNotNull(topicRequestResult);
					if(!Int32.TryParse(topicRequestResult.StringData, out var channelsPresent))
					{
						Assert.Fail("Expected DD to send us an int!");
					}

					var currentChatBots = await chatReadTask;
					var connectedChannelCount = currentChatBots.Where(x => x.Enabled.Value).SelectMany(x => x.Channels).Count();

					Assert.AreEqual(connectedChannelCount, channelsPresent);

					await WatchdogTest.TellWorldToReboot2(instanceClient, WatchdogTest.StaticTopicClient, mainDDPort, cancellationToken);

					dd = await instanceClient.DreamDaemon.Read(cancellationToken);
					Assert.AreEqual(WatchdogStatus.Online, dd.Status.Value);
					Assert.IsNull(dd.StagedCompileJob);
					Assert.AreEqual(initialStaged, dd.ActiveCompileJob.Id);

					await instanceClient.DreamDaemon.Shutdown(cancellationToken);
					dd = await instanceClient.DreamDaemon.Update(new DreamDaemonRequest
					{
						AutoStart = true
					}, cancellationToken);

					Assert.AreEqual(WatchdogStatus.Offline, dd.Status);

					await adminClient.Administration.Restart(cancellationToken);
				}

				await Task.WhenAny(serverTask, Task.Delay(TimeSpan.FromMinutes(1), cancellationToken));
				Assert.IsTrue(serverTask.IsCompleted);

				preStartupTime = DateTimeOffset.UtcNow;

				async Task WaitForInitialJobs(IInstanceClient instanceClient)
				{
					var jobs = await instanceClient.Jobs.ListActive(null, cancellationToken);
					if (jobs.Count == 0)
					{
						var entities = await instanceClient.Jobs.List(null, cancellationToken);
						var getTasks = entities
							.Select(e => instanceClient.Jobs.GetId(e, cancellationToken))
							.ToList();


						jobs = (await ValueTaskExtensions.WhenAll(getTasks))
							.Where(x => x.StartedAt.Value > preStartupTime)
						.ToList();
					}

					var jrt = new JobsRequiredTest(instanceClient.Jobs);
					foreach (var job in jobs)
					{
						Assert.IsTrue(job.StartedAt.Value >= preStartupTime);
						await jrt.WaitForJob(job, 140, job.Description.Contains("Reconnect chat bot") ? null : false, null, cancellationToken);
					}
				}

				// chat bot start, dd autostart, and reboot with different initial job test
				preStartupTime = DateTimeOffset.UtcNow;
				serverTask = server.Run(cancellationToken).AsTask();
				long expectedCompileJobId, expectedStaged;
				var edgeVersion = await EngineTest.GetEdgeVersion(EngineType.Byond, fileDownloader, cancellationToken);
				using (var adminClient = await CreateAdminClient(server.Url, cancellationToken))
				{
					var instanceClient = adminClient.Instances.CreateClient(instance);
					await WaitForInitialJobs(instanceClient);

					var dd = await instanceClient.DreamDaemon.Read(cancellationToken);

					Assert.AreEqual(WatchdogStatus.Online, dd.Status.Value);

					var compileJob = await instanceClient.DreamMaker.Compile(cancellationToken);
					var wdt = new WatchdogTest(edgeVersion, instanceClient, GetInstanceManager(), (ushort)server.Url.Port, server.HighPriorityDreamDaemon, mainDDPort);
					await wdt.WaitForJob(compileJob, 30, false, null, cancellationToken);

					dd = await instanceClient.DreamDaemon.Read(cancellationToken);
					Assert.AreEqual(dd.StagedCompileJob.Job.Id, compileJob.Id);

					expectedCompileJobId = compileJob.Id.Value;
					dd = await wdt.TellWorldToReboot(cancellationToken);

					while (dd.Status.Value == WatchdogStatus.Restoring)
					{
						await Task.Delay(TimeSpan.FromSeconds(1), cancellationToken);
						dd = await instanceClient.DreamDaemon.Read(cancellationToken);
					}

					Assert.AreEqual(dd.ActiveCompileJob.Job.Id, expectedCompileJobId);
					Assert.AreEqual(WatchdogStatus.Online, dd.Status.Value);

					expectedCompileJobId = dd.ActiveCompileJob.Id.Value;

					await instanceClient.DreamDaemon.Update(new DreamDaemonRequest
					{
						AutoStart = false,
					}, cancellationToken);

					compileJob = await instanceClient.DreamMaker.Compile(cancellationToken);
					await wdt.WaitForJob(compileJob, 30, false, null, cancellationToken);
					expectedStaged = compileJob.Id.Value;

					await adminClient.Administration.Restart(cancellationToken);
				}

				await Task.WhenAny(serverTask, Task.Delay(TimeSpan.FromMinutes(1), cancellationToken));
				Assert.IsTrue(serverTask.IsCompleted);

				// post/entity deletion tests
				serverTask = server.Run(cancellationToken).AsTask();
				using (var adminClient = await CreateAdminClient(server.Url, cancellationToken))
				{
					var instanceClient = adminClient.Instances.CreateClient(instance);
					await WaitForInitialJobs(instanceClient);

					var currentDD = await instanceClient.DreamDaemon.Read(cancellationToken);
					Assert.AreEqual(expectedCompileJobId, currentDD.ActiveCompileJob.Id.Value);
					Assert.AreEqual(WatchdogStatus.Online, currentDD.Status);
					Assert.AreEqual(expectedStaged, currentDD.StagedCompileJob.Job.Id.Value);

					var wdt = new WatchdogTest(edgeVersion, instanceClient, GetInstanceManager(), (ushort)server.Url.Port, server.HighPriorityDreamDaemon, mainDDPort);
					currentDD = await wdt.TellWorldToReboot(cancellationToken);
					Assert.AreEqual(expectedStaged, currentDD.ActiveCompileJob.Job.Id.Value);
					Assert.IsNull(currentDD.StagedCompileJob);

					var repoTest = new RepositoryTest(instanceClient.Repository, instanceClient.Jobs).RunPostTest(cancellationToken);
					await new ChatTest(instanceClient.ChatBots, adminClient.Instances, instanceClient.Jobs, instance).RunPostTest(cancellationToken);
					await repoTest;

					await new InstanceManagerTest(adminClient, server.Directory).RunPostTest(instance, cancellationToken);
				}
			}
			catch (ApiException ex)
			{
				Console.WriteLine($"[{DateTimeOffset.UtcNow}] TEST ERROR: {ex.ErrorCode}: {ex.Message}\n{ex.AdditionalServerData}");
				throw;
			}
			catch (Exception ex)
			{
				Console.WriteLine($"[{DateTimeOffset.UtcNow}] TEST ERROR: {ex}");
				throw;
			}
			finally
			{
				Console.WriteLine("TGS TEST CANCELLING TOKEN AS FINAL STEP");
				serverCts.Cancel();
				try
				{
					await serverTask.WaitAsync(hardCancellationToken);
				}
				catch (OperationCanceledException) { }

				TerminateAllEngineServers();
			}

			Assert.IsTrue(serverTask.IsCompleted);
			await serverTask;
		}

		async Task<IServerClient> CreateAdminClient(Uri url, CancellationToken cancellationToken)
		{
			var giveUpAt = DateTimeOffset.UtcNow.AddMinutes(2);
			for (var I = 1; ; ++I)
			{
				try
				{
					System.Console.WriteLine($"TEST: CreateAdminClient attempt {I}...");
					return await clientFactory.CreateFromLogin(
						url,
						DefaultCredentials.AdminUserName,
						DefaultCredentials.DefaultAdminUserPassword,
						cancellationToken: cancellationToken);
				}
				catch (HttpRequestException)
				{
					//migrating, to be expected
					if (DateTimeOffset.UtcNow > giveUpAt)
						throw;
					await Task.Delay(TimeSpan.FromSeconds(1), cancellationToken);
				}
				catch (ServiceUnavailableException)
				{
					// migrating, to be expected
					if (DateTimeOffset.UtcNow > giveUpAt)
						throw;
					await Task.Delay(TimeSpan.FromSeconds(1), cancellationToken);
				}
			}
		}
	}
}<|MERGE_RESOLUTION|>--- conflicted
+++ resolved
@@ -1005,7 +1005,7 @@
 			var discordConnectionString = Environment.GetEnvironmentVariable("TGS_TEST_DISCORD_TOKEN");
 
 			var procs = System.Diagnostics.Process.GetProcessesByName("byond");
-			if (procs.Any())
+			if (procs.Length != 0)
 			{
 				foreach (var proc in procs)
 					proc.Dispose();
@@ -1022,7 +1022,7 @@
 			});
 			using var server = new LiveTestingServer(null, true);
 
-			TerminateAllDDs();
+			TerminateAllEngineServers();
 
 			using var serverCts = new CancellationTokenSource();
 			var cancellationToken = serverCts.Token;
@@ -1073,7 +1073,7 @@
 						null,
 						cancellationToken);
 
-					IProcessExecutor processExecutor = null;
+					ProcessExecutor processExecutor = null;
 					processExecutor = new ProcessExecutor(
 						new PlatformIdentifier().IsWindows
 							? new WindowsProcessFeatures(loggerFactory.CreateLogger<WindowsProcessFeatures>())
@@ -1144,13 +1144,17 @@
 				var dependenciesSh = Encoding.UTF8.GetString(await depsBytesTask);
 				var lines = dependenciesSh.Split("\n", StringSplitOptions.TrimEntries | StringSplitOptions.RemoveEmptyEntries);
 				const string MajorPrefix = "export BYOND_MAJOR=";
-				var major = Int32.Parse(lines.First(x => x.StartsWith(MajorPrefix)).Substring(MajorPrefix.Length));
+				var major = Int32.Parse(lines.First(x => x.StartsWith(MajorPrefix))[MajorPrefix.Length..]);
 				const string MinorPrefix = "export BYOND_MINOR=";
-				var minor = Int32.Parse(lines.First(x => x.StartsWith(MinorPrefix)).Substring(MinorPrefix.Length));
-
-				var byondJob = await instanceClient.Byond.SetActiveVersion(new ByondVersionRequest
-				{
-					Version = new Version(major, minor)
+				var minor = Int32.Parse(lines.First(x => x.StartsWith(MinorPrefix))[MinorPrefix.Length..]);
+
+				var byondJob = await instanceClient.Engine.SetActiveVersion(new EngineVersionRequest
+				{
+					EngineVersion = new EngineVersion
+					{
+						Version = new Version(major, minor),
+						Engine = EngineType.Byond,
+					},
 				}, null, cancellationToken);
 
 				var byondJobTask = jobsTest.WaitForJob(byondJob.InstallJob, 60, false, null, cancellationToken);
@@ -1298,7 +1302,7 @@
 			}
 
 			if (TerminateAllEngineServers())
-				await Task.Delay(TimeSpan.FromSeconds(5));
+				await Task.Delay(TimeSpan.FromSeconds(5), hardCancellationToken);
 
 			using var server = new LiveTestingServer(null, true);
 
@@ -1396,7 +1400,6 @@
 
 						// Some earlier linux BYOND versions have a critical bug where replacing the directory in non-basic watchdogs causes the DreamDaemon cwd to change
 						var canRunCompatTests = new PlatformIdentifier().IsWindows;
-<<<<<<< HEAD
 						var compatTests = canRunCompatTests
 							? FailFast(
 								instanceTest
@@ -1404,7 +1407,9 @@
 										new EngineVersion
 										{
 											Engine = EngineType.Byond,
-											Version = new Version(510, 1346)
+											Version = new PlatformIdentifier().IsWindows
+												? new Version(510, 1346)
+												: new Version(512, 1451) // http://www.byond.com/forum/?forum=5&command=search&scope=local&text=resolved%3a512.1451
 										},
 										adminClient.Instances.CreateClient(compatInstance),
 										compatDMPort,
@@ -1412,19 +1417,6 @@
 										server.HighPriorityDreamDaemon,
 										cancellationToken))
 							: Task.CompletedTask;
-=======
-						var compatTests = FailFast(
-							instanceTest
-								.RunCompatTests(
-									new PlatformIdentifier().IsWindows
-										? new Version(510, 1346)
-										: new Version(512, 1451), // http://www.byond.com/forum/?forum=5&command=search&scope=local&text=resolved%3a512.1451
-									adminClient.Instances.CreateClient(compatInstance),
-									compatDMPort,
-									compatDDPort,
-									server.HighPriorityDreamDaemon,
-									cancellationToken));
->>>>>>> 471856c5
 
 						if (TestingUtils.RunningInGitHubActions) // they only have 2 cores, can't handle intense parallelization
 							await compatTests;
