--- conflicted
+++ resolved
@@ -1076,11 +1076,7 @@
 				() => { });
 
 			const string StartSha = "af4da8beb9f9b374b04a3cc4d65acca662e8cc1a";
-<<<<<<< HEAD
-			await repo.CheckoutObject(StartSha, null, null, true, (stage, progress) => { }, default);
-=======
-			await repo.CheckoutObject(progress => { }, StartSha, null, null, true, default);
->>>>>>> 252529d3
+			await repo.CheckoutObject((stage, progress) => { }, StartSha, null, null, true, default);
 			var result = await repo.ShaIsParent("2f8588a3ca0f6b027704a2a04381215619de3412", default);
 			Assert.IsTrue(result);
 			Assert.AreEqual(StartSha, repo.Head);
