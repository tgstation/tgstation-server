--- conflicted
+++ resolved
@@ -109,12 +109,7 @@
 		[TestMethod]
 		public async Task TestFullStandardOperation()
 		{
-<<<<<<< HEAD
-			RequireDiscordToken();
 			using var server = new TestingServer();
-=======
-			using var server = new TestingServer(clientFactory);
->>>>>>> 1e1cc59b
 			using var serverCts = new CancellationTokenSource();
 			var cancellationToken = serverCts.Token;
 			TerminateAllDDs();
