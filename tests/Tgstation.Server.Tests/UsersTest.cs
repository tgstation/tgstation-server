using Microsoft.VisualStudio.TestTools.UnitTesting;
using System;
using System.Collections.Generic;
using System.Linq;
using System.Threading;
using System.Threading.Tasks;
using Tgstation.Server.Api.Models;
using Tgstation.Server.Api.Rights;
using Tgstation.Server.Client;
using Tgstation.Server.Host.System;

namespace Tgstation.Server.Tests
{
	sealed class UsersTest
	{
		readonly IServerClient serverClient;

		public UsersTest(IServerClient serverClient)
		{
			this.serverClient = serverClient ?? throw new ArgumentNullException(nameof(serverClient));
		}

		public async Task Run(CancellationToken cancellationToken)
		{
			await Task.WhenAll(
				BasicTests(cancellationToken),
				TestCreateSysUser(cancellationToken),
				TestSpamCreation(cancellationToken)).ConfigureAwait(false);

			await TestPagination(cancellationToken);
		}

		async Task BasicTests(CancellationToken cancellationToken)
		{
			var user = await serverClient.Users.Read(cancellationToken).ConfigureAwait(false);
			Assert.IsNotNull(user);
			Assert.AreEqual("Admin", user.Name);
			Assert.IsNull(user.SystemIdentifier);
			Assert.AreEqual(true, user.Enabled);
			Assert.IsNotNull(user.OAuthConnections);
			Assert.IsNotNull(user.PermissionSet);
			Assert.IsNotNull(user.PermissionSet.Id);
			Assert.IsNotNull(user.PermissionSet.InstanceManagerRights);
			Assert.IsNotNull(user.PermissionSet.AdministrationRights);

			var systemUser = user.CreatedBy;
			Assert.IsNotNull(systemUser);
			Assert.AreEqual("TGS", systemUser.Name);
			Assert.AreEqual(false, systemUser.Enabled);

<<<<<<< HEAD
			var users = await serverClient.Users.List(cancellationToken);
=======
			var users = await client.List(null, cancellationToken);
>>>>>>> 114c390d
			Assert.IsTrue(users.Count > 0);
			Assert.IsFalse(users.Any(x => x.Id == systemUser.Id));

			await ApiAssert.ThrowsException<InsufficientPermissionsException>(() => serverClient.Users.GetId(systemUser, cancellationToken), null);
			await ApiAssert.ThrowsException<InsufficientPermissionsException>(() => serverClient.Users.Update(new UserUpdate
			{
				Id = systemUser.Id
			}, cancellationToken), null);

			var sampleOAuthConnections = new List<OAuthConnection>
			{
				new OAuthConnection
				{
					ExternalUserId = "asdfasdf",
					Provider = OAuthProvider.Discord
				}
			};
			await ApiAssert.ThrowsException<ApiConflictException>(() => serverClient.Users.Update(new UserUpdate
			{
				Id = user.Id,
				OAuthConnections = sampleOAuthConnections
			}, cancellationToken), ErrorCode.AdminUserCannotOAuth);

			var testUser = await serverClient.Users.Create(
				new UserUpdate
				{
					Name = $"BasicTestUser",
					Password = "asdfasdjfhauwiehruiy273894234jhndjkwh"
				},
				cancellationToken).ConfigureAwait(false);

			Assert.IsNotNull(testUser.OAuthConnections);
			testUser = await serverClient.Users.Update(
			   new UserUpdate
			   {
				   Id = testUser.Id,
				   OAuthConnections = sampleOAuthConnections
			   },
			   cancellationToken).ConfigureAwait(false);

			Assert.AreEqual(1, testUser.OAuthConnections.Count);
			Assert.AreEqual(sampleOAuthConnections.First().ExternalUserId, testUser.OAuthConnections.First().ExternalUserId);
			Assert.AreEqual(sampleOAuthConnections.First().Provider, testUser.OAuthConnections.First().Provider);


			var group = await serverClient.Groups.Create(
				new UserGroup
				{
					Name = "TestGroup"
				},
				cancellationToken);
			Assert.AreEqual(group.Name, "TestGroup");
			Assert.IsNotNull(group.PermissionSet);
			Assert.IsNotNull(group.PermissionSet.Id);
			Assert.AreEqual(AdministrationRights.None, group.PermissionSet.AdministrationRights);
			Assert.AreEqual(InstanceManagerRights.None, group.PermissionSet.InstanceManagerRights);

			var group2 = await serverClient.Groups.Create(new UserGroup
			{
				Name = "TestGroup2",
				PermissionSet = new PermissionSet
				{
					InstanceManagerRights = InstanceManagerRights.List
				}
			}, cancellationToken);
			Assert.AreEqual(AdministrationRights.None, group2.PermissionSet.AdministrationRights);
			Assert.AreEqual(InstanceManagerRights.List, group2.PermissionSet.InstanceManagerRights);

			var groups = await serverClient.Groups.List(cancellationToken);
			Assert.AreEqual(2, groups.Count);

			foreach (var igroup in groups)
			{
				Assert.IsNotNull(igroup.Users);
				Assert.IsNotNull(igroup.PermissionSet);
			}

			await serverClient.Groups.Delete(group2, cancellationToken);

			groups = await serverClient.Groups.List(cancellationToken);
			Assert.AreEqual(1, groups.Count);

			group.PermissionSet.InstanceManagerRights = RightsHelper.AllRights<InstanceManagerRights>();
			group.PermissionSet.AdministrationRights = RightsHelper.AllRights<AdministrationRights>();
			group.Users = null;

			group = await serverClient.Groups.Update(group, cancellationToken);

			Assert.AreEqual(RightsHelper.AllRights<AdministrationRights>(), group.PermissionSet.AdministrationRights);
			Assert.AreEqual(RightsHelper.AllRights<InstanceManagerRights>(), group.PermissionSet.InstanceManagerRights);

			await ApiAssert.ThrowsException<ApiConflictException>(() => serverClient.Groups.Update(group, cancellationToken), ErrorCode.UserGroupControllerCantEditMembers);

			var testUserUpdate = new UserUpdate
			{
				Name = "TestUserWithNoPassword",
				Password = String.Empty
			};

			await ApiAssert.ThrowsException<ApiConflictException>(() => serverClient.Users.Create(testUserUpdate, cancellationToken), ErrorCode.UserPasswordLength);

			testUserUpdate.OAuthConnections = new List<OAuthConnection>
			{
				new OAuthConnection
				{
					ExternalUserId = "asdf",
					Provider = OAuthProvider.GitHub
				}
			};

			var testUser2 = await serverClient.Users.Create(testUserUpdate, cancellationToken);

			testUserUpdate = new UserUpdate
			{
				Id = testUser2.Id,
				PermissionSet = testUser2.PermissionSet,
				Group = new Api.Models.Internal.UserGroup
				{
					Id = group.Id
				},
			};
			await ApiAssert.ThrowsException<ApiConflictException>(
				() => serverClient.Users.Update(
					testUserUpdate,
					cancellationToken),
				ErrorCode.UserGroupAndPermissionSet);

			testUserUpdate.PermissionSet = null;

			testUser2 = await serverClient.Users.Update(testUserUpdate, cancellationToken);

			Assert.IsNull(testUser2.PermissionSet);
			Assert.IsNotNull(testUser2.Group);
			Assert.AreEqual(group.Id, testUser2.Group.Id);

			group = await serverClient.Groups.GetId(group, cancellationToken);
			Assert.IsNotNull(group.Users);
			Assert.AreEqual(1, group.Users.Count);
			Assert.AreEqual(testUser2.Id, group.Users.First().Id);
			Assert.IsNotNull(group.PermissionSet);
		}

		async Task TestCreateSysUser(CancellationToken cancellationToken)
		{
			var sysId = Environment.UserName;
			var update = new UserUpdate
			{
				SystemIdentifier = sysId
			};
			if (new PlatformIdentifier().IsWindows)
				await serverClient.Users.Create(update, cancellationToken);
			else
				await ApiAssert.ThrowsException<MethodNotSupportedException>(() => serverClient.Users.Create(update, cancellationToken), ErrorCode.RequiresPosixSystemIdentity);
		}

		async Task TestSpamCreation(CancellationToken cancellationToken)
		{
			ICollection<Task<User>> tasks = new List<Task<User>>();

			// Careful with this, very easy to overload the thread pool
			const int RepeatCount = 100;

			ThreadPool.GetMaxThreads(out var defaultMaxWorker, out var defaultMaxCompletion);
			ThreadPool.GetMinThreads(out var defaultMinWorker, out var defaultMinCompletion);
			try
			{
				ThreadPool.SetMinThreads(Math.Min(RepeatCount * 4, defaultMaxWorker), Math.Min(RepeatCount * 4, defaultMaxCompletion));
				for (int i = 0; i < RepeatCount; ++i)
				{
					tasks.Add(
						serverClient.Users.Create(
							new UserUpdate
							{
								Name = $"SpamTestUser_{i}",
								Password = "asdfasdjfhauwiehruiy273894234jhndjkwh"
							},
							cancellationToken));
				}

				await Task.WhenAll(tasks).ConfigureAwait(false);
			}
			finally
			{
				ThreadPool.SetMinThreads(defaultMinWorker, defaultMinCompletion);
			}

			Assert.AreEqual(RepeatCount, tasks.Select(task => task.Result.Id).Distinct().Count(), "Did not receive expected number of unique user IDs!");
		}

		async Task TestPagination(CancellationToken cancellationToken)
		{
			// we test pagination here b/c it's the only spot we have a decent amount of entities
			var nullSettings = await client.List(null, cancellationToken);
			var emptySettings = await client.List(
				new PaginationSettings
				{
				}, cancellationToken);

			Assert.AreEqual(nullSettings.Count, emptySettings.Count);
			Assert.IsTrue(nullSettings.All(x => emptySettings.SingleOrDefault(y => x.Id == y.Id) != null));

			await ApiAssert.ThrowsException<ApiConflictException>(() => client.List(
				new PaginationSettings
				{
					PageSize = -2143
				}, cancellationToken), ErrorCode.ApiInvalidPageOrPageSize);
			await ApiAssert.ThrowsException<ApiConflictException>(() => client.List(
				new PaginationSettings
				{
					PageSize = Int32.MaxValue
				}, cancellationToken), ErrorCode.ApiPageTooLarge);

			await client.List(
				new PaginationSettings
				{
					PageSize = 50
				},
				cancellationToken);

			var skipped = await client.List(new PaginationSettings
			{
				Offset = 50,
				RetrieveCount = 5
			}, cancellationToken);
			Assert.AreEqual(5, skipped.Count);

			var allAfterSkipped = await client.List(new PaginationSettings
			{
				Offset = 50,
			}, cancellationToken);
			Assert.IsTrue(5 < allAfterSkipped.Count);

			var limited = await client.List(new PaginationSettings
			{
				RetrieveCount = 12,
			}, cancellationToken);
			Assert.AreEqual(12, limited.Count);
		}
	}
}<|MERGE_RESOLUTION|>--- conflicted
+++ resolved
@@ -48,11 +48,7 @@
 			Assert.AreEqual("TGS", systemUser.Name);
 			Assert.AreEqual(false, systemUser.Enabled);
 
-<<<<<<< HEAD
-			var users = await serverClient.Users.List(cancellationToken);
-=======
-			var users = await client.List(null, cancellationToken);
->>>>>>> 114c390d
+			var users = await serverClient.Users.List(null, cancellationToken);
 			Assert.IsTrue(users.Count > 0);
 			Assert.IsFalse(users.Any(x => x.Id == systemUser.Id));
 
@@ -245,8 +241,8 @@
 		async Task TestPagination(CancellationToken cancellationToken)
 		{
 			// we test pagination here b/c it's the only spot we have a decent amount of entities
-			var nullSettings = await client.List(null, cancellationToken);
-			var emptySettings = await client.List(
+			var nullSettings = await serverClient.Users.List(null, cancellationToken);
+			var emptySettings = await serverClient.Users.List(
 				new PaginationSettings
 				{
 				}, cancellationToken);
@@ -254,38 +250,38 @@
 			Assert.AreEqual(nullSettings.Count, emptySettings.Count);
 			Assert.IsTrue(nullSettings.All(x => emptySettings.SingleOrDefault(y => x.Id == y.Id) != null));
 
-			await ApiAssert.ThrowsException<ApiConflictException>(() => client.List(
+			await ApiAssert.ThrowsException<ApiConflictException>(() => serverClient.Users.List(
 				new PaginationSettings
 				{
 					PageSize = -2143
 				}, cancellationToken), ErrorCode.ApiInvalidPageOrPageSize);
-			await ApiAssert.ThrowsException<ApiConflictException>(() => client.List(
+			await ApiAssert.ThrowsException<ApiConflictException>(() => serverClient.Users.List(
 				new PaginationSettings
 				{
 					PageSize = Int32.MaxValue
 				}, cancellationToken), ErrorCode.ApiPageTooLarge);
 
-			await client.List(
+			await serverClient.Users.List(
 				new PaginationSettings
 				{
 					PageSize = 50
 				},
 				cancellationToken);
 
-			var skipped = await client.List(new PaginationSettings
+			var skipped = await serverClient.Users.List(new PaginationSettings
 			{
 				Offset = 50,
 				RetrieveCount = 5
 			}, cancellationToken);
 			Assert.AreEqual(5, skipped.Count);
 
-			var allAfterSkipped = await client.List(new PaginationSettings
+			var allAfterSkipped = await serverClient.Users.List(new PaginationSettings
 			{
 				Offset = 50,
 			}, cancellationToken);
 			Assert.IsTrue(5 < allAfterSkipped.Count);
 
-			var limited = await client.List(new PaginationSettings
+			var limited = await serverClient.Users.List(new PaginationSettings
 			{
 				RetrieveCount = 12,
 			}, cancellationToken);
