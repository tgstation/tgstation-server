﻿using System;
using System.Reflection;
using System.Threading;
using System.Threading.Tasks;
using System.Xml.Linq;

using Microsoft.Extensions.Logging;
using Microsoft.VisualStudio.TestTools.UnitTesting;
using Moq;
using Serilog.Parsing;

using Tgstation.Server.Api.Models;
using Tgstation.Server.Host.Jobs;
using Tgstation.Server.Host.Models;
using Tgstation.Server.Host.System;
using Tgstation.Server.Host.Utils;

namespace Tgstation.Server.Host.Components.Chat.Providers.Tests
{
	[TestClass]
	public sealed class TestIrcProvider
	{
		[TestMethod]
		public async Task TestConstructionAndDisposal()
		{
			Assert.ThrowsException<ArgumentNullException>(() => new IrcProvider(null, null, null, null, null));
			var mockJobManager = new Mock<IJobManager>();
			Assert.ThrowsException<ArgumentNullException>(() => new IrcProvider(mockJobManager.Object, null, null, null, null));
			var mockAsyncDelayer = new Mock<IAsyncDelayer>();
			Assert.ThrowsException<ArgumentNullException>(() => new IrcProvider(mockJobManager.Object, mockAsyncDelayer.Object, null, null, null));
			var mockLogger = new Mock<ILogger<IrcProvider>>();
			Assert.ThrowsException<ArgumentNullException>(() => new IrcProvider(mockJobManager.Object, mockAsyncDelayer.Object, mockLogger.Object, null, null));
			var mockAss = new Mock<IAssemblyInformationProvider>();
			Assert.ThrowsException<ArgumentNullException>(() => new IrcProvider(mockJobManager.Object, mockAsyncDelayer.Object, mockLogger.Object, mockAss.Object, null));

			var mockBot = new ChatBot
			{
				Name = "test",
				Provider = ChatProvider.Irc
			};

			Assert.ThrowsException<InvalidOperationException>(() => new IrcProvider(mockJobManager.Object, mockAsyncDelayer.Object, mockLogger.Object, mockAss.Object, mockBot));

			mockBot.ConnectionString = new IrcConnectionStringBuilder
			{
				Address = "localhost",
				Nickname = "test",
				UseSsl = true,
				Port = 6667
			}.ToString();

			await new IrcProvider(mockJobManager.Object, mockAsyncDelayer.Object, mockLogger.Object, mockAss.Object, mockBot).DisposeAsync();
		}

		static ValueTask InvokeConnect(IProvider provider, CancellationToken cancellationToken = default) => (ValueTask)provider.GetType().GetMethod("Connect", BindingFlags.Instance | BindingFlags.NonPublic).Invoke(provider, new object[] { cancellationToken });

		[TestMethod]
		public async Task TestConnectAndDisconnect()
		{
			var actualToken = Environment.GetEnvironmentVariable("TGS_TEST_IRC_CONNECTION_STRING");
			if (actualToken == null)
				Assert.Inconclusive("Required environment variable TGS_TEST_IRC_CONNECTION_STRING isn't set!");

			if (!new IrcConnectionStringBuilder(actualToken).Valid)
				Assert.Fail("TGS_TEST_IRC_CONNECTION_STRING is not a valid IRC connection string!");

			using var loggerFactory = LoggerFactory.Create(builder =>
			{
				builder.AddConsole();
				builder.SetMinimumLevel(LogLevel.Trace);
			});
			var mockSetup = new Mock<IJobManager>();
			mockSetup
				.Setup(x => x.RegisterOperation(It.IsNotNull<Job>(), It.IsNotNull<JobEntrypoint>(), It.IsAny<CancellationToken>()))
				.Callback<Job, JobEntrypoint, CancellationToken>((job, entrypoint, cancellationToken) => job.StartedBy ??= new User { })
				.Returns(ValueTask.CompletedTask);
			mockSetup
				.Setup(x => x.WaitForJobCompletion(It.IsNotNull<Job>(), It.IsAny<User>(), It.IsAny<CancellationToken>(), It.IsAny<CancellationToken>()))
<<<<<<< HEAD
				.Returns(ValueTask.CompletedTask);
=======
				.Returns(Task.FromResult<bool?>(true));
>>>>>>> 08e4f1fb
			var mockJobManager = mockSetup.Object;
			await using var provider = new IrcProvider(mockJobManager, new AsyncDelayer(), loggerFactory.CreateLogger<IrcProvider>(), Mock.Of<IAssemblyInformationProvider>(), new ChatBot
			{
				ConnectionString = actualToken,
				Provider = ChatProvider.Irc,
			});
			Assert.IsFalse(provider.Connected);
			await InvokeConnect(provider);
			Assert.IsTrue(provider.Connected);

			await provider.Disconnect(default);
			Assert.IsFalse(provider.Connected);
		}
	}
}<|MERGE_RESOLUTION|>--- conflicted
+++ resolved
@@ -76,11 +76,7 @@
 				.Returns(ValueTask.CompletedTask);
 			mockSetup
 				.Setup(x => x.WaitForJobCompletion(It.IsNotNull<Job>(), It.IsAny<User>(), It.IsAny<CancellationToken>(), It.IsAny<CancellationToken>()))
-<<<<<<< HEAD
-				.Returns(ValueTask.CompletedTask);
-=======
-				.Returns(Task.FromResult<bool?>(true));
->>>>>>> 08e4f1fb
+				.Returns(ValueTask.FromResult<bool?>(true));
 			var mockJobManager = mockSetup.Object;
 			await using var provider = new IrcProvider(mockJobManager, new AsyncDelayer(), loggerFactory.CreateLogger<IrcProvider>(), Mock.Of<IAssemblyInformationProvider>(), new ChatBot
 			{
