﻿using System;
using System.Reflection;
using System.Threading;
using System.Threading.Tasks;

using Microsoft.Extensions.Logging;
using Microsoft.VisualStudio.TestTools.UnitTesting;
using Moq;

using Tgstation.Server.Api.Models;
using Tgstation.Server.Host.Jobs;
using Tgstation.Server.Host.Models;
using Tgstation.Server.Host.System;
using Tgstation.Server.Host.Utils;

namespace Tgstation.Server.Host.Components.Chat.Providers.Tests
{
	[TestClass]
	public sealed class TestDiscordProvider
	{
		static ChatBot testToken1;
		static IJobManager mockJobManager;

		[ClassInitialize]
		public static void Initialize(TestContext _)
		{
			var actualToken = Environment.GetEnvironmentVariable("TGS_TEST_DISCORD_TOKEN");
			if (!String.IsNullOrWhiteSpace(actualToken))
				testToken1 = new ChatBot
				{
					ConnectionString = actualToken,
					ReconnectionInterval = 1
				};

			var mockSetup = new Mock<IJobManager>();
			mockSetup
				.Setup(x => x.RegisterOperation(It.IsNotNull<Job>(), It.IsNotNull<JobEntrypoint>(), It.IsAny<CancellationToken>()))
				.Callback<Job, JobEntrypoint, CancellationToken>((job, entrypoint, cancellationToken) => job.StartedBy ??= new User { })
				.Returns(ValueTask.CompletedTask);
			mockSetup
				.Setup(x => x.WaitForJobCompletion(It.IsNotNull<Job>(), It.IsAny<User>(), It.IsAny<CancellationToken>(), It.IsAny<CancellationToken>()))
<<<<<<< HEAD
				.Returns(ValueTask.CompletedTask);
=======
				.Returns(Task.FromResult<bool?>(true));
>>>>>>> 08e4f1fb
			mockJobManager = mockSetup.Object;
		}

		[TestMethod]
		public async Task TestConstructionAndDisposal()
		{
			var bot = new ChatBot
			{
				ConnectionString = "fake_token",
				ReconnectionInterval = 1,
			};

			Assert.ThrowsException<ArgumentNullException>(() => new DiscordProvider(null, null, null, null, null));
			Assert.ThrowsException<ArgumentNullException>(() => new DiscordProvider(mockJobManager, null, null, null, null));
			var mockDel = Mock.Of<IAsyncDelayer>();
			Assert.ThrowsException<ArgumentNullException>(() => new DiscordProvider(mockJobManager, mockDel, null, null, null));
			var mockLogger = Mock.Of<ILogger<DiscordProvider>>();
			Assert.ThrowsException<ArgumentNullException>(() => new DiscordProvider(mockJobManager, mockDel, mockLogger, null, null));
			var mockAss = Mock.Of<IAssemblyInformationProvider>();
			Assert.ThrowsException<ArgumentNullException>(() => new DiscordProvider(mockJobManager, mockDel, mockLogger, mockAss, null));
			await new DiscordProvider(mockJobManager, mockDel, mockLogger, mockAss, bot).DisposeAsync();
		}

		static ValueTask InvokeConnect(IProvider provider, CancellationToken cancellationToken = default) => (ValueTask)provider.GetType().GetMethod("Connect", BindingFlags.Instance | BindingFlags.NonPublic).Invoke(provider, new object[] { cancellationToken });

		[TestMethod]
		public async Task TestConnectWithFakeTokenFails()
		{
			var mockLogger = new Mock<ILogger<DiscordProvider>>();
			await using var provider = new DiscordProvider(mockJobManager, Mock.Of<IAsyncDelayer>(), mockLogger.Object, Mock.Of<IAssemblyInformationProvider>(), new ChatBot
			{
				ReconnectionInterval = 1,
				ConnectionString = "asdf"
			});
			await Assert.ThrowsExceptionAsync<JobException>(async () => await InvokeConnect(provider));
			Assert.IsFalse(provider.Connected);
		}

		[TestMethod]
		public async Task TestConnectAndDisconnect()
		{
			if (testToken1 == null)
				Assert.Inconclusive("Required environment variable TGS_TEST_DISCORD_TOKEN isn't set!");

			if (!new DiscordConnectionStringBuilder(testToken1.ConnectionString).Valid)
				Assert.Fail("TGS_TEST_DISCORD_TOKEN is not a valid Discord connection string!");

			var mockLogger = new Mock<ILogger<DiscordProvider>>();
			await using var provider = new DiscordProvider(mockJobManager, Mock.Of<IAsyncDelayer>(), mockLogger.Object, Mock.Of<IAssemblyInformationProvider>(), testToken1);
			Assert.IsFalse(provider.Connected);
			await InvokeConnect(provider);
			Assert.IsTrue(provider.Connected);

			await provider.Disconnect(default);
			Assert.IsFalse(provider.Connected);
		}
	}
}<|MERGE_RESOLUTION|>--- conflicted
+++ resolved
@@ -39,11 +39,7 @@
 				.Returns(ValueTask.CompletedTask);
 			mockSetup
 				.Setup(x => x.WaitForJobCompletion(It.IsNotNull<Job>(), It.IsAny<User>(), It.IsAny<CancellationToken>(), It.IsAny<CancellationToken>()))
-<<<<<<< HEAD
-				.Returns(ValueTask.CompletedTask);
-=======
-				.Returns(Task.FromResult<bool?>(true));
->>>>>>> 08e4f1fb
+				.Returns(ValueTask.FromResult<bool?>(true));
 			mockJobManager = mockSetup.Object;
 		}
 
