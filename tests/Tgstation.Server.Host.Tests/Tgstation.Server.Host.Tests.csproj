--- conflicted
+++ resolved
@@ -6,15 +6,12 @@
   </PropertyGroup>
 
   <ItemGroup>
+    <!-- Usage: gRPC Testing helpers -->
+    <PackageReference Include="Grpc.Core.Testing" Version="2.46.6" />
     <!-- Usage: Creating mock database implementations -->
-<<<<<<< HEAD
-    <PackageReference Include="Grpc.Core.Testing" Version="2.46.6" />
-    <PackageReference Include="Microsoft.EntityFrameworkCore.InMemory" Version="9.0.4" />
-=======
     <PackageReference Include="Microsoft.EntityFrameworkCore.InMemory" Version="9.0.7" />
     <!-- Usage: Creating mock filesystem implementations -->
     <PackageReference Include="System.IO.Abstractions.TestingHelpers" Version="22.0.15" />
->>>>>>> 6f5a2f6f
   </ItemGroup>
 
   <ItemGroup>
