﻿using Microsoft.AspNetCore.Hosting;
using Microsoft.Extensions.Configuration;
using Microsoft.Extensions.Hosting;
using Microsoft.Extensions.Options;
using Microsoft.Extensions.Primitives;
using Microsoft.VisualStudio.TestTools.UnitTesting;
using Moq;
using Moq.Protected;
using System;
using System.Collections.Generic;
using System.Data.Common;
using System.Text;
using System.Threading;
using System.Threading.Tasks;

using Tgstation.Server.Host.Configuration;
using Tgstation.Server.Host.Database;
using Tgstation.Server.Host.IO;
using Tgstation.Server.Host.System;
using Tgstation.Server.Host.Utils;

namespace Tgstation.Server.Host.Setup.Tests
{
	[TestClass]
	public sealed class TestSetupWizard
	{
		[TestMethod]
		public void TestConstructionThrows()
		{
			Assert.ThrowsExactly<ArgumentNullException>(() => new SetupWizard(null, null, null, null, null, null, null, null, null, null, null));
			var mockIOManager = new Mock<IIOManager>();
			Assert.ThrowsExactly<ArgumentNullException>(() => new SetupWizard(mockIOManager.Object, null, null, null, null, null, null, null, null, null, null));
			var mockConsole = new Mock<IConsole>();
			Assert.ThrowsExactly<ArgumentNullException>(() => new SetupWizard(mockIOManager.Object, mockConsole.Object, null, null, null, null, null, null, null, null, null));
			var mockHostingEnvironment = new Mock<IWebHostEnvironment>();
			Assert.ThrowsExactly<ArgumentNullException>(() => new SetupWizard(mockIOManager.Object, mockConsole.Object, mockHostingEnvironment.Object, null, null, null, null, null, null, null, null));
			var mockAssemblyInfoProvider = new Mock<IAssemblyInformationProvider>();
			Assert.ThrowsExactly<ArgumentNullException>(() => new SetupWizard(mockIOManager.Object, mockConsole.Object, mockHostingEnvironment.Object, mockAssemblyInfoProvider.Object, null, null, null, null, null, null, null));
			var mockDBConnectionFactory = new Mock<IDatabaseConnectionFactory>();
			Assert.ThrowsExactly<ArgumentNullException>(() => new SetupWizard(mockIOManager.Object, mockConsole.Object, mockHostingEnvironment.Object, mockAssemblyInfoProvider.Object, mockDBConnectionFactory.Object, null, null, null, null, null, null));
			var mockPlatformIdentifier = new Mock<IPlatformIdentifier>();
			Assert.ThrowsExactly<ArgumentNullException>(() => new SetupWizard(mockIOManager.Object, mockConsole.Object, mockHostingEnvironment.Object, mockAssemblyInfoProvider.Object, mockDBConnectionFactory.Object, mockPlatformIdentifier.Object, null, null, null, null, null));
			var mockAsyncDelayer = new Mock<IAsyncDelayer>();
			Assert.ThrowsExactly<ArgumentNullException>(() => new SetupWizard(mockIOManager.Object, mockConsole.Object, mockHostingEnvironment.Object, mockAssemblyInfoProvider.Object, mockDBConnectionFactory.Object, mockPlatformIdentifier.Object, mockAsyncDelayer.Object, null, null, null, null));
			var mockLifetime = new Mock<IHostApplicationLifetime>();
			Assert.ThrowsExactly<ArgumentNullException>(() => new SetupWizard(mockIOManager.Object, mockConsole.Object, mockHostingEnvironment.Object, mockAssemblyInfoProvider.Object, mockDBConnectionFactory.Object, mockPlatformIdentifier.Object, mockAsyncDelayer.Object, mockLifetime.Object, null, null, null));
			var mockServices = new Mock<IPostSetupServices>();
			Assert.ThrowsExactly<ArgumentNullException>(() => new SetupWizard(mockIOManager.Object, mockConsole.Object, mockHostingEnvironment.Object, mockAssemblyInfoProvider.Object, mockDBConnectionFactory.Object, mockPlatformIdentifier.Object, mockAsyncDelayer.Object, mockLifetime.Object, mockServices.Object, null, null));
			var mockGeneralConfigurationOptions = Options.Create(new GeneralConfiguration());
			Assert.ThrowsExactly<ArgumentNullException>(() => new SetupWizard(mockIOManager.Object, mockConsole.Object, mockHostingEnvironment.Object, mockAssemblyInfoProvider.Object, mockDBConnectionFactory.Object, mockPlatformIdentifier.Object, mockAsyncDelayer.Object, mockLifetime.Object, mockServices.Object, mockGeneralConfigurationOptions, null));
		}

		[TestMethod]
		public async Task TestWithUserStupidity()
		{
			var mockIOManager = new Mock<IIOManager>();
			var mockConsole = new Mock<IConsole>();
			var mockHostingEnvironment = new Mock<IWebHostEnvironment>();
			var mockAssemblyInfoProvider = new Mock<IAssemblyInformationProvider>();
			var mockDBConnectionFactory = new Mock<IDatabaseConnectionFactory>();
			var mockLifetime = new Mock<IHostApplicationLifetime>();
			var mockGeneralConfigurationOptions = new Mock<IOptions<GeneralConfiguration>>();
			var mockInternalConfigurationOptions = new Mock<IOptions<InternalConfiguration>>();
			var mockPlatformIdentifier = new Mock<IPlatformIdentifier>();
			var mockAsyncDelayer = new Mock<IAsyncDelayer>();
			var mockServices = new Mock<IPostSetupServices>();

			var testGeneralConfig = new GeneralConfiguration
			{
				SetupWizardMode = SetupWizardMode.Never
			};
			mockGeneralConfigurationOptions.SetupGet(x => x.Value).Returns(testGeneralConfig).Verifiable();

			var testInternalConfig = new InternalConfiguration
			{
				AppSettingsBasePath = "asdfasdfasdf"
			};
			mockInternalConfigurationOptions.SetupGet(x => x.Value).Returns(testInternalConfig).Verifiable();

			var wizard = new SetupWizard(
				mockIOManager.Object,
				mockConsole.Object,
				mockHostingEnvironment.Object,
				mockAssemblyInfoProvider.Object,
				mockDBConnectionFactory.Object,
				mockPlatformIdentifier.Object,
				mockAsyncDelayer.Object,
				mockLifetime.Object,
				mockServices.Object,
				mockGeneralConfigurationOptions.Object,
				mockInternalConfigurationOptions.Object);

			mockPlatformIdentifier.SetupGet(x => x.IsWindows).Returns(true).Verifiable();
			mockAsyncDelayer.Setup(x => x.Delay(It.IsAny<TimeSpan>(), It.IsAny<CancellationToken>())).Returns(ValueTask.CompletedTask).Verifiable();

			await RunWizard();

			testGeneralConfig.SetupWizardMode = SetupWizardMode.Force;
			await Assert.ThrowsExactlyAsync<InvalidOperationException>(() => RunWizard());

			testGeneralConfig.SetupWizardMode = SetupWizardMode.Only;
			await Assert.ThrowsExactlyAsync<InvalidOperationException>(() => RunWizard());

			mockConsole.SetupGet(x => x.Available).Returns(true).Verifiable();
			mockIOManager.Setup(x => x.ConcatPath(testInternalConfig.AppSettingsBasePath, It.IsNotNull<string>())).Returns<string[]>(paths =>
			{
				Assert.AreEqual(2, paths.Length);
				return $"{paths[0]}/{paths[1]}";
			}).Verifiable();
			mockIOManager.Setup(x => x.FileExists(It.IsNotNull<string>(), It.IsAny<CancellationToken>())).Returns(Task.FromResult(true)).Verifiable();
			mockIOManager.Setup(x => x.ReadAllBytes(It.IsNotNull<string>(), It.IsAny<CancellationToken>())).Returns(ValueTask.FromResult(new Memory<byte>(Encoding.UTF8.GetBytes("less profane")))).Verifiable();
			mockIOManager
				.Setup(x => x.WriteAllBytes(It.IsNotNull<string>(), It.IsAny<ReadOnlyMemory<byte>>(), It.IsAny<CancellationToken>()))
				.Returns(ValueTask.CompletedTask)
				.Verifiable();

			var mockSuccessCommand = new Mock<DbCommand>();
			mockSuccessCommand.Setup(x => x.ExecuteNonQueryAsync(It.IsAny<CancellationToken>())).Returns(Task.FromResult(0)).Verifiable();
			mockSuccessCommand.Setup(x => x.ExecuteScalarAsync(It.IsAny<CancellationToken>())).Returns(Task.FromResult<object>("1.2.3")).Verifiable();
			var mockFailCommand = new Mock<DbCommand>();
			mockFailCommand.Setup(x => x.ExecuteNonQueryAsync(It.IsAny<CancellationToken>())).Throws(new Exception()).Verifiable();

			static void SetDbCommandCreator(Mock<DbConnection> mock, Func<DbCommand> creator) => mock.Protected().Setup<DbCommand>("CreateDbCommand").Returns(creator).Verifiable();

			var mockGoodDbConnection = new Mock<DbConnection>();
			mockGoodDbConnection.Setup(x => x.OpenAsync(It.IsAny<CancellationToken>())).Returns(Task.CompletedTask).Verifiable();
			SetDbCommandCreator(mockGoodDbConnection, () => mockSuccessCommand.Object);

			var mockBadDbConnection = new Mock<DbConnection>();
			mockBadDbConnection.Setup(x => x.OpenAsync(It.IsAny<CancellationToken>())).Throws(new Exception()).Verifiable();
			var invokeTimes = 0;
			var mockUglyDbConnection = new Mock<DbConnection>();
			SetDbCommandCreator(mockUglyDbConnection, () =>
			{
				if (invokeTimes < 2)
				{
					++invokeTimes;
					return mockSuccessCommand.Object;
				}
				else
					return mockFailCommand.Object;
			});

			mockDBConnectionFactory.Setup(x => x.CreateConnection(It.IsAny<string>(), DatabaseType.SqlServer)).Returns(mockBadDbConnection.Object).Verifiable();
			mockDBConnectionFactory.Setup(x => x.CreateConnection(It.IsAny<string>(), DatabaseType.MariaDB)).Returns(mockGoodDbConnection.Object).Verifiable();
			mockDBConnectionFactory.Setup(x => x.CreateConnection(It.IsAny<string>(), DatabaseType.MySql)).Returns(mockUglyDbConnection.Object).Verifiable();

			var finalInputSequence = new List<string>()
			{
				//first run, just say no to the force prompt after testing it
				"fake",
				"n",
				//second run say yes to the force prompt
				"y",
				//first normal run
				"bad port number",
				"0",
				"666",
				"FakeDBType",
				nameof(DatabaseType.SqlServer),
				"localhost",
				"nor is this",
				"no",
				//test winauth
				"yes",
				// encrypt
				"YES",
				//sql server will always fail so reconfigure with maria
				nameof(DatabaseType.MariaDB),
				"127.0.0.1",
				"blah",
				"NO",
				"user",
				"pass",
				//general config
				"four",
				"-12",
				"16",
				"eight",
				"-27",
				"5000",
				"fake token",
				"y",
				//logging config
				"no",
				// elasticsearch config
				"y",
				String.Empty,
				String.Empty,
				"user",
				String.Empty,
				"pass",
				//cp config
				"y",
				"y",
<<<<<<< HEAD
				// telemetry config
=======
				// swarm config
>>>>>>> 572bf97b
				"n",
				//saved, now for second run
				//this time use defaults amap
				String.Empty,
				//test MySQL errors
				nameof(DatabaseType.MySql),
				"::1",
				String.Empty,
				"DbName",
				"n",
				"user",
				"pass",
				//general config
				"y",
				String.Empty,
				String.Empty,
				String.Empty,
				"n",
				"n",
				//logging config
				"y",
				"not actually verified because lol mocks /../!@#$%^&*()/..///.",
				"Warning",
				String.Empty,
				// elasticsearch config
				"n", // were not validating this travesty in CI
				//cp config
				"y",
				"n",
				String.Empty,
<<<<<<< HEAD
				// telemetry config
				"y",
				"telemetry name",
=======
				//swarm config
				"y",
				"node1",
				"not a url",
				"net.tcp://notandhttpAddress.com",
				"http://node1internal:3400",
				"http://node1public:3400",
				"privatekey",
				"n",
				"http://controller.com",
>>>>>>> 572bf97b
				//third run, we already hit all the code coverage so just get through it
				String.Empty,
				nameof(DatabaseType.MariaDB),
				String.Empty,
				"dbname",
				"y",
				"user",
				"pass",
				//general
				"y",
				String.Empty,
				String.Empty,
				String.Empty,
				"y",
				"y",
				"will faile",
				String.Empty,
				String.Empty,
				"fake",
				"None",
				"Critical",
				// elasticsearch config
				"y",
				"bad url",
				"http://localhost:929",
				"user",
				"pass",
				//cp config
				"y",
				"n",
				"http://fake.com, https://example.org",
<<<<<<< HEAD
				// telemetry config
				"n",
=======
				//swarm config
				"y",
				"controller",
				"https://controllerinternal.com",
				"https://controllerpublic.com",
				"privatekey",
				"y",
>>>>>>> 572bf97b
			};

			var inputPos = 0;

			mockAssemblyInfoProvider.SetupGet(x => x.VersionPrefix).Returns("sumfuk").Verifiable();


			// This list is here for ease of debugging.
			var consolePlayback = new List<string>();

			mockConsole.Setup(x => x.PressAnyKeyAsync(It.IsAny<CancellationToken>())).Returns(Task.CompletedTask).Verifiable();
			mockConsole.Setup(x => x.ReadLineAsync(It.IsAny<bool>(), It.IsAny<CancellationToken>())).Returns(() =>
			{
				if (inputPos == finalInputSequence.Count)
					Assert.Fail("Exhausted input sequence!");
				var res = finalInputSequence[inputPos++];
				consolePlayback.Add($"Input: {res}");
				return Task.FromResult(res);
			}).Verifiable();

			mockConsole
				.Setup(x => x.WriteAsync(It.IsAny<string>(), It.IsAny<bool>(), It.IsAny<CancellationToken>()))
				.Callback<string, bool, CancellationToken>((message, error, token) => consolePlayback.Add($"Output: {message}"))
				.Returns(Task.CompletedTask)
				.Verifiable();

			async Task RunWizard()
			{
				await wizard.StartAsync(default);
				await wizard.ExecuteTask;
				await wizard.StopAsync(default);
			}

			await RunWizard();
			//first real run
			await RunWizard();

			//second run
			mockIOManager.Setup(x => x.ReadAllBytes(It.IsNotNull<string>(), It.IsAny<CancellationToken>())).Returns(ValueTask.FromResult(new Memory<byte>(Encoding.UTF8.GetBytes(String.Empty)))).Verifiable();
			await RunWizard();

			//third run
			testGeneralConfig.SetupWizardMode = SetupWizardMode.Autodetect;
			mockIOManager
				.Setup(x => x.WriteAllBytes(It.IsNotNull<string>(), It.IsAny<ReadOnlyMemory<byte>>(), It.IsAny<CancellationToken>()))
				.Callback((string path, ReadOnlyMemory<byte> bytes, CancellationToken ct) =>
				{
					// for debugging
					var str = Encoding.UTF8.GetString(bytes.Span);
				})
				.Throws(new Exception())
				.Verifiable();
			var firstRun = true;
			mockIOManager.Setup(x => x.CreateDirectory(It.IsNotNull<string>(), It.IsAny<CancellationToken>())).Returns(() =>
			{
				if (firstRun)
				{
					firstRun = false;
					throw new Exception();
				}
				return Task.CompletedTask;
			}).Verifiable();

			await Assert.ThrowsExactlyAsync<OperationCanceledException>(() => RunWizard());

			Assert.AreEqual(finalInputSequence.Count, inputPos);
			mockFailCommand.VerifyAll();
			mockSuccessCommand.VerifyAll();
			mockIOManager.VerifyAll();
			mockGeneralConfigurationOptions.VerifyAll();
			mockInternalConfigurationOptions.VerifyAll();
			mockConsole.VerifyAll();
			mockGoodDbConnection.VerifyAll();
			mockBadDbConnection.VerifyAll();
			mockUglyDbConnection.VerifyAll();
			mockDBConnectionFactory.VerifyAll();
			mockAssemblyInfoProvider.VerifyAll();
			mockPlatformIdentifier.VerifyAll();
			mockAsyncDelayer.VerifyAll();
		}
	}
}<|MERGE_RESOLUTION|>--- conflicted
+++ resolved
@@ -193,11 +193,7 @@
 				//cp config
 				"y",
 				"y",
-<<<<<<< HEAD
-				// telemetry config
-=======
 				// swarm config
->>>>>>> 572bf97b
 				"n",
 				//saved, now for second run
 				//this time use defaults amap
@@ -228,11 +224,6 @@
 				"y",
 				"n",
 				String.Empty,
-<<<<<<< HEAD
-				// telemetry config
-				"y",
-				"telemetry name",
-=======
 				//swarm config
 				"y",
 				"node1",
@@ -243,7 +234,6 @@
 				"privatekey",
 				"n",
 				"http://controller.com",
->>>>>>> 572bf97b
 				//third run, we already hit all the code coverage so just get through it
 				String.Empty,
 				nameof(DatabaseType.MariaDB),
@@ -275,10 +265,6 @@
 				"y",
 				"n",
 				"http://fake.com, https://example.org",
-<<<<<<< HEAD
-				// telemetry config
-				"n",
-=======
 				//swarm config
 				"y",
 				"controller",
@@ -286,7 +272,6 @@
 				"https://controllerpublic.com",
 				"privatekey",
 				"y",
->>>>>>> 572bf97b
 			};
 
 			var inputPos = 0;
