--- conflicted
+++ resolved
@@ -1,307 +1,286 @@
-﻿﻿using System;
-using System.Collections.Generic;
-using System.Linq;
-using TGServiceInterface;
-using TGServiceInterface.Components;
-
-namespace TGCommandLine
-{
-
-	class Program
-	{
-<<<<<<< HEAD
-		static bool interactive = false, saidSrvVersion = false;
-=======
->>>>>>> c1377384
-		static Interface currentInterface;
-		static Command.ExitCode RunCommandLine(IList<string> argsAsList)
-		{
-			//first lookup the connection string
-			bool badConnectionString = false;
-			for (var I = 0; I < argsAsList.Count - 1; ++I) {
-				var lowerarg = argsAsList[I].ToLower();
-				if (lowerarg == "-c" || lowerarg == "--connect")
-				{
-					var connectionString = argsAsList[I + 1];
-					var splits = connectionString.Split('@');
-					var userpass = splits[0].Split(':');
-					if (splits.Length != 2 || userpass.Length != 2)
-					{
-						badConnectionString = true;
-						break;
-					}
-					var addrport = splits[1].Split(':');
-					if (addrport.Length != 2)
-					{
-						badConnectionString = true;
-						break;
-					}
-					var username = userpass[0];
-					var password = userpass[1];
-					var address = addrport[0];
-					ushort port;
-					try
-					{
-						port = Convert.ToUInt16(addrport[1]);
-					}
-					catch
-					{
-						badConnectionString = true;
-						break;
-					}
-					if(String.IsNullOrWhiteSpace(username) || String.IsNullOrWhiteSpace(password) || String.IsNullOrWhiteSpace(address))
-					{
-						badConnectionString = true;
-						break;
-					}
-					argsAsList.RemoveAt(I);
-					argsAsList.RemoveAt(I);
-					ReplaceInterface(new Interface(address, port, username, password));
-					break;
-				}
-			}
-
-			if (badConnectionString)
-			{
-				Console.WriteLine("Remote connection usage: <-c/--connect> username:password@address:port");
-				return Command.ExitCode.BadCommand;
-			}
-
-			var res = currentInterface.ConnectionStatus(out string error);
-			if (!res.HasFlag(ConnectivityLevel.Connected))
-			{
-				Console.WriteLine("Unable to connect to service: " + error);
-				Console.WriteLine("Remote connection usage: <-c/--connect> username:password@address:port");
-				return Command.ExitCode.ConnectionError;
-			}
-
-			if (!res.HasFlag(ConnectivityLevel.Authenticated))
-			{
-				Console.WriteLine("Authentication error: Username/password/windows identity is not authorized!");
-				return Command.ExitCode.ConnectionError;
-			}
-
-			if (!SentVMMWarning && currentInterface.VersionMismatch(out error))
-			{
-				SentVMMWarning = true;
-				Console.WriteLine(error);
-			}
-			else if (interactive && !saidSrvVersion)
-			{
-				Console.WriteLine("Connectd to service version: " + currentInterface.GetService().Version());
-				saidSrvVersion = true;
-			}
-
-			try
-			{
-				return new CLICommand(currentInterface).DoRun(argsAsList);
-			}
-			catch (Exception e)
-			{
-				Console.WriteLine("Error: " + e.ToString());
-				return Command.ExitCode.ConnectionError;
-			};
-		}
-
-		static void ReplaceInterface(Interface I)
-		{
-			currentInterface = I;
-			ConsoleCommand.Interface = I;
-			InstanceRootCommand.currentInterface = I;
-			saidSrvVersion = false;
-		}
-
-		public static string ReadLineSecure()
-		{
-			string result = "";
-			while (true)
-			{
-				ConsoleKeyInfo i = Console.ReadKey(true);
-				if (i.Key == ConsoleKey.Enter)
-				{
-					break;
-				}
-				else if (i.Key == ConsoleKey.Backspace)
-				{
-					if (result.Length > 0)
-					{
-						result = result.Substring(0, result.Length - 1);
-						Console.Write("\b \b");
-					}
-				}
-				else
-				{
-					result += i.KeyChar;
-					Console.Write("*");
-				}
-			}
-			Console.WriteLine();
-			return result;
-		}
-		static bool SentVMMWarning = false;
-		static string AcceptedBadCert;
-		static bool BadCertificateInteractive(string message)
-		{
-			if (AcceptedBadCert == message)
-				return true;
-			Console.WriteLine(message);
-			Console.Write("Do you wish to continue? NOT RECCOMENDED! (y/N): ");
-			var result = Console.ReadLine().Trim().ToLower();
-			if (result == "y" || result == "yes")
-			{
-				AcceptedBadCert = message;
-				return true;
-			}
-			return false;
-		}
-
-		/// <summary>
-		/// Tries to set <see cref="currentInterface"/>'s <see cref="ITGInstance"/> to <paramref name="instanceName"/>, outputting appropriate messages
-		/// </summary>
-		/// <param name="instanceName">The name of the <see cref="ITGInstance"/> to test</param>
-		/// <param name="silentSuccess">If <see langword="true"/>, does not output on success</param>
-		/// <returns><see langword="true"/> if a <see cref="ConnectivityLevel.Authenticated"/> was achieved with <see cref="Interface.ConnectToInstance(string)"/>, <see langword="false"/> otherwise</returns>
-		static bool CheckInstanceConnectivity(string instanceName, bool silentSuccess)
-		{
-			var res = currentInterface.ConnectToInstance(instanceName);
-			if (!res.HasFlag(ConnectivityLevel.Connected))
-				Console.WriteLine("Unable to connect to instance! Does it exist?");
-			else if (!res.HasFlag(ConnectivityLevel.Authenticated))
-				Console.WriteLine("The current user is not authorized to use this instance!");
-			else
-			{
-				if(!silentSuccess)
-					Console.WriteLine("Successfully conected to instance!");
-				return true;
-			}
-			return false;
-		}
-
-		static int Main(string[] args)
-		{
-			ReplaceInterface(new Interface());
-			Command.OutputProcVar.Value = Console.WriteLine;
-			if (args.Length != 0)
-			{
-<<<<<<< HEAD
-				var argsAsList = new List<string>(args);
-				for (var I = 0; I < argsAsList.Count - 1; ++I)
-				{
-					if (argsAsList[I].ToLower() == "--instance")
-					{
-						if (!CheckInstanceConnectivity(args[I + 1], true))
-							return (int)Command.ExitCode.ConnectionError;
-						argsAsList.RemoveRange(I, 2);
-						break;
-					}
-					else if (argsAsList[I].ToLower() == "--disable-ssl-verification")    //im just not even going to document this because i hate it so much
-					{
-						argsAsList.RemoveAt(I);
-						--I;
-						Interface.SetBadCertificateHandler(_ => false);
-					}
-				}
-				return (int)RunCommandLine(argsAsList);
-			}
-			//interactive mode
-
-			Interface.SetBadCertificateHandler(BadCertificateInteractive);
-			Console.WriteLine("Type 'instance' to connect to a server instance");
-			Console.WriteLine("Type 'remote' to connect to a remote service");
-
-=======
-				Interface.SetBadCertificateHandler((message) =>
-				{
-					foreach (var J in args)
-						if (J.ToLower() == "--disable-ssl-verification")    //im just not even going to document this because i hate it so much
-							return true;
-					return false;
-				});
-				return (int)RunCommandLine(new List<string>(args));
-			}
-
-			//interactive mode
-			Interface.SetBadCertificateHandler(BadCertificateInteractive);
-			Console.WriteLine("Type 'remote' to connect to a remote service");
->>>>>>> c1377384
-			while (true)
-			{
-				Console.Write("Enter command: ");
-				var NextCommand = Console.ReadLine();
-				switch (NextCommand.ToLower())
-				{
-					case "instance":
-						Console.Write("Enter instance name: ");
-						CheckInstanceConnectivity(Console.ReadLine(), false);
-						break;
-					case "remote":
-						SentVMMWarning = false;
-						Console.Write("Enter server address: ");
-						var address = Console.ReadLine();
-						Console.Write("Enter server port: ");
-						ushort port;
-						try{
-							port = Convert.ToUInt16(Console.ReadLine());
-						}
-						catch
-						{
-							Console.WriteLine("Error: Bad port!");
-							break;
-						}
-						Console.Write("Enter username: ");
-						var username = Console.ReadLine();
-						Console.Write("Enter password: ");
-						var password = ReadLineSecure();
-						ReplaceInterface(new Interface(address, port, username, password));
-						var res = currentInterface.ConnectionStatus(out string error);
-						if (!res.HasFlag(ConnectivityLevel.Connected))
-						{
-							Console.WriteLine("Unable to connect: " + error);
-							ReplaceInterface(new Interface());
-						}
-						else if (!res.HasFlag(ConnectivityLevel.Authenticated))
-						{
-							Console.WriteLine("Authentication error: Username/password/windows identity is not authorized! Returning to local mode...");
-							ReplaceInterface(new Interface());
-						}
-						else
-						{
-							Console.WriteLine("Connected remotely");
-							if (currentInterface.VersionMismatch(out error))
-							{
-								SentVMMWarning = true;
-								Console.WriteLine(error);
-							}
-							Console.WriteLine("Type 'disconnect' to return to local mode");
-						}
-						break;
-					case "disconnect":
-						SentVMMWarning = false;
-						ReplaceInterface(new Interface());
-						Console.WriteLine("Switch to local mode");
-						break;
-					case "quit":
-					case "exit":
-						return (int)Command.ExitCode.Normal;
-#if DEBUG
-					case "debug-upgrade":
-						currentInterface.GetComponent<ITGSService>().PrepareForUpdate();
-						return (int)Command.ExitCode.Normal;
-#endif
-					default:
-						//linq voodoo to get quoted strings
-						var formattedCommand = NextCommand.Split('"')
-										   .Select((element, index) => index % 2 == 0  // If even index
-										   ? element.Split(new[] { ' ' }, StringSplitOptions.RemoveEmptyEntries)  // Split the item
-										   : new string[] { element })  // Keep the entire item
-										   .SelectMany(element => element).ToList();
-
-						formattedCommand = formattedCommand.Select(x => x.Trim()).ToList();
-						formattedCommand.Remove("");
-						RunCommandLine(formattedCommand);
-						break;
-				}
-			}
-		}
-	}
-}
+﻿﻿using System;
+using System.Collections.Generic;
+using System.Linq;
+using TGServiceInterface;
+using TGServiceInterface.Components;
+
+namespace TGCommandLine
+{
+
+	class Program
+	{
+		static bool interactive = false, saidSrvVersion = false;
+		static Interface currentInterface;
+		static Command.ExitCode RunCommandLine(IList<string> argsAsList)
+		{
+			//first lookup the connection string
+			bool badConnectionString = false;
+			for (var I = 0; I < argsAsList.Count - 1; ++I) {
+				var lowerarg = argsAsList[I].ToLower();
+				if (lowerarg == "-c" || lowerarg == "--connect")
+				{
+					var connectionString = argsAsList[I + 1];
+					var splits = connectionString.Split('@');
+					var userpass = splits[0].Split(':');
+					if (splits.Length != 2 || userpass.Length != 2)
+					{
+						badConnectionString = true;
+						break;
+					}
+					var addrport = splits[1].Split(':');
+					if (addrport.Length != 2)
+					{
+						badConnectionString = true;
+						break;
+					}
+					var username = userpass[0];
+					var password = userpass[1];
+					var address = addrport[0];
+					ushort port;
+					try
+					{
+						port = Convert.ToUInt16(addrport[1]);
+					}
+					catch
+					{
+						badConnectionString = true;
+						break;
+					}
+					if(String.IsNullOrWhiteSpace(username) || String.IsNullOrWhiteSpace(password) || String.IsNullOrWhiteSpace(address))
+					{
+						badConnectionString = true;
+						break;
+					}
+					argsAsList.RemoveAt(I);
+					argsAsList.RemoveAt(I);
+					ReplaceInterface(new Interface(address, port, username, password));
+					break;
+				}
+			}
+
+			if (badConnectionString)
+			{
+				Console.WriteLine("Remote connection usage: <-c/--connect> username:password@address:port");
+				return Command.ExitCode.BadCommand;
+			}
+
+			var res = currentInterface.ConnectionStatus(out string error);
+			if (!res.HasFlag(ConnectivityLevel.Connected))
+			{
+				Console.WriteLine("Unable to connect to service: " + error);
+				Console.WriteLine("Remote connection usage: <-c/--connect> username:password@address:port");
+				return Command.ExitCode.ConnectionError;
+			}
+
+			if (!res.HasFlag(ConnectivityLevel.Authenticated))
+			{
+				Console.WriteLine("Authentication error: Username/password/windows identity is not authorized!");
+				return Command.ExitCode.ConnectionError;
+			}
+
+			if (!SentVMMWarning && currentInterface.VersionMismatch(out error))
+			{
+				SentVMMWarning = true;
+				Console.WriteLine(error);
+			}
+			else if (interactive && !saidSrvVersion)
+			{
+				Console.WriteLine("Connectd to service version: " + currentInterface.GetService().Version());
+				saidSrvVersion = true;
+			}
+
+			try
+			{
+				return new CLICommand(currentInterface).DoRun(argsAsList);
+			}
+			catch (Exception e)
+			{
+				Console.WriteLine("Error: " + e.ToString());
+				return Command.ExitCode.ConnectionError;
+			};
+		}
+
+		static void ReplaceInterface(Interface I)
+		{
+			currentInterface = I;
+			ConsoleCommand.Interface = I;
+			InstanceRootCommand.currentInterface = I;
+			saidSrvVersion = false;
+		}
+
+		public static string ReadLineSecure()
+		{
+			string result = "";
+			while (true)
+			{
+				ConsoleKeyInfo i = Console.ReadKey(true);
+				if (i.Key == ConsoleKey.Enter)
+				{
+					break;
+				}
+				else if (i.Key == ConsoleKey.Backspace)
+				{
+					if (result.Length > 0)
+					{
+						result = result.Substring(0, result.Length - 1);
+						Console.Write("\b \b");
+					}
+				}
+				else
+				{
+					result += i.KeyChar;
+					Console.Write("*");
+				}
+			}
+			Console.WriteLine();
+			return result;
+		}
+		static bool SentVMMWarning = false;
+		static string AcceptedBadCert;
+		static bool BadCertificateInteractive(string message)
+		{
+			if (AcceptedBadCert == message)
+				return true;
+			Console.WriteLine(message);
+			Console.Write("Do you wish to continue? NOT RECCOMENDED! (y/N): ");
+			var result = Console.ReadLine().Trim().ToLower();
+			if (result == "y" || result == "yes")
+			{
+				AcceptedBadCert = message;
+				return true;
+			}
+			return false;
+		}
+
+		/// <summary>
+		/// Tries to set <see cref="currentInterface"/>'s <see cref="ITGInstance"/> to <paramref name="instanceName"/>, outputting appropriate messages
+		/// </summary>
+		/// <param name="instanceName">The name of the <see cref="ITGInstance"/> to test</param>
+		/// <param name="silentSuccess">If <see langword="true"/>, does not output on success</param>
+		/// <returns><see langword="true"/> if a <see cref="ConnectivityLevel.Authenticated"/> was achieved with <see cref="Interface.ConnectToInstance(string)"/>, <see langword="false"/> otherwise</returns>
+		static bool CheckInstanceConnectivity(string instanceName, bool silentSuccess)
+		{
+			var res = currentInterface.ConnectToInstance(instanceName);
+			if (!res.HasFlag(ConnectivityLevel.Connected))
+				Console.WriteLine("Unable to connect to instance! Does it exist?");
+			else if (!res.HasFlag(ConnectivityLevel.Authenticated))
+				Console.WriteLine("The current user is not authorized to use this instance!");
+			else
+			{
+				if(!silentSuccess)
+					Console.WriteLine("Successfully conected to instance!");
+				return true;
+			}
+			return false;
+		}
+
+		static int Main(string[] args)
+		{
+			ReplaceInterface(new Interface());
+			Command.OutputProcVar.Value = Console.WriteLine;
+			if (args.Length != 0)
+			{
+				var argsAsList = new List<string>(args);
+				for (var I = 0; I < argsAsList.Count - 1; ++I)
+				{
+					if (argsAsList[I].ToLower() == "--instance")
+					{
+						if (!CheckInstanceConnectivity(args[I + 1], true))
+							return (int)Command.ExitCode.ConnectionError;
+						argsAsList.RemoveRange(I, 2);
+						break;
+					}
+					else if (argsAsList[I].ToLower() == "--disable-ssl-verification")    //im just not even going to document this because i hate it so much
+					{
+						argsAsList.RemoveAt(I);
+						--I;
+						Interface.SetBadCertificateHandler(_ => false);
+					}
+				}
+				return (int)RunCommandLine(argsAsList);
+			}
+			//interactive mode
+			Interface.SetBadCertificateHandler(BadCertificateInteractive);
+			Console.WriteLine("Type 'instance' to connect to a server instance");
+			Console.WriteLine("Type 'remote' to connect to a remote service");
+			while (true)
+			{
+				Console.Write("Enter command: ");
+				var NextCommand = Console.ReadLine();
+				switch (NextCommand.ToLower())
+				{
+					case "instance":
+						Console.Write("Enter instance name: ");
+						CheckInstanceConnectivity(Console.ReadLine(), false);
+						break;
+					case "remote":
+						SentVMMWarning = false;
+						Console.Write("Enter server address: ");
+						var address = Console.ReadLine();
+						Console.Write("Enter server port: ");
+						ushort port;
+						try{
+							port = Convert.ToUInt16(Console.ReadLine());
+						}
+						catch
+						{
+							Console.WriteLine("Error: Bad port!");
+							break;
+						}
+						Console.Write("Enter username: ");
+						var username = Console.ReadLine();
+						Console.Write("Enter password: ");
+						var password = ReadLineSecure();
+						ReplaceInterface(new Interface(address, port, username, password));
+						var res = currentInterface.ConnectionStatus(out string error);
+						if (!res.HasFlag(ConnectivityLevel.Connected))
+						{
+							Console.WriteLine("Unable to connect: " + error);
+							ReplaceInterface(new Interface());
+						}
+						else if (!res.HasFlag(ConnectivityLevel.Authenticated))
+						{
+							Console.WriteLine("Authentication error: Username/password/windows identity is not authorized! Returning to local mode...");
+							ReplaceInterface(new Interface());
+						}
+						else
+						{
+							Console.WriteLine("Connected remotely");
+							if (currentInterface.VersionMismatch(out error))
+							{
+								SentVMMWarning = true;
+								Console.WriteLine(error);
+							}
+							Console.WriteLine("Type 'disconnect' to return to local mode");
+						}
+						break;
+					case "disconnect":
+						SentVMMWarning = false;
+						ReplaceInterface(new Interface());
+						Console.WriteLine("Switch to local mode");
+						break;
+					case "quit":
+					case "exit":
+						return (int)Command.ExitCode.Normal;
+#if DEBUG
+					case "debug-upgrade":
+						currentInterface.GetComponent<ITGSService>().PrepareForUpdate();
+						return (int)Command.ExitCode.Normal;
+#endif
+					default:
+						//linq voodoo to get quoted strings
+						var formattedCommand = NextCommand.Split('"')
+										   .Select((element, index) => index % 2 == 0  // If even index
+										   ? element.Split(new[] { ' ' }, StringSplitOptions.RemoveEmptyEntries)  // Split the item
+										   : new string[] { element })  // Keep the entire item
+										   .SelectMany(element => element).ToList();
+
+						formattedCommand = formattedCommand.Select(x => x.Trim()).ToList();
+						formattedCommand.Remove("");
+						RunCommandLine(formattedCommand);
+						break;
+				}
+			}
+		}
+	}
+}