name: 'CI'

on:
  schedule:
    - cron: 0 23 * * *
  push:
    branches:
    - dev
    - master
  pull_request:
    branches:
    - dev
    - master
  pull_request_target:
    types: [opened, reopened, labeled, synchronize]
    branches:
    - dev
    - master

env:
  TGS_DOTNET_VERSION: 6.0.x
  TGS_TEST_GITHUB_TOKEN: ${{ secrets.LIVE_TESTS_TOKEN }}
  TGS_RELEASE_NOTES_TOKEN: ${{ secrets.DEV_PUSH_TOKEN }}

concurrency:
  group: "ci-${{ github.head_ref || github.run_id }}-${{ github.event_name }}"
  cancel-in-progress: true

jobs:
  security-checkpoint:
    name: Check CI Clearance
    runs-on: ubuntu-latest
    if: github.event_name == 'pull_request_target' && github.event.pull_request.head.repo.id != github.event.pull_request.base.repo.id && github.event.pull_request.state == 'open'
    steps:
    - name: Comment on new Fork PR
      if: github.event.action == 'opened' && !contains(github.event.pull_request.labels.*.name, 'CI Cleared')
      uses: thollander/actions-comment-pull-request@v2
      with:
        message: Thank you for contributing to tgstation-server! As this pull request is from a fork, we can't allow the CI actions which require repository secrets to run on it without approval. After a brief review to make sure you're not misusing those secrets, a maintainer will add the `CI Cleared` label to allow the CI suite to run. Maintainers, please note that any changes to workflow files will not be reflected in the CI run.

    - name: "Remove Stale 'CI Cleared' Label"
      if: github.event.action == 'synchronize' || github.event.action == 'reopened'
      uses: actions-ecosystem/action-remove-labels@v1
      with:
        labels: CI Cleared

    - name: Fail Clearance Check if PR has Unlabeled new Commits from Fork
      if: (github.event.action == 'synchronize' || github.event.action == 'reopened') || ((github.event.action == 'opened' || github.event.action == 'labeled') && !contains(github.event.pull_request.labels.*.name, 'CI Cleared'))
      run: exit 1

  start-ci-run-gate:
    name: Start CI Run Gate
    needs: security-checkpoint
    runs-on: ubuntu-latest
    if: "!(cancelled() || failure()) && (needs.security-checkpoint.result == 'success' || (needs.security-checkpoint.result == 'skipped' && (github.event_name == 'push' || github.event_name == 'schedule' || (github.event.pull_request.head.repo.id == github.event.pull_request.base.repo.id && github.event_name != 'pull_request_target'))))"
    steps:
    - name: GitHub Requires at Least One Step for a Job
      run: exit 0

<<<<<<< HEAD
  analyze:
    name: Code Scanning
    needs: start-ci-run-gate
    if: "!(cancelled() || failure()) && needs.start-ci-run-gate.result == 'success'"
    runs-on: ubuntu-latest
    steps:
    - name: Install Node 12.X
      uses: actions/setup-node@v3
      with:
        node-version: 12.x

    - name: Upgrade NPM
      run: npm install -g npm

    - name: Checkout (Branch)
      uses: actions/checkout@v3
      if: github.event_name == 'push' || github.event_name == 'schedule'
      with:
        fetch-depth: 2

    - name: Checkout (PR Merge)
      uses: actions/checkout@v3
      if: github.event_name != 'push' && github.event_name != 'schedule'
      with:
        fetch-depth: 2
        ref: "refs/pull/${{ github.event.number }}/merge"

    - name: Initialize CodeQL
      uses: github/codeql-action/init@v2
      with:
        languages: csharp

    - name: Autobuild
      uses: github/codeql-action/autobuild@v2

    - name: Perform CodeQL Analysis
      uses: github/codeql-action/analyze@v2

=======
>>>>>>> ee39190d
  dmapi-build:
    name: Build DMAPI
    needs: start-ci-run-gate
    if: "!(cancelled() || failure()) && needs.start-ci-run-gate.result == 'success'"
    env:
      BYOND_MAJOR: 515
      BYOND_MINOR: 1606
    runs-on: ubuntu-latest
    steps:
    - name: Install x86 libc Dependencies
      run: |
        sudo dpkg --add-architecture i386
        sudo apt-get update
        sudo apt-get install -y -o APT::Immediate-Configure=0 libc6-i386 libstdc++6:i386 libgcc-s1:i386

    - name: Restore BYOND cache
      uses: actions/cache@v3
      id: cache-byond
      with:
        path: ~/BYOND-${{ env.BYOND_MAJOR }}.${{ env.BYOND_MINOR }}
        key: ${{ env.BYOND_MAJOR }}-${{ env.BYOND_MINOR }}-dmapibyond

    - name: Install BYOND
      if: steps.cache-byond.outputs.cache-hit != 'true'
      run: |
        echo "Setting up BYOND."
        mkdir -p "$HOME/BYOND-${{ env.BYOND_MAJOR }}.${{ env.BYOND_MINOR }}"
        cd "$HOME/BYOND-${{ env.BYOND_MAJOR }}.${{ env.BYOND_MINOR }}"
        curl "http://www.byond.com/download/build/${{ env.BYOND_MAJOR }}/${{ env.BYOND_MAJOR }}.${{ env.BYOND_MINOR }}_byond_linux.zip" -o byond.zip
        unzip byond.zip
        cd byond
        make here
        exit 0

    - name: Checkout (Branch)
      uses: actions/checkout@v3
      if: github.event_name == 'push' || github.event_name == 'schedule'

    - name: Checkout (PR Merge)
      uses: actions/checkout@v3
      if: github.event_name != 'push' && github.event_name != 'schedule'
      with:
        ref: "refs/pull/${{ github.event.number }}/merge"

    - name: Build DMAPI Test Project
      run: |
        set -e
        retval=1
        source $HOME/BYOND-${{ env.BYOND_MAJOR }}.${{ env.BYOND_MINOR }}/byond/bin/byondsetup

        if hash DreamMaker 2>/dev/null
        then
          DreamMaker tests/DMAPI/BasicOperation/basic_operation_test.dme 2>&1 | tee result.log
          retval=$?
          if ! grep '\- 0 errors, 0 warnings' result.log
          then
            retval=1
          fi
        else
          echo "Couldn't find the DreamMaker executable, aborting."
          retval=2
        fi
        exit $retval

  dox-build:
    name: Build Doxygen Site
    runs-on: ubuntu-latest
    needs: start-ci-run-gate
    if: "!(cancelled() || failure()) && needs.start-ci-run-gate.result == 'success'"
    steps:
    - name: Checkout (Branch)
      uses: actions/checkout@v3
      if: github.event_name == 'push' || github.event_name == 'schedule'

    - name: Checkout (PR Merge)
      uses: actions/checkout@v3
      if: github.event_name != 'push' && github.event_name != 'schedule'
      with:
        ref: "refs/pull/${{ github.event.number }}/merge"

    - name: Patch Doxyfile
      run: |
        VERSION=$(cat "build/Version.props" | grep -oPm1 "(?<=<TgsCoreVersion>)[^<]+")
        echo -e "\nPROJECT_NUMBER = $VERSION\nINPUT = .\nOUTPUT_DIRECTORY = ./doxout\nPROJECT_LOGO = ./build/tgs.ico\nHAVE_DOT=YES" >> "docs/Doxyfile"

    - name: Doxygen Build
      uses: mattnotmitt/doxygen-action@v1
      with:
        doxyfile-path: 'docs/Doxyfile'

    - name: gh-pages push
      if: github.event_name == 'push' && github.event.ref == 'refs/heads/dev' && env.TGS_RELEASE_NOTES_TOKEN != ''
      run: |
        git clone -b gh-pages --single-branch "https://git@github.com/tgstation/tgstation-server" $HOME/tgsdox
        pushd $HOME/tgsdox
        rm -r *
        popd
        echo ./doxout/* | xargs -n 10 sudo mv -t $HOME/tgsdox
        cd $HOME/tgsdox
        git config --global push.default simple
        git config user.name "tgstation-server"
        git config user.email "tgstation-server@tgstation13.org"
        echo '# THIS BRANCH IS AUTO GENERATED BY GITHUB ACTIONS' > README.md

        # Need to create a .nojekyll file to allow filenames starting with an underscore
        # to be seen on the gh-pages site. Therefore creating an empty .nojekyll file.
        echo "" > .nojekyll
        echo "Adding files..."
        git add --all
        echo "Committing..."
        git diff-index --quiet HEAD || git commit -m "Deploy code docs to GitHub Pages for workflow run ${{ github.run_number }}" -m "Commit: ${{ github.event.head_commit.id }}"
        echo "Pushing..."
        git push -f "https://${{ secrets.DEV_PUSH_TOKEN }}@github.com/tgstation/tgstation-server" 2>&1

  docker-build:
    name: Build Docker Image
    runs-on: ubuntu-latest
    needs: start-ci-run-gate
    if: "!(cancelled() || failure()) && needs.start-ci-run-gate.result == 'success'"
    steps:
    - name: Checkout (Branch)
      uses: actions/checkout@v3
      if: github.event_name == 'push' || github.event_name == 'schedule'

    - name: Checkout (PR Merge)
      uses: actions/checkout@v3
      if: github.event_name != 'push' && github.event_name != 'schedule'
      with:
        ref: "refs/pull/${{ github.event.number }}/merge"

    - name: Build Docker Image
      run: docker build . -f build/Dockerfile

  linux-unit-tests:
    name: Linux Tests
    needs: start-ci-run-gate
    if: "!(cancelled() || failure()) && needs.start-ci-run-gate.result == 'success'"
    strategy:
      fail-fast: false
      matrix:
        configuration: [ 'Debug', 'Release' ]
    env:
      TGS_TEST_DISCORD_TOKEN: ${{ secrets.DISCORD_TOKEN }}
      TGS_TEST_IRC_CONNECTION_STRING: ${{ secrets.IRC_CONNECTION_STRING }}
    runs-on: ubuntu-latest
    steps:
    - name: Setup dotnet
      uses: actions/setup-dotnet@v2
      with:
        dotnet-version: ${{ env.TGS_DOTNET_VERSION }}

    - name: Checkout (Branch)
      uses: actions/checkout@v3
      if: github.event_name == 'push' || github.event_name == 'schedule'

    - name: Checkout (PR Merge)
      uses: actions/checkout@v3
      if: github.event_name != 'push' && github.event_name != 'schedule'
      with:
        ref: "refs/pull/${{ github.event.number }}/merge"

    - name: Upgrade NPM
      run: sudo npm install -g npm

    - name: Build
      run: dotnet build -c ${{ matrix.configuration }}NoService

    - name: Run Unit Tests
      run: sudo dotnet test --no-build --logger GitHubActions --filter FullyQualifiedName!~TestLiveServer -c ${{ matrix.configuration }}NoService --collect:"XPlat Code Coverage" --settings build/coverlet.runsettings --results-directory ./TestResults tgstation-server.sln

    - name: Store Code Coverage
      uses: actions/upload-artifact@v3
      with:
        name: linux-unit-test-coverage-${{ matrix.configuration }}
        path: ./TestResults/

  windows-unit-tests:
    name: Windows Tests
    needs: start-ci-run-gate
    if: "!(cancelled() || failure()) && needs.start-ci-run-gate.result == 'success'"
    strategy:
      fail-fast: false
      matrix:
        configuration: [ 'Debug', 'Release' ]
    env:
      TGS_TEST_DISCORD_TOKEN: ${{ secrets.DISCORD_TOKEN }}
      TGS_TEST_IRC_CONNECTION_STRING: ${{ secrets.IRC_CONNECTION_STRING }}
    runs-on: windows-latest
    steps:
    - name: Setup dotnet
      uses: actions/setup-dotnet@v2
      with:
        dotnet-version: ${{ env.TGS_DOTNET_VERSION }}

    - name: Checkout (Branch)
      uses: actions/checkout@v3
      if: github.event_name == 'push' || github.event_name == 'schedule'

    - name: Checkout (PR Merge)
      uses: actions/checkout@v3
      if: github.event_name != 'push' && github.event_name != 'schedule'
      with:
        ref: "refs/pull/${{ github.event.number }}/merge"

    - name: Upgrade NPM
      run: npm install -g npm

    - name: Build
      run: dotnet build -c ${{ matrix.configuration }}

    - name: Run Unit Tests
      run: dotnet test --no-build --logger GitHubActions --filter FullyQualifiedName!~TestLiveServer -c ${{ matrix.configuration }} --collect:"XPlat Code Coverage" --settings build/coverlet.runsettings --results-directory ./TestResults tgstation-server.sln

    - name: Store Code Coverage
      uses: actions/upload-artifact@v3
      with:
        name: windows-unit-test-coverage-${{ matrix.configuration }}
        path: ./TestResults/

  windows-integration-test:
    name: Windows Live Tests
    needs: dmapi-build
    if: "!(cancelled() || failure()) && needs.dmapi-build.result == 'success'"
    strategy:
      fail-fast: false
      matrix:
        database-type: [ 'SqlServer', 'Sqlite', 'PostgresSql', 'MariaDB', 'MySql' ]
        watchdog-type: [ 'Basic', 'System' ]
        configuration: [ 'Debug', 'Release' ]
    runs-on: windows-2019
    env:
      BYOND_MAJOR: 514
      BYOND_MINOR: 1588
    steps:
    - name: Setup dotnet
      uses: actions/setup-dotnet@v2
      with:
        dotnet-version: ${{ env.TGS_DOTNET_VERSION }}

    - name: Restore BYOND cache
      uses: actions/cache@v3
      id: cache-byond
      with:
        path: ~/BYOND-${{ env.BYOND_MAJOR }}.${{ env.BYOND_MINOR }}
        key: ${{ env.BYOND_MAJOR }}-${{ env.BYOND_MINOR }}-livebyond

    - name: Download BYOND
      if: steps.cache-byond.outputs.cache-hit != 'true'
      run: |
        echo "Downloading BYOND..."
        mkdir -p "$HOME/BYOND-${{ env.BYOND_MAJOR }}.${{ env.BYOND_MINOR }}"
        cd "$HOME/BYOND-${{ env.BYOND_MAJOR }}.${{ env.BYOND_MINOR }}"
        curl "http://www.byond.com/download/build/${{ env.BYOND_MAJOR }}/${{ env.BYOND_MAJOR }}.${{ env.BYOND_MINOR }}_byond.zip" -o byond.zip

    - name: Upgrade NPM
      run: npm install -g npm

    - name: Set TGS_TEST_DUMP_API_SPEC
      if: ${{ matrix.configuration == 'Release' && matrix.watchdog-type == 'System' && matrix.database-type == 'SqlServer' }}
      run: echo "TGS_TEST_DUMP_API_SPEC=yes" >> $Env:GITHUB_ENV

    - name: Set General__UseBasicWatchdog
      if: ${{ matrix.watchdog-type == 'Basic' }}
      run: echo "General__UseBasicWatchdog=true" >> $Env:GITHUB_ENV

    - name: Set Sqlite Connection Info
      if: ${{ matrix.database-type == 'Sqlite' }}
      shell: bash
      run: |
        echo "TGS_TEST_DATABASE_TYPE=Sqlite" >> $GITHUB_ENV
        echo "TGS_TEST_CONNECTION_STRING=Data Source=TGS_${{ matrix.watchdog-type }}_${{ matrix.configuration }}.sqlite3;Mode=ReadWriteCreate" >> $GITHUB_ENV

    - name: Setup Postgres
      uses: ankane/setup-postgres@v1
      if: ${{ matrix.database-type == 'PostgresSql' }}

    - name: Set PostgresSql Connection Info
      if: ${{ matrix.database-type == 'PostgresSql' }}
      shell: bash
      run: |
        echo "TGS_TEST_DATABASE_TYPE=PostgresSql" >> $GITHUB_ENV
        echo "TGS_TEST_CONNECTION_STRING=Application Name=tgstation-server;Host=127.0.0.1;Username=$USER;Database=TGS__${{ matrix.watchdog-type }}_${{ matrix.configuration }}" >> $GITHUB_ENV

    - name: Setup MariaDB
      uses: ankane/setup-mariadb@v1
      if: ${{ matrix.database-type == 'MariaDB' }}

    - name: Set MariaDB Connection Info
      if: ${{ matrix.database-type == 'MariaDB' }}
      shell: bash
      run: |
        echo "TGS_TEST_DATABASE_TYPE=MariaDB" >> $GITHUB_ENV
        echo "TGS_TEST_CONNECTION_STRING=Server=127.0.0.1;uid=root;database=tgs__${{ matrix.watchdog-type }}_${{ matrix.configuration }}" >> $GITHUB_ENV

    - name: Setup MySQL
      uses: ankane/setup-mysql@v1
      if: ${{ matrix.database-type == 'MySql' }}

    - name: Set MySQL Connection Info
      if: ${{ matrix.database-type == 'MySql' }}
      shell: bash
      run: |
        echo "TGS_TEST_DATABASE_TYPE=MySql" >> $GITHUB_ENV
        echo "TGS_TEST_CONNECTION_STRING=Server=127.0.0.1;uid=root;database=tgs__${{ matrix.watchdog-type }}_${{ matrix.configuration }}" >> $GITHUB_ENV

    - name: Set SqlServer Connection Info
      if: ${{ matrix.database-type == 'SqlServer' }}
      shell: bash
      run: |
        TGS_CONNSTRING_VALUE="Server=(localdb)\MSSQLLocalDB;Integrated Security=true;Initial Catalog=TGS_${{ matrix.watchdog-type }}_${{ matrix.configuration }};Application Name=tgstation-server"
        echo "TGS_TEST_CONNECTION_STRING=$(echo $TGS_CONNSTRING_VALUE)" >> $GITHUB_ENV
        echo "TGS_TEST_DATABASE_TYPE=SqlServer" >> $GITHUB_ENV

    - name: Checkout (Branch)
      uses: actions/checkout@v3
      if: github.event_name == 'push' || github.event_name == 'schedule'

    - name: Checkout (PR Merge)
      uses: actions/checkout@v3
      if: github.event_name != 'push' && github.event_name != 'schedule'
      with:
        ref: "refs/pull/${{ github.event.number }}/merge"

    - name: Build
      run: dotnet build -c ${{ matrix.configuration }} tests/Tgstation.Server.Tests/Tgstation.Server.Tests.csproj

    - name: Run Live Tests
      run: |
        cd tests/Tgstation.Server.Tests
        Start-Sleep -Seconds 10
        dotnet test -c ${{ matrix.configuration }} --no-build --filter FullyQualifiedName~TestLiveServer --logger GitHubActions --collect:"XPlat Code Coverage" --settings ../../build/coverlet.runsettings --results-directory ../../TestResults

    - name: Store Code Coverage
      uses: actions/upload-artifact@v3
      with:
        name: windows-integration-test-coverage-${{ matrix.configuration }}-${{ matrix.watchdog-type }}-${{ matrix.database-type }}
        path: ./TestResults/

    - name: Store OpenAPI Spec
      if: ${{ matrix.configuration == 'Release' && matrix.watchdog-type == 'System' && matrix.database-type == 'SqlServer' }}
      uses: actions/upload-artifact@v3
      with:
        name: openapi-spec
        path: C:/swagger.json

    - name: Package Server Service
      if: ${{ matrix.configuration == 'Release' && matrix.watchdog-type == 'Basic' }}
      run: |
        cd src/Tgstation.Server.Host.Service
        dotnet publish -c ${{ matrix.configuration }} -o ../../Artifacts/Service
        cd ../Tgstation.Server.Host
        dotnet publish -c ${{ matrix.configuration }} --no-build -o ../../Artifacts/Service/lib/Default
        mv ../../Artifacts/Service/lib/Default/appsettings.yml ../../Artifacts/Service/appsettings.yml
        rm ../../Artifacts/Service/lib/Default/Tgstation.Server.Host.exe

    - name: Store Server Service
      if: ${{ matrix.configuration == 'Release' && matrix.watchdog-type == 'Basic' }}
      uses: actions/upload-artifact@v3
      with:
        name: ServerService
        path: Artifacts/Service/

  linux-integration-tests:
    name: Linux Live Tests
    needs: dmapi-build
    if: "!(cancelled() || failure()) && needs.dmapi-build.result == 'success'"
    services: # We start all dbs here so we can just code the stuff once
      mssql:
        image: mcr.microsoft.com/mssql/server:2019-latest
        env:
          SA_PASSWORD: myPassword
          ACCEPT_EULA: 'Y'
        ports:
        - 1433:1433
      postgres:
        image: cyberboss/postgres-max-connections # Fork of _/postgres:latest with max_connections=500 becuase GitHub actions service containers have no way to set command lines. Rebuilds with updates.
        ports:
          - 5432:5432
        env:
          POSTGRES_PASSWORD: postgres
        options: >-
          --health-cmd pg_isready
          --health-interval 10s
          --health-timeout 5s
          --health-retries 5
      mariadb:
        image: mariadb
        ports:
          - 3306:3306
        env:
          MYSQL_ROOT_PASSWORD: mariadb
        options: >-
          --health-cmd="mysqladmin ping"
          --health-interval=5s
          --health-timeout=2s
          --health-retries=3
      mysql:
        image: mysql:5.7.31
        ports:
          - 3307:3306
        env:
          MYSQL_ROOT_PASSWORD: mysql
        options: >-
          --health-cmd="mysqladmin ping"
          --health-interval=10s
          --health-timeout=5s
          --health-retries=3
    strategy:
      fail-fast: false
      matrix:
        database-type: [ 'Sqlite', 'PostgresSql', 'MariaDB', 'MySql' ]
        watchdog-type: [ 'Basic', 'System' ]
        configuration: [ 'Debug', 'Release' ]
    runs-on: ubuntu-latest
    env:
      BYOND_MAJOR: 514
      BYOND_MINOR: 1588
    steps:
    - name: Disable ptrace_scope
      run: echo 0 | sudo tee /proc/sys/kernel/yama/ptrace_scope

    - name: Install Native Dependencies
      run: |
        sudo dpkg --add-architecture i386
        sudo apt-get update
        sudo apt-get install -y -o APT::Immediate-Configure=0 libc6-i386 libstdc++6:i386 gdb libgcc-s1:i386

    - name: Restore BYOND cache
      uses: actions/cache@v3
      id: cache-byond
      with:
        path: $HOME/BYOND-${{ env.BYOND_MAJOR }}.${{ env.BYOND_MINOR }}
        key: ${{ env.BYOND_MAJOR }}-${{ env.BYOND_MINOR }}-livebyond

    - name: Download BYOND
      if: steps.cache-byond.outputs.cache-hit != 'true'
      run: |
        echo "Downloading BYOND..."
        mkdir -p "$HOME/BYOND-${{ env.BYOND_MAJOR }}.${{ env.BYOND_MINOR }}"
        cd "$HOME/BYOND-${{ env.BYOND_MAJOR }}.${{ env.BYOND_MINOR }}"
        curl "http://www.byond.com/download/build/${{ env.BYOND_MAJOR }}/${{ env.BYOND_MAJOR }}.${{ env.BYOND_MINOR }}_byond_linux.zip" -o byond.zip

    - name: Install Node 12.X
      uses: actions/setup-node@v3
      with:
        node-version: 12.x

    - name: Upgrade NPM
      run: npm install -g npm

    - name: Setup dotnet
      uses: actions/setup-dotnet@v2
      with:
        dotnet-version: ${{ env.TGS_DOTNET_VERSION }}

    - name: Set Sqlite Connection Info
      if: ${{ matrix.database-type == 'Sqlite' }}
      run: |
        echo "TGS_TEST_DATABASE_TYPE=Sqlite" >> $GITHUB_ENV
        echo "TGS_TEST_CONNECTION_STRING=Data Source=TGS_${{ matrix.watchdog-type }}_${{ matrix.configuration }}.sqlite3;Mode=ReadWriteCreate" >> $GITHUB_ENV

    - name: Set PostgresSql Connection Info
      if: ${{ matrix.database-type == 'PostgresSql' }}
      run: |
        echo "TGS_TEST_DATABASE_TYPE=PostgresSql" >> $GITHUB_ENV
        echo "TGS_TEST_CONNECTION_STRING=Application Name=tgstation-server;Host=127.0.0.1;Username=postgres;Password=postgres;Database=TGS__${{ matrix.watchdog-type }}_${{ matrix.configuration }}" >> $GITHUB_ENV

    - name: Set MariaDB Connection Info
      if: ${{ matrix.database-type == 'MariaDB' }}
      run: |
        echo "TGS_TEST_DATABASE_TYPE=MariaDB" >> $GITHUB_ENV
        echo "TGS_TEST_CONNECTION_STRING=Server=127.0.0.1;uid=root;pwd=mariadb;database=tgs__${{ matrix.watchdog-type }}_${{ matrix.configuration }}" >> $GITHUB_ENV

    - name: Set MySQL Connection Info
      if: ${{ matrix.database-type == 'MySql' }}
      run: |
        echo "TGS_TEST_DATABASE_TYPE=MySql" >> $GITHUB_ENV
        echo "TGS_TEST_CONNECTION_STRING=Server=127.0.0.1;Port=3307;uid=root;pwd=mysql;database=tgs__${{ matrix.watchdog-type }}_${{ matrix.configuration }}" >> $GITHUB_ENV
        echo "Database__ServerVersion=5.7.31" >> $GITHUB_ENV

    - name: Set General__UseBasicWatchdog
      if: ${{ matrix.watchdog-type == 'Basic' }}
      run: echo "General__UseBasicWatchdog=true" >> $GITHUB_ENV

    - name: Checkout (Branch)
      uses: actions/checkout@v3
      if: github.event_name == 'push' || github.event_name == 'schedule'

    - name: Checkout (PR Merge)
      uses: actions/checkout@v3
      if: github.event_name != 'push' && github.event_name != 'schedule'
      with:
        ref: "refs/pull/${{ github.event.number }}/merge"

    - name: Build
      run: dotnet build -c ${{ matrix.configuration }}NoService tests/Tgstation.Server.Tests/Tgstation.Server.Tests.csproj

    - name: Run Live Tests
      run: |
        cd tests/Tgstation.Server.Tests
        sleep 10
        dotnet test -c ${{ matrix.configuration }}NoService --filter FullyQualifiedName~TestLiveServer --logger GitHubActions --no-build --collect:"XPlat Code Coverage" --settings ../../build/coverlet.runsettings --results-directory ../../TestResults

    - name: Store Code Coverage
      uses: actions/upload-artifact@v3
      with:
        name: linux-integration-test-coverage-${{ matrix.configuration }}-${{ matrix.watchdog-type }}-${{ matrix.database-type }}
        path: ./TestResults/

    - name: Package Server Console
      if: ${{ matrix.configuration == 'Release' && matrix.watchdog-type == 'System' && matrix.database-type == 'MariaDB' }}
      run: |
        cd src/Tgstation.Server.Host.Console
        dotnet publish -c ${{ matrix.configuration }} -o ../../Artifacts/Console
        cd ../Tgstation.Server.Host
        dotnet publish -c ${{ matrix.configuration }}NoService --no-build -o ../../Artifacts/Console/lib/Default
        mv ../../Artifacts/Console/lib/Default/appsettings.yml ../../Artifacts/Console/appsettings.yml
        rm ../../Artifacts/Console/lib/Default/Tgstation.Server.Host

    - name: Package Server Update Package
      if: ${{ matrix.configuration == 'Release' && matrix.watchdog-type == 'System' && matrix.database-type == 'PostgresSql' }}
      run: |
        cd src/Tgstation.Server.Host
        dotnet publish -c ${{ matrix.configuration }}NoService --no-build -o ../../Artifacts/ServerUpdate
        rm ../../Artifacts/ServerUpdate/appsettings.yml
        rm ../../Artifacts/ServerUpdate/Tgstation.Server.Host

    - name: Store Server Console
      if: ${{ matrix.configuration == 'Release' && matrix.watchdog-type == 'System' && matrix.database-type == 'MariaDB' }}
      uses: actions/upload-artifact@v3
      with:
        name: ServerConsole
        path: Artifacts/Console/

    - name: Store Server Update Package
      if: ${{ matrix.configuration == 'Release' && matrix.watchdog-type == 'System' && matrix.database-type == 'PostgresSql' }}
      uses: actions/upload-artifact@v3
      with:
        name: ServerUpdatePackage
        path: Artifacts/ServerUpdate/

  validate-openapi-spec:
    name: OpenAPI Spec Validation
    needs: windows-integration-test
    if: "!(cancelled() || failure()) && needs.windows-integration-test.result == 'success'"
    runs-on: ubuntu-latest
    steps:
    - name: Install Node 12.X
      uses: actions/setup-node@v3
      with:
        node-version: 12.x

    - name: Install IBM OpenAPI Validator
      run: npm i -g ibm-openapi-validator@0.51.3

    - name: Checkout (Branch)
      uses: actions/checkout@v3
      if: github.event_name == 'push' || github.event_name == 'schedule'

    - name: Checkout (PR Merge)
      uses: actions/checkout@v3
      if: github.event_name != 'push' && github.event_name != 'schedule'
      with:
        ref: "refs/pull/${{ github.event.number }}/merge"

    - name: Retrieve OpenAPI Spec
      uses: actions/download-artifact@v3
      with:
        name: openapi-spec
        path: ./swagger

    - name: Lint OpenAPI Spec
      run: npx lint-openapi -v -p -c build/OpenApiValidationSettings.json ./swagger/swagger.json

  upload-code-coverage:
    name: Upload Code Coverage
    needs: [linux-unit-tests, linux-integration-tests, windows-unit-tests, windows-integration-test]
    if: "!(cancelled() || failure()) && needs.linux-unit-tests.result == 'success' && needs.linux-integration-tests.result == 'success' && needs.windows-unit-tests.result == 'success' && needs.windows-integration-test.result == 'success'"
    runs-on: ubuntu-latest
    steps:
    - name: Checkout (Branch)
      uses: actions/checkout@v3
      if: github.event_name == 'push' || github.event_name == 'schedule'

    - name: Checkout (PR Merge)
      uses: actions/checkout@v3
      if: github.event_name != 'push' && github.event_name != 'schedule'
      with:
        ref: "refs/pull/${{ github.event.number }}/merge"

    - name: Retrieve Linux Unit Test Coverage (Debug)
      uses: actions/download-artifact@v3
      with:
        name: linux-unit-test-coverage-Debug
        path: ./code_coverage/unit_tests/linux_unit_tests_debug

    - name: Retrieve Linux Unit Test Coverage (Release)
      uses: actions/download-artifact@v3
      with:
        name: linux-unit-test-coverage-Release
        path: ./code_coverage/unit_tests/linux_unit_tests_release

    - name: Retrieve Linux Integration Test Coverage (Release, System, Sqlite)
      uses: actions/download-artifact@v3
      with:
        name: linux-integration-test-coverage-Release-System-Sqlite
        path: ./code_coverage/integration_tests/linux_integration_tests_release_system_sqlite

    - name: Retrieve Linux Integration Test Coverage (Release, System, PostgresSql)
      uses: actions/download-artifact@v3
      with:
        name: linux-integration-test-coverage-Release-System-PostgresSql
        path: ./code_coverage/integration_tests/linux_integration_tests_release_system_mariadb

    - name: Retrieve Linux Integration Test Coverage (Release, System, MariaDB)
      uses: actions/download-artifact@v3
      with:
        name: linux-integration-test-coverage-Release-System-MariaDB
        path: ./code_coverage/integration_tests/linux_integration_tests_release_system_mysql

    - name: Retrieve Linux Integration Test Coverage (Release, System, MySql)
      uses: actions/download-artifact@v3
      with:
        name: linux-integration-test-coverage-Release-System-MySql
        path: ./code_coverage/integration_tests/linux_integration_tests_release_system_mysql

    - name: Retrieve Linux Integration Test Coverage (Release, Basic, Sqlite)
      uses: actions/download-artifact@v3
      with:
        name: linux-integration-test-coverage-Release-System-Sqlite
        path: ./code_coverage/integration_tests/linux_integration_tests_release_basic_sqlite

    - name: Retrieve Linux Integration Test Coverage (Release, Basic, PostgresSql)
      uses: actions/download-artifact@v3
      with:
        name: linux-integration-test-coverage-Release-System-PostgresSql
        path: ./code_coverage/integration_tests/linux_integration_tests_release_basic_mariadb

    - name: Retrieve Linux Integration Test Coverage (Release, Basic, MariaDB)
      uses: actions/download-artifact@v3
      with:
        name: linux-integration-test-coverage-Release-System-MariaDB
        path: ./code_coverage/integration_tests/linux_integration_tests_release_basic_mysql

    - name: Retrieve Linux Integration Test Coverage (Release, Basic, MySql)
      uses: actions/download-artifact@v3
      with:
        name: linux-integration-test-coverage-Release-System-MySql
        path: ./code_coverage/integration_tests/linux_integration_tests_release_basic_mysql

    - name: Retrieve Linux Integration Test Coverage (Debug, System, Sqlite)
      uses: actions/download-artifact@v3
      with:
        name: linux-integration-test-coverage-Debug-System-Sqlite
        path: ./code_coverage/integration_tests/linux_integration_tests_debug_system_sqlite

    - name: Retrieve Linux Integration Test Coverage (Debug, System, PostgresSql)
      uses: actions/download-artifact@v3
      with:
        name: linux-integration-test-coverage-Debug-System-PostgresSql
        path: ./code_coverage/integration_tests/linux_integration_tests_debug_system_mariadb

    - name: Retrieve Linux Integration Test Coverage (Debug, System, MariaDB)
      uses: actions/download-artifact@v3
      with:
        name: linux-integration-test-coverage-Debug-System-MariaDB
        path: ./code_coverage/integration_tests/linux_integration_tests_debug_system_mysql

    - name: Retrieve Linux Integration Test Coverage (Debug, System, MySql)
      uses: actions/download-artifact@v3
      with:
        name: linux-integration-test-coverage-Debug-System-MySql
        path: ./code_coverage/integration_tests/linux_integration_tests_debug_system_mysql

    - name: Retrieve Linux Integration Test Coverage (Debug, Basic, Sqlite)
      uses: actions/download-artifact@v3
      with:
        name: linux-integration-test-coverage-Debug-System-Sqlite
        path: ./code_coverage/integration_tests/linux_integration_tests_debug_basic_sqlite

    - name: Retrieve Linux Integration Test Coverage (Debug, Basic, PostgresSql)
      uses: actions/download-artifact@v3
      with:
        name: linux-integration-test-coverage-Debug-System-PostgresSql
        path: ./code_coverage/integration_tests/linux_integration_tests_debug_basic_mariadb

    - name: Retrieve Linux Integration Test Coverage (Debug, Basic, MariaDB)
      uses: actions/download-artifact@v3
      with:
        name: linux-integration-test-coverage-Debug-System-MariaDB
        path: ./code_coverage/integration_tests/linux_integration_tests_debug_basic_mysql

    - name: Retrieve Linux Integration Test Coverage (Debug, Basic, MySql)
      uses: actions/download-artifact@v3
      with:
        name: linux-integration-test-coverage-Debug-System-MySql
        path: ./code_coverage/integration_tests/linux_integration_tests_debug_basic_mysql

    - name: Retrieve Windows Unit Test Coverage (Release)
      uses: actions/download-artifact@v3
      with:
        name: windows-unit-test-coverage-Release
        path: ./code_coverage/unit_tests/windows_unit_tests_release

    - name: Retrieve Windows Integration Test Coverage (Debug, Basic, SqlServer)
      uses: actions/download-artifact@v3
      with:
        name: windows-integration-test-coverage-Debug-Basic-SqlServer
        path: ./code_coverage/integration_tests/windows_integration_tests_debug_basic_sqlserver

    - name: Retrieve Windows Integration Test Coverage (Release, Basic, SqlServer)
      uses: actions/download-artifact@v3
      with:
        name: windows-integration-test-coverage-Release-Basic-SqlServer
        path: ./code_coverage/integration_tests/windows_integration_tests_release_basic_sqlserver

    - name: Retrieve Windows Integration Test Coverage (Debug, System, SqlServer)
      uses: actions/download-artifact@v3
      with:
        name: windows-integration-test-coverage-Debug-System-SqlServer
        path: ./code_coverage/integration_tests/windows_integration_tests_debug_system_sqlserver

    - name: Retrieve Windows Integration Test Coverage (Release, System, SqlServer)
      uses: actions/download-artifact@v3
      with:
        name: windows-integration-test-coverage-Release-System-SqlServer
        path: ./code_coverage/integration_tests/windows_integration_tests_release_system_sqlserver

    - name: Retrieve Windows Integration Test Coverage (Debug, Basic, MariaDB)
      uses: actions/download-artifact@v3
      with:
        name: windows-integration-test-coverage-Debug-Basic-MariaDB
        path: ./code_coverage/integration_tests/windows_integration_tests_debug_basic_mariadb

    - name: Retrieve Windows Integration Test Coverage (Release, Basic, MariaDB)
      uses: actions/download-artifact@v3
      with:
        name: windows-integration-test-coverage-Release-Basic-MariaDB
        path: ./code_coverage/integration_tests/windows_integration_tests_release_basic_mariadb

    - name: Retrieve Windows Integration Test Coverage (Debug, System, MariaDB)
      uses: actions/download-artifact@v3
      with:
        name: windows-integration-test-coverage-Debug-System-MariaDB
        path: ./code_coverage/integration_tests/windows_integration_tests_debug_system_mariadb

    - name: Retrieve Windows Integration Test Coverage (Release, System, MariaDB)
      uses: actions/download-artifact@v3
      with:
        name: windows-integration-test-coverage-Release-System-MariaDB
        path: ./code_coverage/integration_tests/windows_integration_tests_release_system_mariadb

    - name: Retrieve Windows Integration Test Coverage (Debug, Basic, MySql)
      uses: actions/download-artifact@v3
      with:
        name: windows-integration-test-coverage-Debug-Basic-MySql
        path: ./code_coverage/integration_tests/windows_integration_tests_debug_basic_mysql

    - name: Retrieve Windows Integration Test Coverage (Release, Basic, MySql)
      uses: actions/download-artifact@v3
      with:
        name: windows-integration-test-coverage-Release-Basic-MySql
        path: ./code_coverage/integration_tests/windows_integration_tests_release_basic_mysql

    - name: Retrieve Windows Integration Test Coverage (Debug, System, MySql)
      uses: actions/download-artifact@v3
      with:
        name: windows-integration-test-coverage-Debug-System-MySql
        path: ./code_coverage/integration_tests/windows_integration_tests_debug_system_mysql

    - name: Retrieve Windows Integration Test Coverage (Release, System, MySql)
      uses: actions/download-artifact@v3
      with:
        name: windows-integration-test-coverage-Release-System-MySql
        path: ./code_coverage/integration_tests/windows_integration_tests_release_system_mysql

    - name: Retrieve Windows Integration Test Coverage (Debug, Basic, PostgresSql)
      uses: actions/download-artifact@v3
      with:
        name: windows-integration-test-coverage-Debug-Basic-PostgresSql
        path: ./code_coverage/integration_tests/windows_integration_tests_debug_basic_postgressql

    - name: Retrieve Windows Integration Test Coverage (Release, Basic, PostgresSql)
      uses: actions/download-artifact@v3
      with:
        name: windows-integration-test-coverage-Release-Basic-PostgresSql
        path: ./code_coverage/integration_tests/windows_integration_tests_release_basic_postgressql

    - name: Retrieve Windows Integration Test Coverage (Debug, System, PostgresSql)
      uses: actions/download-artifact@v3
      with:
        name: windows-integration-test-coverage-Debug-System-PostgresSql
        path: ./code_coverage/integration_tests/windows_integration_tests_debug_system_postgressql

    - name: Retrieve Windows Integration Test Coverage (Release, System, PostgresSql)
      uses: actions/download-artifact@v3
      with:
        name: windows-integration-test-coverage-Release-System-PostgresSql
        path: ./code_coverage/integration_tests/windows_integration_tests_release_system_postgressql

    - name: Retrieve Windows Integration Test Coverage (Debug, Basic, Sqlite)
      uses: actions/download-artifact@v3
      with:
        name: windows-integration-test-coverage-Debug-Basic-Sqlite
        path: ./code_coverage/integration_tests/windows_integration_tests_debug_basic_sqlite

    - name: Retrieve Windows Integration Test Coverage (Release, Basic, Sqlite)
      uses: actions/download-artifact@v3
      with:
        name: windows-integration-test-coverage-Release-Basic-Sqlite
        path: ./code_coverage/integration_tests/windows_integration_tests_release_basic_sqlite

    - name: Retrieve Windows Integration Test Coverage (Debug, System, Sqlite)
      uses: actions/download-artifact@v3
      with:
        name: windows-integration-test-coverage-Debug-System-Sqlite
        path: ./code_coverage/integration_tests/windows_integration_tests_debug_system_sqlite

    - name: Retrieve Windows Integration Test Coverage (Release, System, Sqlite)
      uses: actions/download-artifact@v3
      with:
        name: windows-integration-test-coverage-Release-System-Sqlite
        path: ./code_coverage/integration_tests/windows_integration_tests_release_system_sqlite

    - name: Upload Coverage to CodeCov
      uses: codecov/codecov-action@v3
      with:
        directory: ./code_coverage
        fail_ci_if_error: true

  deploy-http:
    name: Deploy HTTP API
    needs: [upload-code-coverage, validate-openapi-spec]
    runs-on: windows-latest
    if: "!(cancelled() || failure()) && needs.upload-code-coverage.result == 'success' && github.event_name != 'schedule' && needs.validate-openapi-spec.result == 'success' && github.event_name == 'push' && contains(github.event.head_commit.message, '[APIDeploy]')"
    steps:
    - name: Checkout
      uses: actions/checkout@v3

    - name: Parse API version
      shell: powershell
      run: |
        [XML]$versionXML = Get-Content build/Version.props
        $apiVersion = $versionXML.Project.PropertyGroup.TgsApiVersion
        echo "TGS_API_VERSION=$apiVersion" | Out-File -FilePath $Env:GITHUB_ENV -Encoding utf8 -Append

    - name: Retrieve OpenAPI Spec
      uses: actions/download-artifact@v3
      with:
        name: openapi-spec
        path: swagger

    - name: Create GitHub Release
      uses: juitnow/github-action-create-release@v1
      id: create_release
      env:
        GITHUB_TOKEN: ${{ secrets.DEV_PUSH_TOKEN }}
      with:
        tag_name: api-v${{ env.TGS_API_VERSION }}
        release_name: tgstation-server API v${{ env.TGS_API_VERSION }}
        body: The TGS HTTP API
        commitish: ${{ github.event.head_commit.id }}

    - name: Upload OpenApi Spec
      uses: actions/upload-release-asset@v1
      env:
        GITHUB_TOKEN: ${{ secrets.DEV_PUSH_TOKEN }}
      with:
        upload_url: ${{ steps.create_release.outputs.upload_url }}
        asset_path: ./swagger/swagger.json
        asset_name: swagger.json
        asset_content_type: application/json

  deploy-dm:
    name: Deploy DreamMaker API
    needs: [upload-code-coverage, validate-openapi-spec]
    runs-on: windows-latest
    if: "!(cancelled() || failure()) && needs.upload-code-coverage.result == 'success' && github.event_name != 'schedule' && needs.validate-openapi-spec.result == 'success' && github.event_name == 'push' && contains(github.event.head_commit.message, '[DMDeploy]')"
    steps:
    - name: Checkout
      uses: actions/checkout@v3

    - name: Parse DMAPI version
      shell: powershell
      run: |
        [XML]$versionXML = Get-Content build/Version.props
        $dmVersion = $versionXML.Project.PropertyGroup.TgsDmapiVersion
        echo "TGS_DM_VERSION=$dmVersion" | Out-File -FilePath $Env:GITHUB_ENV -Encoding utf8 -Append

    - name: Zip DMAPI
      shell: powershell
      run: |
        &"C:/Program Files/7-Zip/7z.exe" a DMAPI.zip ./src/DMAPI/* -tzip

    - name: Create GitHub Release
      uses: juitnow/github-action-create-release@v1
      id: create_release
      env:
        GITHUB_TOKEN: ${{ secrets.DEV_PUSH_TOKEN }}
      with:
        tag_name: dmapi-v${{ env.TGS_DM_VERSION }}
        release_name: tgstation-server DMAPI v${{ env.TGS_DM_VERSION }}
        body: The TGS DMAPI \#tgs-dmapi-release
        commitish: ${{ github.event.head_commit.id }}

    - name: Upload DMAPI Artifact
      uses: actions/upload-release-asset@v1
      env:
        GITHUB_TOKEN: ${{ secrets.DEV_PUSH_TOKEN }}
      with:
        upload_url: ${{ steps.create_release.outputs.upload_url }}
        asset_path: ./DMAPI.zip
        asset_name: DMAPI.zip
        asset_content_type: application/zip

  deploy-client:
    name: Deploy Nuget Packages
    needs: [upload-code-coverage, validate-openapi-spec]
    runs-on: ubuntu-latest
    if: "!(cancelled() || failure()) && needs.upload-code-coverage.result == 'success' && github.event_name != 'schedule' && needs.validate-openapi-spec.result == 'success' && github.event_name == 'push' && contains(github.event.head_commit.message, '[NugetDeploy]')"
    steps:
    - name: Setup dotnet
      uses: actions/setup-dotnet@v2
      with:
        dotnet-version: ${{ env.TGS_DOTNET_VERSION }}

    - name: Checkout
      uses: actions/checkout@v3

    - name: Publish Tgstation.Server.Api to NuGet
      uses: alirezanet/publish-nuget@v3.0.0
      with:
        PROJECT_FILE_PATH: src/Tgstation.Server.Api/Tgstation.Server.Api.csproj
        TAG_COMMIT: false
        INCLUDE_SYMBOLS: true
        NUGET_KEY: ${{ secrets.NUGET_API_KEY }}

    - name: Publish Tgstation.Server.Common to NuGet
      uses: alirezanet/publish-nuget@v3.0.0
      with:
        PROJECT_FILE_PATH: src/Tgstation.Server.Client/Tgstation.Server.Client.csproj
        TAG_COMMIT: false
        INCLUDE_SYMBOLS: true
        NUGET_KEY: ${{ secrets.NUGET_API_KEY }}

    - name: Publish Tgstation.Server.Client to NuGet
      uses: alirezanet/publish-nuget@v3.0.0
      with:
        PROJECT_FILE_PATH: src/Tgstation.Server.Common/Tgstation.Server.Common.csproj
        TAG_COMMIT: false
        INCLUDE_SYMBOLS: true
        NUGET_KEY: ${{ secrets.NUGET_API_KEY }}

  ensure-release:
    name: Ensure TGS Release is Latest GitHub Release
    needs: [deploy-dm, deploy-http]
    runs-on: ubuntu-latest
    if: "!(cancelled() || failure()) && github.event_name != 'schedule' && (needs.deploy-dm.result == 'success' || needs.deploy-http.result == 'success') && !contains(github.event.head_commit.message, '[TGSDeploy]')"
    steps:
    - name: Setup dotnet
      uses: actions/setup-dotnet@v2
      with:
        dotnet-version: ${{ env.TGS_DOTNET_VERSION }}

    - name: Checkout
      uses: actions/checkout@v3

    - name: Run ReleaseNotes with --ensure-release
      run: dotnet run -c Release --project tools/ReleaseNotes --ensure-release

  deploy-tgs:
    name: Deploy TGS
    needs: [deploy-dm, deploy-http, upload-code-coverage, validate-openapi-spec]
    runs-on: windows-latest
    if: "!(cancelled() || failure()) && github.event_name != 'schedule' && (needs.upload-code-coverage.result == 'success' || needs.validate-openapi-spec.result == 'success') && github.event_name == 'push' && github.event.ref == 'refs/heads/master' && contains(github.event.head_commit.message, '[TGSDeploy]')"
    steps:
    - name: Setup dotnet
      uses: actions/setup-dotnet@v2
      with:
        dotnet-version: ${{ env.TGS_DOTNET_VERSION }}

    - name: Checkout
      uses: actions/checkout@v3

    - name: Parse TGS version
      shell: powershell
      run: |
        [XML]$versionXML = Get-Content build/Version.props
        $tgsVersion = $versionXML.Project.PropertyGroup.TgsCoreVersion
        echo "TGS_VERSION=$tgsVersion" | Out-File -FilePath $Env:GITHUB_ENV -Encoding utf8 -Append

    - name: Retrieve Server Service
      uses: actions/download-artifact@v3
      with:
        name: ServerService
        path: ServerService

    - name: Retrieve Server Console
      uses: actions/download-artifact@v3
      with:
        name: ServerConsole
        path: ServerConsole

    - name: Retrieve Server Update Package
      uses: actions/download-artifact@v3
      with:
        name: ServerUpdatePackage
        path: ServerUpdatePackage

    - name: Retrieve OpenAPI Spec
      uses: actions/download-artifact@v3
      with:
        name: openapi-spec
        path: swagger

    - name: Zip Artifacts
      shell: powershell
      run: |
        &"C:/Program Files/7-Zip/7z.exe" a DMAPI.zip ./src/DMAPI/* -tzip
        &"C:/Program Files/7-Zip/7z.exe" a ServerService.zip ./ServerService/* -tzip
        &"C:/Program Files/7-Zip/7z.exe" a ServerConsole.zip ./ServerConsole/* -tzip
        &"C:/Program Files/7-Zip/7z.exe" a ServerUpdatePackage.zip ./ServerUpdatePackage/* -tzip

    - name: Generate Release Notes
      run: dotnet run -c Release --project tools/ReleaseNotes ${{ env.TGS_VERSION }}

    - name: Create GitHub Release
      uses: actions/create-release@v1
      id: create_release
      env:
        GITHUB_TOKEN: ${{ secrets.DEV_PUSH_TOKEN }}
      with:
        tag_name: tgstation-server-v${{ env.TGS_VERSION }}
        release_name: tgstation-server-v${{ env.TGS_VERSION }}
        body_path: release_notes.md
        commitish: ${{ github.event.head_commit.id }}

    - name: Upload Server Console Artifact
      uses: actions/upload-release-asset@v1
      env:
        GITHUB_TOKEN: ${{ secrets.DEV_PUSH_TOKEN }}
      with:
        upload_url: ${{ steps.create_release.outputs.upload_url }}
        asset_path: ./ServerConsole.zip
        asset_name: ServerConsole.zip
        asset_content_type: application/zip

    - name: Upload Server Service Artifact
      uses: actions/upload-release-asset@v1
      env:
        GITHUB_TOKEN: ${{ secrets.DEV_PUSH_TOKEN }}
      with:
        upload_url: ${{ steps.create_release.outputs.upload_url }}
        asset_path: ./ServerService.zip
        asset_name: ServerService.zip
        asset_content_type: application/zip

    - name: Upload DMAPI Artifact
      uses: actions/upload-release-asset@v1
      env:
        GITHUB_TOKEN: ${{ secrets.DEV_PUSH_TOKEN }}
      with:
        upload_url: ${{ steps.create_release.outputs.upload_url }}
        asset_path: ./DMAPI.zip
        asset_name: DMAPI.zip
        asset_content_type: application/zip

    - name: Upload OpenApi Spec Artifact
      uses: actions/upload-release-asset@v1
      env:
        GITHUB_TOKEN: ${{ secrets.DEV_PUSH_TOKEN }}
      with:
        upload_url: ${{ steps.create_release.outputs.upload_url }}
        asset_path: ./swagger/swagger.json
        asset_name: swagger.json
        asset_content_type: application/json

    - name: Upload Server Update Package Artifact
      uses: actions/upload-release-asset@v1
      env:
        GITHUB_TOKEN: ${{ secrets.DEV_PUSH_TOKEN }}
      with:
        upload_url: ${{ steps.create_release.outputs.upload_url }}
        asset_path: ./ServerUpdatePackage.zip
        asset_name: ServerUpdatePackage.zip
        asset_content_type: application/zip

  deploy-docker:
    name: Deploy TGS (Docker)
    needs: [deploy-tgs]
    if: "!(cancelled() || failure()) && github.event_name != 'schedule' && needs.deploy-tgs.result == 'success'"
    runs-on: ubuntu-latest
    steps:
    - name: Checkout
      uses: actions/checkout@v3

    - name: Parse TGS version
      run: |
        sudo apt-get update
        sudo apt-get install -y xmlstarlet
        echo "TGS_VERSION=$(xmlstarlet sel -N X="http://schemas.microsoft.com/developer/msbuild/2003" --template --value-of /X:Project/X:PropertyGroup/X:TgsCoreVersion build/Version.props)" >> $GITHUB_ENV

    - name: Docker Build and Push
      uses: elgohr/Publish-Docker-Github-Action@v5
      with:
        name: tgstation/server
        username: ${{ secrets.DOCKER_USERNAME }}
        password: ${{ secrets.DOCKER_PASSWORD }}
        dockerfile: build/Dockerfile
        tags: "latest,v${{ env.TGS_VERSION }}"<|MERGE_RESOLUTION|>--- conflicted
+++ resolved
@@ -57,47 +57,6 @@
     - name: GitHub Requires at Least One Step for a Job
       run: exit 0
 
-<<<<<<< HEAD
-  analyze:
-    name: Code Scanning
-    needs: start-ci-run-gate
-    if: "!(cancelled() || failure()) && needs.start-ci-run-gate.result == 'success'"
-    runs-on: ubuntu-latest
-    steps:
-    - name: Install Node 12.X
-      uses: actions/setup-node@v3
-      with:
-        node-version: 12.x
-
-    - name: Upgrade NPM
-      run: npm install -g npm
-
-    - name: Checkout (Branch)
-      uses: actions/checkout@v3
-      if: github.event_name == 'push' || github.event_name == 'schedule'
-      with:
-        fetch-depth: 2
-
-    - name: Checkout (PR Merge)
-      uses: actions/checkout@v3
-      if: github.event_name != 'push' && github.event_name != 'schedule'
-      with:
-        fetch-depth: 2
-        ref: "refs/pull/${{ github.event.number }}/merge"
-
-    - name: Initialize CodeQL
-      uses: github/codeql-action/init@v2
-      with:
-        languages: csharp
-
-    - name: Autobuild
-      uses: github/codeql-action/autobuild@v2
-
-    - name: Perform CodeQL Analysis
-      uses: github/codeql-action/analyze@v2
-
-=======
->>>>>>> ee39190d
   dmapi-build:
     name: Build DMAPI
     needs: start-ci-run-gate
