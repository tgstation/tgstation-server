--- conflicted
+++ resolved
@@ -1236,11 +1236,7 @@
     name: CI Completion Gate
     needs: [ pages-build, docker-build, build-deb, build-msi, validate-openapi-spec, upload-code-coverage, check-winget-pr-template ]
     runs-on: ubuntu-latest
-<<<<<<< HEAD
-    if: "!(cancelled() || failure()) && needs.pages-build.result == 'success' && needs.docker-build.result == 'success' && needs.build-deb.result == 'success' && needs.build-msi.result == 'success' && needs.validate-openapi-spec.result == 'success' && needs.upload-code-coverage.result == 'success' && needs.check-winget-pr-template.result == 'success'"
-=======
-    if: (!(cancelled() || failure()) && needs.dox-build.result == 'success' && needs.docker-build.result == 'success' && needs.build-deb.result == 'success' && needs.build-msi.result == 'success' && needs.validate-openapi-spec.result == 'success' && needs.upload-code-coverage.result == 'success' && needs.check-winget-pr-template.result == 'success')
->>>>>>> c87ee592
+    if: (!(cancelled() || failure()) && needs.pages-build.result == 'success' && needs.docker-build.result == 'success' && needs.build-deb.result == 'success' && needs.build-msi.result == 'success' && needs.validate-openapi-spec.result == 'success' && needs.upload-code-coverage.result == 'success' && needs.check-winget-pr-template.result == 'success')
     steps:
     - name: GitHub Requires at Least One Step for a Job
       run: exit 0
