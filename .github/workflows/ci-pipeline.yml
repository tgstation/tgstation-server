# THE MAIN BIG CHUNGUS
# Does CI on push/PR/cron. Deployments on push when triggered
# - Validates Documentation
# - Builds C# and DMAPI
# - Runs CodeQL Anaylsis
# - Tests everything on massive matrix
# - Packages
# - Tests package installs/services/uninstalls
# - Properly versions everything based on build/Version.props
# - Checks commit tags for deployment intents
# - Deploys DreamMaker API zip [DMDeploy] (dev/master)
# - Deploys Nuget Packages [NugetDeploy] (dev/master)
# - Deploys HTTP API swagger.json [APIDeploy] (dev/master)
# - Deploys tgstation-server [TGSDeploy] (master)
#   - GitHub Releases: https://github.com/tgstation/tgstation-server/releases
#   - Docker: https://hub.docker.com/r/tgstation/server
#   - apt repo: https://github.com/tgstation/tgstation-ppa
#   - winget: https://github.com/microsoft/winget-pkgs/tree/master/manifests/t/Tgstation/Server
name: 'CI Pipeline'

on:
  schedule:
    - cron: 0 9 * * *
  push:
    branches:
    - dev
    - master
  pull_request:
    branches:
    - dev
    - master
  workflow_dispatch:
    inputs:
      pull_request_number:
        description: 'Pull Request Number'
        required: true

env:
  TGS_DOTNET_VERSION: 8
  OD_MIN_COMPAT_DOTNET_VERSION: 7
  OD_DOTNET_VERSION: 8
  TGS_DOTNET_QUALITY: ga
  TGS_WEBPANEL_NODE_VERSION: 20.x
  TGS_TEST_GITHUB_TOKEN: ${{ secrets.LIVE_TESTS_TOKEN }}
  TGS_RELEASE_NOTES_TOKEN: ${{ secrets.DEV_PUSH_TOKEN }}
  PACKAGING_PRIVATE_KEY_PASSPHRASE: ${{ secrets.PACKAGING_PRIVATE_KEY_PASSPHRASE }}
  CODECOV_TOKEN: ${{ secrets.CODECOV_TOKEN }}

concurrency:
  group: "ci-${{ github.head_ref || (github.event_name != 'push' && github.event_name != 'schedule' && github.event.inputs.pull_request_number) || github.run_id }}-${{ github.event_name }}"
  cancel-in-progress: true

jobs:
  code-scanning:
    name: Code Scanning
    runs-on: ubuntu-latest
    permissions:
      security-events: write
      actions: read
<<<<<<< HEAD
    env:
      TGS_TELEMETRY_KEY_FILE: /tmp/tgs_telemetry_key.txt
    if: (!(cancelled() || failure()) && needs.start-ci-run-gate.result == 'success')
=======
>>>>>>> 8470e682
    steps:
    - name: Setup dotnet
      uses: actions/setup-dotnet@v4
      with:
        dotnet-version: '${{ env.TGS_DOTNET_VERSION }}.0.x'
        dotnet-quality: ${{ env.TGS_DOTNET_QUALITY }}

    - name: Checkout (Branch)
      uses: actions/checkout@v4
      if: github.event_name == 'push' || github.event_name == 'schedule'

    - name: Checkout (PR Merge)
      uses: actions/checkout@v4
      if: github.event_name != 'push' && github.event_name != 'schedule'
      with:
        ref: "refs/pull/${{ github.event_name == 'pull_request' && github.event.number || github.event.inputs.pull_request_number }}/merge"

    - name: Initialize CodeQL
      uses: github/codeql-action/init@v3
      with:
        languages: csharp

    - name: Setup Telemetry Key File
      run: echo "${{ secrets.TGS_TELEMETRY_KEY }}" > ${{ env.TGS_TELEMETRY_KEY_FILE }}

    - name: Build
      run: dotnet build -c ReleaseNoWindows -p:TGS_HOST_NO_WEBPANEL=true

    - name: Delete Telemetry Key File
      if: always()
      run: rm ${{ env.TGS_TELEMETRY_KEY_FILE }}

    - name: Perform CodeQL Analysis
      uses: github/codeql-action/analyze@v3
      with:
        category: "/language:csharp"

  dmapi-build:
    name: Build DMAPI
    strategy:
      fail-fast: false
      matrix:
        byond: [ '510.1346', '511.1385', '512.1488', '513.1542', '514.1589', 'EDGE' ]
    runs-on: ubuntu-latest
    steps:
    - name: Install x86 libc Dependencies
      run: |
        sudo dpkg --add-architecture i386
        sudo apt-get update
        sudo apt-get install -y -o APT::Immediate-Configure=0 libc6-i386 libstdc++6:i386 libgcc-s1:i386

    - name: Cache BYOND .zips
      uses: actions/cache@v4
      id: cache-byond
      with:
        path: ~/byond-zips-cache
        key: byond-zips

    - name: Build BYOND Cache if Necessary and Install
      run: |
        echo "Setting up BYOND."
        FULL_VERSION=${{ matrix.byond }}
        if [[ "$FULL_VERSION" = "EDGE" ]] ; then
            VERSIONS=$(curl https://www.byond.com/download/version.txt)
            FULL_VERSION=$(echo "$VERSIONS" | tail -n1)
            echo "EDGE version evaluated to $FULL_VERSION"

            # Also needs updating in ByondTest.cs
            declare -A bad_linux_releases=([515.1612]="515.1611" [515.1617]="515.1616")

            if [[ -n "${bad_linux_releases[$FULL_VERSION]}" ]] ; then
                echo "$FULL_VERSION does not have a linux zip, falling back to ${bad_linux_releases[$FULL_VERSION]}"
                FULL_VERSION=${bad_linux_releases[$FULL_VERSION]}
            fi
        fi
        if [[ ! -f $HOME/byond-zips-cache/linux/$FULL_VERSION.zip ]] ; then
            BYOND_MAJOR=${FULL_VERSION%.*}
            mkdir -p $HOME/byond-zips-cache/linux
            curl "https://www.byond.com/download/build/$BYOND_MAJOR/${FULL_VERSION}_byond_linux.zip" -o $HOME/byond-zips-cache/linux/$FULL_VERSION.zip
        fi
        mkdir -p "$HOME/BYOND"
        cd "$HOME/BYOND"
        cp $HOME/byond-zips-cache/linux/$FULL_VERSION.zip byond.zip
        unzip byond.zip
        cd byond
        make here
        exit 0

    - name: Checkout (Branch)
      uses: actions/checkout@v4
      if: github.event_name == 'push' || github.event_name == 'schedule'

    - name: Checkout (PR Merge)
      uses: actions/checkout@v4
      if: github.event_name != 'push' && github.event_name != 'schedule'
      with:
        ref: "refs/pull/${{ github.event_name == 'pull_request' && github.event.number || github.event.inputs.pull_request_number }}/merge"

    - name: Build DMAPI Test Project
      run: |
        set -e
        retval=1
        source $HOME/BYOND/byond/bin/byondsetup

        if hash DreamMaker 2>/dev/null
        then
          DreamMaker "tests/DMAPI/BasicOperation/basic operation_test.dme" 2>&1 | tee result.log
          retval=$?
          if ! grep '\- 0 errors, 0 warnings' result.log
          then
            retval=1
          fi
        else
          echo "Couldn't find the DreamMaker executable, aborting."
          retval=2
        fi
        exit $retval

  opendream-build:
    name: Build DMAPI (OpenDream)
    strategy:
      fail-fast: false
      matrix:
        committish: [ 'master', 'tgs-min-compat' ]
    runs-on: ubuntu-latest
    steps:
    - name: Setup dotnet
      uses: actions/setup-dotnet@v4
      if: matrix.committish == 'master'
      with:
        dotnet-version: '${{ env.OD_DOTNET_VERSION }}.0.x'
        dotnet-quality: ${{ env.TGS_DOTNET_QUALITY }}

    - name: Setup dotnet (min-compat)
      uses: actions/setup-dotnet@v4
      if: matrix.committish == 'tgs-min-compat'
      with:
        dotnet-version: '${{ env.OD_MIN_COMPAT_DOTNET_VERSION }}.0.x'
        dotnet-quality: ${{ env.TGS_DOTNET_QUALITY }}

    - name: Checkout (Branch)
      uses: actions/checkout@v4
      if: github.event_name == 'push' || github.event_name == 'schedule'

    - name: Checkout (PR Merge)
      uses: actions/checkout@v4
      if: github.event_name != 'push' && github.event_name != 'schedule'
      with:
        ref: "refs/pull/${{ github.event_name == 'pull_request' && github.event.number || github.event.inputs.pull_request_number }}/merge"

    - name: Checkout OpenDream
      run: |
        cd $HOME
        git clone https://github.com/OpenDreamProject/OpenDream
        cd OpenDream
        git checkout ${{ matrix.committish }}
        git submodule update --init --recursive

    - name: Restore OpenDream
      run: |
        cd $HOME/OpenDream
        dotnet restore

    - name: Build OpenDream
      run: |
        cd $HOME/OpenDream/OpenDreamPackageTool
        dotnet build -c Release --nologo -v q --property WarningLevel=0 /clp:ErrorsOnly

    - name: Create TGS Deployment
      run: |
        cd $HOME/OpenDream
        dotnet run -c Release --project OpenDreamPackageTool --no-build -- --tgs -o tgs_deploy

    - name: Build DMAPI
      run: |
        cd tests/DMAPI/BasicOperation
        $HOME/OpenDream/tgs_deploy/bin/compiler/DMCompiler --verbose --notices-enabled "basic operation_test.dme"

  efcore-version-match:
    name: Check Nuget Versions Match Tools
    runs-on: ubuntu-latest
    steps:
    - name: Checkout (Branch)
      uses: actions/checkout@v4
      if: github.event_name == 'push' || github.event_name == 'schedule'

    - name: Checkout (PR Merge)
      uses: actions/checkout@v4
      if: github.event_name != 'push' && github.event_name != 'schedule'
      with:
        ref: "refs/pull/${{ github.event_name == 'pull_request' && github.event.number || github.event.inputs.pull_request_number }}/merge"

    - name: Retrieve dotnet-ef Tool Version
      id: dotnet-ef-tool
      run: echo "version=$(cat src/Tgstation.Server.Host/.config/dotnet-tools.json | jq -r '.tools."dotnet-ef".version')" >> $GITHUB_OUTPUT

    - name: Retrieve wix Tool Version
      id: wix-tool
      run: echo "version=$(cat build/package/winget/.config/dotnet-tools.json | jq -r '.tools.wix.version')" >> $GITHUB_OUTPUT

    - name: Retrieve dotnet-ef Nuget Version
      id: dotnet-ef-nuget
      run: |
        regex='\s+<PackageReference Include="Microsoft.EntityFrameworkCore" Version="([1-9][0-9]*\.[0-9]+\.[0-9]+)" \/>'
        if [[ $(cat src/Tgstation.Server.Host/Tgstation.Server.Host.csproj) =~ $regex ]]; then
          echo "version=${BASH_REMATCH[1]}" >> $GITHUB_OUTPUT
        else
          echo "Regex search failed!"
          exit 1
        fi

    - name: Retrieve wix Nuget Version
      id: wix-nuget
      run: |
        regex='<Project Sdk="WixToolset.Sdk/([1-9][0-9]*\.[0-9]+\.[0-9]+)">'
        if [[ $(cat build/package/winget/Tgstation.Server.Host.Service.Wix/Tgstation.Server.Host.Service.Wix.wixproj) =~ $regex ]]; then
          echo "version=${BASH_REMATCH[1]}" >> $GITHUB_OUTPUT
        else
          echo "Regex search failed!"
          exit 1
        fi

    - name: Fail if dotnet-ef Versions Don't Match
      if: ${{ steps.dotnet-ef-tool.outputs.version != steps.dotnet-ef-nuget.outputs.version }}
      run: |
        echo "${{ steps.dotnet-ef-tool.outputs.version }} != ${{ steps.dotnet-ef-nuget.outputs.version }}"
        exit 1

    - name: Fail if wix Versions Don't Match
      if: ${{ steps.wix-tool.outputs.version != steps.wix-nuget.outputs.version }}
      run: |
        echo "${{ steps.wix-tool.outputs.version }} != ${{ steps.wix-nuget.outputs.version }}"
        exit 1

  pages-build:
    name: Build gh-pages
    runs-on: ubuntu-latest
    steps:
    - name: Setup dotnet
      uses: actions/setup-dotnet@v4
      with:
        dotnet-version: '${{ env.TGS_DOTNET_VERSION }}.0.x'
        dotnet-quality: ${{ env.TGS_DOTNET_QUALITY }}

    - name: Checkout (Branch)
      uses: actions/checkout@v4
      if: github.event_name == 'push' || github.event_name == 'schedule'

    - name: Checkout (PR Merge)
      uses: actions/checkout@v4
      if: github.event_name != 'push' && github.event_name != 'schedule'
      with:
        ref: "refs/pull/${{ github.event_name == 'pull_request' && github.event.number || github.event.inputs.pull_request_number }}/merge"

    - name: Restore
      run: dotnet restore

    - name: Build ReleaseNotes
      run: dotnet build -c Release -p:TGS_HOST_NO_WEBPANEL=true tools/Tgstation.Server.ReleaseNotes/Tgstation.Server.ReleaseNotes.csproj

    - name: gh-pages Clone
      run: git clone -b gh-pages --single-branch "https://git@github.com/tgstation/tgstation-server" $HOME/tgsdox

    - name: Build Changelog (Incremental)
      run: |
        mv $HOME/tgsdox/changelog.yml ./ 2>/dev/null
        dotnet run -c Release --no-build --project tools/Tgstation.Server.ReleaseNotes --generate-full-notes

    - name: Generate App Token
      run: |
        dotnet run -c Release --no-build --project tools/Tgstation.Server.ReleaseNotes --token-output-file ${{ runner.temp }}/installation_secret.txt ${{ secrets.TGS_CI_GITHUB_APP_TOKEN_BASE64 }}
        echo "INSTALLATION_TOKEN=$(cat ${{ runner.temp }}/installation_secret.txt)" >> $GITHUB_ENV
        rm ${{ runner.temp }}/installation_secret.txt

    - name: Patch Doxyfile
      run: |
        VERSION=$(cat "build/Version.props" | grep -oPm1 "(?<=<TgsCoreVersion>)[^<]+")
        echo -e "\nPROJECT_NUMBER = $VERSION\nINPUT = .\nOUTPUT_DIRECTORY = ./doxout\nPROJECT_LOGO = ./artifacts/tgs.ico\nHAVE_DOT=YES" >> "docs/Doxyfile"

    - name: Doxygen Build
      uses: mattnotmitt/doxygen-action@411df0c62acb5b96b8a93d93a7bf4b753c47ea05 # v1.9.5
      with:
        doxyfile-path: 'docs/Doxyfile'

    - name: gh-pages Push
      if: github.event_name == 'push' && github.event.ref == 'refs/heads/dev' && env.TGS_RELEASE_NOTES_TOKEN != ''
      run: |
        pushd $HOME/tgsdox
        rm -r *
        popd
        sudo mv changelog.yml $HOME/tgsdox/
        echo ./doxout/* | xargs -n 10 sudo mv -t $HOME/tgsdox
        cd $HOME/tgsdox
        git config --global push.default simple
        git config user.name "tgstation-server-ci[bot]"
        git config user.email "161980869+tgstation-server-ci[bot]@users.noreply.github.com"
        echo '# THIS BRANCH IS AUTO GENERATED BY GITHUB ACTIONS' > README.md

        # Need to create a .nojekyll file to allow filenames starting with an underscore
        # to be seen on the gh-pages site. Therefore creating an empty .nojekyll file.
        echo "" > .nojekyll
        echo "Adding files..."
        git add --all
        echo "Committing..."
        git diff-index --quiet HEAD || git commit -m "Deploy code docs to GitHub Pages for workflow run ${{ github.run_number }}" -m "Commit: ${{ github.event.head_commit.id }}"
        echo "Pushing..."
        git push -f "https://tgstation-server-ci:${{ env.INSTALLATION_TOKEN }}@github.com/tgstation/tgstation-server" 2>&1

  docker-build:
    name: Build Docker Image
    runs-on: ubuntu-latest
<<<<<<< HEAD
    needs: start-ci-run-gate
    if: (!(cancelled() || failure()) && needs.start-ci-run-gate.result == 'success')
    env:
      TGS_TELEMETRY_KEY_FILE: tgs_telemetry_key.txt
=======
>>>>>>> 8470e682
    steps:
    - name: Checkout (Branch)
      uses: actions/checkout@v4
      if: github.event_name == 'push' || github.event_name == 'schedule'

    - name: Checkout (PR Merge)
      uses: actions/checkout@v4
      if: github.event_name != 'push' && github.event_name != 'schedule'
      with:
        ref: "refs/pull/${{ github.event_name == 'pull_request' && github.event.number || github.event.inputs.pull_request_number }}/merge"

    - name: Setup Telemetry Key File
      shell: bash
      run: echo "${{ secrets.TGS_TELEMETRY_KEY }}" > ${{ env.TGS_TELEMETRY_KEY_FILE }}

    - name: Build Docker Image
      run: docker build . -f build/Dockerfile --build-arg TGS_TELEMETRY_KEY_FILE=${{ env.TGS_TELEMETRY_KEY_FILE }}

    - name: Delete Telemetry Key File
      if: always()
      run: rm ${{ env.TGS_TELEMETRY_KEY_FILE }}

  linux-unit-tests:
    name: Linux Tests
    strategy:
      fail-fast: false
      matrix:
        configuration: [ 'Debug', 'Release' ]
    env:
      TGS_TEST_DISCORD_TOKEN: ${{ secrets.DISCORD_TOKEN }}
      TGS_TEST_IRC_CONNECTION_STRING: ${{ secrets.IRC_CONNECTION_STRING }}
      TGS_TELEMETRY_KEY_FILE: /tmp/tgs_telemetry_key.txt
    runs-on: ubuntu-latest
    steps:
    - name: Install x86 libc Dependencies
      run: |
        sudo dpkg --add-architecture i386
        sudo apt-get update
        sudo apt-get install -y -o APT::Immediate-Configure=0 libc6-i386 libstdc++6:i386 libgcc-s1:i386 libgdiplus

    - name: Setup dotnet
      uses: actions/setup-dotnet@v4
      with:
        dotnet-version: '${{ env.TGS_DOTNET_VERSION }}.0.x'
        dotnet-quality: ${{ env.TGS_DOTNET_QUALITY }}

    - name: Setup Node.JS
      uses: actions/setup-node@v4
      with:
          node-version: ${{ env.TGS_WEBPANEL_NODE_VERSION }}

    - name: Checkout (Branch)
      uses: actions/checkout@v4
      if: github.event_name == 'push' || github.event_name == 'schedule'

    - name: Checkout (PR Merge)
      uses: actions/checkout@v4
      if: github.event_name != 'push' && github.event_name != 'schedule'
      with:
        ref: "refs/pull/${{ github.event_name == 'pull_request' && github.event.number || github.event.inputs.pull_request_number }}/merge"

    - name: Restore
      run: dotnet restore

    - name: Enable Corepack
      run: corepack enable

    - name: Setup Telemetry Key File
      run: echo "${{ secrets.TGS_TELEMETRY_KEY }}" > ${{ env.TGS_TELEMETRY_KEY_FILE }}

    - name: Build
      run: dotnet build -c ${{ matrix.configuration }}NoWindows

    - name: Delete Telemetry Key File
      if: always()
      run: rm ${{ env.TGS_TELEMETRY_KEY_FILE }}

    - name: Cache BYOND .zips
      uses: actions/cache@v4
      id: cache-byond
      with:
        path: ~/byond-zips-cache
        key: byond-zips

    - name: Run Unit Tests
      run: sudo dotnet test --no-build --logger "GitHubActions;summary.includePassedTests=true;summary.includeSkippedTests=true" --filter TestCategory!=RequiresDatabase -c ${{ matrix.configuration }}NoWindows --collect:"XPlat Code Coverage" --settings build/ci.runsettings --results-directory ./TestResults tgstation-server.sln

    - name: Store Code Coverage
      uses: actions/upload-artifact@v4
      with:
        name: linux-unit-test-coverage-${{ matrix.configuration }}
        path: ./TestResults/

  windows-unit-tests:
    name: Windows Tests
    strategy:
      fail-fast: false
      matrix:
        configuration: [ 'Debug', 'Release' ]
    env:
      TGS_TEST_DISCORD_TOKEN: ${{ secrets.DISCORD_TOKEN }}
      TGS_TEST_IRC_CONNECTION_STRING: ${{ secrets.IRC_CONNECTION_STRING }}
      TGS_TELEMETRY_KEY_FILE: C:/tgs_telemetry_key.txt
    runs-on: windows-latest
    steps:
    - name: Setup dotnet
      uses: actions/setup-dotnet@v4
      with:
        dotnet-version: '${{ env.TGS_DOTNET_VERSION }}.0.x'
        dotnet-quality: ${{ env.TGS_DOTNET_QUALITY }}

    - name: Setup Node.JS
      uses: actions/setup-node@v4
      with:
          node-version: ${{ env.TGS_WEBPANEL_NODE_VERSION }}

    - name: Checkout (Branch)
      uses: actions/checkout@v4
      if: github.event_name == 'push' || github.event_name == 'schedule'

    - name: Checkout (PR Merge)
      uses: actions/checkout@v4
      if: github.event_name != 'push' && github.event_name != 'schedule'
      with:
        ref: "refs/pull/${{ github.event_name == 'pull_request' && github.event.number || github.event.inputs.pull_request_number }}/merge"

    - name: Restore
      run: dotnet restore

    - name: Enable Corepack
      run: corepack enable

    - name: Setup Telemetry Key File
      shell: bash
      run: echo "${{ secrets.TGS_TELEMETRY_KEY }}" > ${{ env.TGS_TELEMETRY_KEY_FILE }}

    - name: Build
      run: dotnet build -c ${{ matrix.configuration }}NoWix

    - name: Delete Telemetry Key File
      shell: bash
      if: always()
      run: rm ${{ env.TGS_TELEMETRY_KEY_FILE }}

    - name: Cache BYOND .zips
      uses: actions/cache@v4
      id: cache-byond
      with:
        path: ~/byond-zips-cache
        key: byond-zips

    - name: Run Unit Tests
      run: dotnet test --no-build --logger "GitHubActions;summary.includePassedTests=true;summary.includeSkippedTests=true" --filter TestCategory!=RequiresDatabase -c ${{ matrix.configuration }}NoWix --collect:"XPlat Code Coverage" --settings build/ci.runsettings --results-directory ./TestResults tgstation-server.sln

    - name: Store Code Coverage
      uses: actions/upload-artifact@v4
      with:
        name: windows-unit-test-coverage-${{ matrix.configuration }}
        path: ./TestResults/

  windows-integration-test:
    name: Windows Live Tests
    needs: [dmapi-build, opendream-build]
    strategy:
      fail-fast: false
      matrix:
        database-type: [ 'SqlServer', 'Sqlite', 'PostgresSql', 'MariaDB', 'MySql' ]
        watchdog-type: [ 'Basic', 'Advanced' ]
        configuration: [ 'Debug', 'Release' ]
    env:
      TGS_TELEMETRY_KEY_FILE: C:/tgs_telemetry_key.txt
    runs-on: windows-latest
    steps:
    - name: Wait for LocalDB Connection # Do this first because we don't want to find out it's failing later
      shell: powershell
      if: ${{ matrix.database-type == 'SqlServer' }}
      run: |
        Write-Host "Checking"
        sqlcmd -l 600 -S "(localdb)\MSSQLLocalDB" -Q "SELECT @@VERSION;"

    - name: Setup dotnet
      uses: actions/setup-dotnet@v4
      with:
        dotnet-version: |
          ${{ env.TGS_DOTNET_VERSION }}.0.x
          ${{ env.OD_DOTNET_VERSION }}.0.x
          ${{ env.OD_MIN_COMPAT_DOTNET_VERSION }}.0.x
        dotnet-quality: ${{ env.TGS_DOTNET_QUALITY }}

    - name: Setup Node.JS
      uses: actions/setup-node@v4
      with:
          node-version: ${{ env.TGS_WEBPANEL_NODE_VERSION }}

    - name: Set TGS_TEST_DUMP_API_SPEC
      if: ${{ matrix.configuration == 'Release' && matrix.watchdog-type == 'Advanced' && matrix.database-type == 'SqlServer' }}
      run: echo "TGS_TEST_DUMP_API_SPEC=yes" >> $Env:GITHUB_ENV

    - name: Set General__UseBasicWatchdog
      if: ${{ matrix.watchdog-type == 'Basic' }}
      run: echo "General__UseBasicWatchdog=true" >> $Env:GITHUB_ENV

    - name: Set Sqlite Connection Info
      if: ${{ matrix.database-type == 'Sqlite' }}
      shell: bash
      run: |
        echo "TGS_TEST_DATABASE_TYPE=Sqlite" >> $GITHUB_ENV
        echo "TGS_TEST_CONNECTION_STRING=Data Source=TGS_${{ matrix.watchdog-type }}_${{ matrix.configuration }}.sqlite3;Mode=ReadWriteCreate" >> $GITHUB_ENV

    - name: Setup Postgres
      uses: ankane/setup-postgres@v1
      if: ${{ matrix.database-type == 'PostgresSql' }}

    - name: Set PostgresSql Connection Info
      if: ${{ matrix.database-type == 'PostgresSql' }}
      shell: bash
      run: |
        echo "TGS_TEST_DATABASE_TYPE=PostgresSql" >> $GITHUB_ENV
        echo "TGS_TEST_CONNECTION_STRING=Application Name=tgstation-server;Host=127.0.0.1;Username=$USER;Database=TGS__${{ matrix.watchdog-type }}_${{ matrix.configuration }}" >> $GITHUB_ENV

    - name: Setup MariaDB
      uses: ankane/setup-mariadb@v1
      if: ${{ matrix.database-type == 'MariaDB' }}

    - name: Set MariaDB Connection Info
      if: ${{ matrix.database-type == 'MariaDB' }}
      shell: bash
      run: |
        echo "TGS_TEST_DATABASE_TYPE=MariaDB" >> $GITHUB_ENV
        echo "TGS_TEST_CONNECTION_STRING=Server=127.0.0.1;uid=root;database=tgs__${{ matrix.watchdog-type }}_${{ matrix.configuration }}" >> $GITHUB_ENV

    - name: Setup MySQL
      uses: ankane/setup-mysql@v1
      if: ${{ matrix.database-type == 'MySql' }}

    - name: Set MySQL Connection Info
      if: ${{ matrix.database-type == 'MySql' }}
      shell: bash
      run: |
        echo "TGS_TEST_DATABASE_TYPE=MySql" >> $GITHUB_ENV
        echo "TGS_TEST_CONNECTION_STRING=Server=127.0.0.1;uid=root;database=tgs__${{ matrix.watchdog-type }}_${{ matrix.configuration }}" >> $GITHUB_ENV

    - name: Set SqlServer Connection Info
      if: ${{ matrix.database-type == 'SqlServer' }}
      shell: bash
      run: |
        TGS_CONNSTRING_VALUE="Server=(localdb)\MSSQLLocalDB;Encrypt=false;Integrated Security=true;Initial Catalog=TGS_${{ matrix.watchdog-type }}_${{ matrix.configuration }};Application Name=tgstation-server"
        echo "TGS_TEST_CONNECTION_STRING=$(echo $TGS_CONNSTRING_VALUE)" >> $GITHUB_ENV
        echo "TGS_TEST_DATABASE_TYPE=SqlServer" >> $GITHUB_ENV

    - name: Checkout (Branch)
      uses: actions/checkout@v4
      if: github.event_name == 'push' || github.event_name == 'schedule'

    - name: Checkout (PR Merge)
      uses: actions/checkout@v4
      if: github.event_name != 'push' && github.event_name != 'schedule'
      with:
        ref: "refs/pull/${{ github.event_name == 'pull_request' && github.event.number || github.event.inputs.pull_request_number }}/merge"

    - name: Restore
      run: dotnet restore

    - name: Enable Corepack
      run: corepack enable

    - name: Setup Telemetry Key File
      shell: bash
      run: echo "${{ secrets.TGS_TELEMETRY_KEY }}" > ${{ env.TGS_TELEMETRY_KEY_FILE }}

    - name: Build
      run: dotnet build -c ${{ matrix.configuration }} tests/Tgstation.Server.Tests/Tgstation.Server.Tests.csproj

    - name: Delete Telemetry Key File
      shell: bash
      if: always()
      run: rm ${{ env.TGS_TELEMETRY_KEY_FILE }}

    - name: Cache BYOND .zips
      uses: actions/cache@v4
      id: cache-byond
      with:
        path: ~/byond-zips-cache
        key: byond-zips

    - name: Run Live Tests # Logging here is weird because printing massive amounts of text on Windows runners is SLOW AS SHIT!!!
      id: live-tests
      shell: bash
      run: |
        cd tests/Tgstation.Server.Tests
        sleep 10
        set +e
        test_output=$(dotnet test -c ${{ matrix.configuration }} --no-build --filter TestCategory=RequiresDatabase --logger "GitHubActions;summary.includePassedTests=true;summary.includeSkippedTests=true" --collect:"XPlat Code Coverage" --settings ../../build/ci.runsettings --results-directory ../../TestResults)
        retval=$?
        set -e
        cd ../..
        echo $test_output > ./test_output.txt
        if [[ $retval -ne 0 ]]; then
          echo "succeeded=NO" >> $GITHUB_OUTPUT
        else
          echo "succeeded=YES" >> $GITHUB_OUTPUT
        fi

    - name: Store Live Tests Output
      if: ${{ steps.live-tests.outputs.succeeded == 'YES' }}
      uses: actions/upload-artifact@v4
      with:
        name: windows-integration-test-logs-${{ matrix.configuration }}-${{ matrix.watchdog-type }}-${{ matrix.database-type }}
        path: ./test_output.txt

    - name: Store Errored Live Tests Output
      if: ${{ steps.live-tests.outputs.succeeded != 'YES' }}
      uses: actions/upload-artifact@v4
      with:
        name: errored-windows-test-logs-${{ matrix.configuration }}-${{ matrix.watchdog-type }}-${{ matrix.database-type }}
        path: ./test_output.txt

    - name: Fail if Live Tests Failed
      if: ${{ steps.live-tests.outputs.succeeded != 'YES' }}
      run: exit 1

    - name: Store Code Coverage
      uses: actions/upload-artifact@v4
      with:
        name: windows-integration-test-coverage-${{ matrix.configuration }}-${{ matrix.watchdog-type }}-${{ matrix.database-type }}
        path: ./TestResults/

    - name: Store OpenAPI Spec
      if: ${{ matrix.configuration == 'Release' && matrix.watchdog-type == 'Advanced' && matrix.database-type == 'SqlServer' }}
      uses: actions/upload-artifact@v4
      with:
        name: openapi-spec
        path: C:/tgs_api.json

    - name: Package Server Service
      if: ${{ matrix.configuration == 'Release' && matrix.watchdog-type == 'Basic' && matrix.database-type == 'PostgresSql' }}
      run: |
        cd src/Tgstation.Server.Host.Service
        dotnet publish -c ${{ matrix.configuration }} -o ../../artifacts/Service
        cd ../Tgstation.Server.Host
        dotnet publish -c ${{ matrix.configuration }} --no-build -o ../../artifacts/Service/lib/Default
        cd ../..
        mv artifacts/Service/lib/Default/appsettings.yml artifacts/Service/appsettings.yml
        build/RemoveUnsupportedRuntimes.sh artifacts/Service/lib/Default
        build/RemoveUnsupportedServiceRuntimes.ps1 artifacts/Service

    - name: Store Server Service
      if: ${{ matrix.configuration == 'Release' && matrix.watchdog-type == 'Basic' && matrix.database-type == 'PostgresSql' }}
      uses: actions/upload-artifact@v4
      with:
        name: ServerService
        path: artifacts/Service/

    - name: Install Code Signing Certificate
      if: ${{ matrix.configuration == 'Release' && matrix.watchdog-type == 'Basic' && matrix.database-type == 'PostgresSql' }}
      shell: powershell
      run: |
        $pfxBytes = [convert]::FromBase64String("${{ secrets.CODE_SIGNING_BASE64 }}")
        [IO.File]::WriteAllBytes("tg_codesigning.pfx", $pfxBytes)
        $certPassword = ConvertTo-SecureString -String "${{ secrets.CODE_SIGNING_PASSWORD }}" -Force -AsPlainText
        Import-PfxCertificate -FilePath tg_codesigning.pfx -Cert Cert:\CurrentUser\My -Password $certPassword
        rm tg_codesigning.pfx

    - name: Test Sign Service .exe
      if: ${{ matrix.configuration == 'Release' && matrix.watchdog-type == 'Basic' && matrix.database-type == 'PostgresSql' }}
      shell: powershell
      run: Set-AuthenticodeSignature artifacts/Service/Tgstation.Server.Host.Service.exe -Certificate (Get-ChildItem Cert:\CurrentUser\My | Where-Object { $_.Thumbprint -eq "${{ vars.CODE_SIGNING_THUMBPRINT }}" }) -TimestampServer "http://timestamp.digicert.com"

  linux-integration-tests:
    name: Linux Live Tests
    needs: [dmapi-build, opendream-build]
    services: # We start all dbs here so we can just code the stuff once
      mssql:
        image: ${{ (matrix.database-type == 'SqlServer') && 'mcr.microsoft.com/mssql/server:2019-latest' || '' }}
        env:
          SA_PASSWORD: myPassword
          ACCEPT_EULA: 'Y'
        ports:
        - 1433:1433
      postgres:
        image: ${{ (matrix.database-type == 'PostgresSql') && 'cyberboss/postgres-max-connections' || '' }} # Fork of _/postgres:latest with max_connections=500 becuase GitHub actions service containers have no way to set command lines. Rebuilds with updates.
        ports:
          - 5432:5432
        env:
          POSTGRES_PASSWORD: postgres
        options: >-
          --health-cmd pg_isready
          --health-interval 10s
          --health-timeout 5s
          --health-retries 5
      mariadb:
        image: ${{ (matrix.database-type == 'MariaDB') && 'mariadb' || '' }}
        ports:
          - 3306:3306
        env:
          MYSQL_ROOT_PASSWORD: mariadb
        options: >-
          --health-cmd="mariadb-admin ping"
          --health-interval=5s
          --health-timeout=2s
          --health-retries=3
      mysql:
        image: ${{ (matrix.database-type == 'MySql') && 'mysql:5.7.31' || '' }}
        ports:
          - 3307:3306
        env:
          MYSQL_ROOT_PASSWORD: mysql
        options: >-
          --health-cmd="mysqladmin ping"
          --health-interval=10s
          --health-timeout=5s
          --health-retries=3
    strategy:
      fail-fast: false
      matrix:
        database-type: [ 'Sqlite', 'PostgresSql', 'MariaDB', 'MySql' ]
        watchdog-type: [ 'Basic', 'Advanced' ]
        configuration: [ 'Debug', 'Release' ]
    env:
      TGS_TELEMETRY_KEY_FILE: /tmp/tgs_telemetry_key.txt
    runs-on: ubuntu-latest
    steps:
    - name: Disable ptrace_scope
      run: echo 0 | sudo tee /proc/sys/kernel/yama/ptrace_scope

    - name: Install Native Dependencies
      run: |
        sudo dpkg --add-architecture i386
        sudo apt-get update
        sudo apt-get install -y -o APT::Immediate-Configure=0 libc6-i386 libstdc++6:i386 gdb libgcc-s1:i386 libgdiplus

    - name: Setup dotnet
      uses: actions/setup-dotnet@v4
      with:
        dotnet-version: |
          ${{ env.TGS_DOTNET_VERSION }}.0.x
          ${{ env.OD_DOTNET_VERSION }}.0.x
          ${{ env.OD_MIN_COMPAT_DOTNET_VERSION }}.0.x
        dotnet-quality: ${{ env.TGS_DOTNET_QUALITY }}

    - name: Setup Node.JS
      uses: actions/setup-node@v4
      with:
          node-version: ${{ env.TGS_WEBPANEL_NODE_VERSION }}

    - name: Set Sqlite Connection Info
      if: ${{ matrix.database-type == 'Sqlite' }}
      run: |
        echo "TGS_TEST_DATABASE_TYPE=Sqlite" >> $GITHUB_ENV
        echo "TGS_TEST_CONNECTION_STRING=Data Source=TGS_${{ matrix.watchdog-type }}_${{ matrix.configuration }}.sqlite3;Mode=ReadWriteCreate" >> $GITHUB_ENV

    - name: Set PostgresSql Connection Info
      if: ${{ matrix.database-type == 'PostgresSql' }}
      run: |
        echo "TGS_TEST_DATABASE_TYPE=PostgresSql" >> $GITHUB_ENV
        echo "TGS_TEST_CONNECTION_STRING=Application Name=tgstation-server;Host=127.0.0.1;Username=postgres;Password=postgres;Database=TGS__${{ matrix.watchdog-type }}_${{ matrix.configuration }}" >> $GITHUB_ENV

    - name: Set MariaDB Connection Info
      if: ${{ matrix.database-type == 'MariaDB' }}
      run: |
        echo "TGS_TEST_DATABASE_TYPE=MariaDB" >> $GITHUB_ENV
        echo "TGS_TEST_CONNECTION_STRING=Server=127.0.0.1;uid=root;pwd=mariadb;database=tgs__${{ matrix.watchdog-type }}_${{ matrix.configuration }}" >> $GITHUB_ENV

    - name: Set MySQL Connection Info
      if: ${{ matrix.database-type == 'MySql' }}
      run: |
        echo "TGS_TEST_DATABASE_TYPE=MySql" >> $GITHUB_ENV
        echo "TGS_TEST_CONNECTION_STRING=Server=127.0.0.1;Port=3307;uid=root;pwd=mysql;database=tgs__${{ matrix.watchdog-type }}_${{ matrix.configuration }}" >> $GITHUB_ENV
        echo "Database__ServerVersion=5.7.31" >> $GITHUB_ENV

    - name: Set General__UseBasicWatchdog
      if: ${{ matrix.watchdog-type == 'Basic' }}
      run: echo "General__UseBasicWatchdog=true" >> $GITHUB_ENV

    - name: Checkout (Branch)
      uses: actions/checkout@v4
      if: github.event_name == 'push' || github.event_name == 'schedule'

    - name: Checkout (PR Merge)
      uses: actions/checkout@v4
      if: github.event_name != 'push' && github.event_name != 'schedule'
      with:
        ref: "refs/pull/${{ github.event_name == 'pull_request' && github.event.number || github.event.inputs.pull_request_number }}/merge"

    - name: Restore
      run: dotnet restore

    - name: Enable Corepack
      run: corepack enable

    - name: Setup Telemetry Key File
      run: echo "${{ secrets.TGS_TELEMETRY_KEY }}" > ${{ env.TGS_TELEMETRY_KEY_FILE }}

    - name: Build
      run: dotnet build -c ${{ matrix.configuration }}NoWindows tests/Tgstation.Server.Tests/Tgstation.Server.Tests.csproj

    - name: Delete Telemetry Key File
      if: always()
      run: rm ${{ env.TGS_TELEMETRY_KEY_FILE }}

    - name: Cache BYOND .zips
      uses: actions/cache@v4
      id: cache-byond
      with:
        path: ~/byond-zips-cache
        key: byond-zips

    - name: Run Live Tests
      run: |
        cd tests/Tgstation.Server.Tests
        sleep 10
        dotnet test -c ${{ matrix.configuration }}NoWindows --filter TestCategory=RequiresDatabase --logger "GitHubActions;summary.includePassedTests=true;summary.includeSkippedTests=true" --no-build --collect:"XPlat Code Coverage" --settings ../../build/ci.runsettings --results-directory ../../TestResults

    - name: Store Code Coverage
      uses: actions/upload-artifact@v4
      with:
        name: linux-integration-test-coverage-${{ matrix.configuration }}-${{ matrix.watchdog-type }}-${{ matrix.database-type }}
        path: ./TestResults/

    - name: Package Server Console
      if: ${{ matrix.configuration == 'Release' && matrix.watchdog-type == 'Advanced' && matrix.database-type == 'MariaDB' }}
      run: |
        cd src/Tgstation.Server.Host.Console
        dotnet publish -c ${{ matrix.configuration }} -o ../../artifacts/Console
        cd ../Tgstation.Server.Host
        dotnet publish -c ${{ matrix.configuration }}NoWindows --no-build -o ../../artifacts/Console/lib/Default
        cd ../..
        mv artifacts/Console/lib/Default/appsettings.yml artifacts/Console/appsettings.yml
        build/RemoveUnsupportedRuntimes.sh artifacts/Console/lib/Default
        build/RemoveUnsupportedRuntimes.sh artifacts/Console

    - name: Package Server Update Package
      if: ${{ matrix.configuration == 'Release' && matrix.watchdog-type == 'Advanced' && matrix.database-type == 'PostgresSql' }}
      run: |
        cd src/Tgstation.Server.Host
        dotnet publish -c ${{ matrix.configuration }}NoWindows --no-build -o ../../artifacts/ServerUpdate
        cd ../..
        rm artifacts/ServerUpdate/appsettings.yml
        build/RemoveUnsupportedRuntimes.sh artifacts/ServerUpdate

    - name: Store Server Console
      if: ${{ matrix.configuration == 'Release' && matrix.watchdog-type == 'Advanced' && matrix.database-type == 'MariaDB' }}
      uses: actions/upload-artifact@v4
      with:
        name: ServerConsole
        path: artifacts/Console/

    - name: Store Server Update Package
      if: ${{ matrix.configuration == 'Release' && matrix.watchdog-type == 'Advanced' && matrix.database-type == 'PostgresSql' }}
      uses: actions/upload-artifact@v4
      with:
        name: ServerUpdatePackage
        path: artifacts/ServerUpdate/

  validate-openapi-spec:
    name: OpenAPI Spec Validation
    needs: windows-integration-test
    runs-on: ubuntu-latest
    steps:
    - name: Install IBM OpenAPI Validator
      run: npm i -g ibm-openapi-validator@0.51.3

    - name: Checkout (Branch)
      uses: actions/checkout@v4
      if: github.event_name == 'push' || github.event_name == 'schedule'

    - name: Checkout (PR Merge)
      uses: actions/checkout@v4
      if: github.event_name != 'push' && github.event_name != 'schedule'
      with:
        ref: "refs/pull/${{ github.event_name == 'pull_request' && github.event.number || github.event.inputs.pull_request_number }}/merge"

    - name: Retrieve OpenAPI Spec
      uses: actions/download-artifact@v4
      with:
        name: openapi-spec
        path: ./swagger

    - name: Lint OpenAPI Spec
      run: npx lint-openapi -v -p -c build/OpenApiValidationSettings.json ./swagger/tgs_api.json

  upload-code-coverage:
    name: Upload Code Coverage
    needs: [linux-unit-tests, linux-integration-tests, windows-unit-tests, windows-integration-test]
    runs-on: ubuntu-latest
    steps:
    - name: Checkout (Branch)
      uses: actions/checkout@v4
      if: github.event_name == 'push' || github.event_name == 'schedule'

    - name: Checkout (PR Merge)
      uses: actions/checkout@v4
      if: github.event_name != 'push' && github.event_name != 'schedule'
      with:
        ref: "refs/pull/${{ github.event_name == 'pull_request' && github.event.number || github.event.inputs.pull_request_number }}/merge"

    - name: Retrieve Linux Unit Test Coverage (Debug)
      uses: actions/download-artifact@v4
      with:
        name: linux-unit-test-coverage-Debug
        path: ./code_coverage/unit_tests/linux_unit_tests_debug

    - name: Retrieve Linux Unit Test Coverage (Release)
      uses: actions/download-artifact@v4
      with:
        name: linux-unit-test-coverage-Release
        path: ./code_coverage/unit_tests/linux_unit_tests_release

    - name: Retrieve Linux Integration Test Coverage (Release, Advanced, Sqlite)
      uses: actions/download-artifact@v4
      with:
        name: linux-integration-test-coverage-Release-Advanced-Sqlite
        path: ./code_coverage/integration_tests/linux_integration_tests_release_system_sqlite

    - name: Retrieve Linux Integration Test Coverage (Release, Advanced, PostgresSql)
      uses: actions/download-artifact@v4
      with:
        name: linux-integration-test-coverage-Release-Advanced-PostgresSql
        path: ./code_coverage/integration_tests/linux_integration_tests_release_system_mariadb

    - name: Retrieve Linux Integration Test Coverage (Release, Advanced, MariaDB)
      uses: actions/download-artifact@v4
      with:
        name: linux-integration-test-coverage-Release-Advanced-MariaDB
        path: ./code_coverage/integration_tests/linux_integration_tests_release_system_mysql

    - name: Retrieve Linux Integration Test Coverage (Release, Advanced, MySql)
      uses: actions/download-artifact@v4
      with:
        name: linux-integration-test-coverage-Release-Advanced-MySql
        path: ./code_coverage/integration_tests/linux_integration_tests_release_system_mysql

    - name: Retrieve Linux Integration Test Coverage (Release, Basic, Sqlite)
      uses: actions/download-artifact@v4
      with:
        name: linux-integration-test-coverage-Release-Advanced-Sqlite
        path: ./code_coverage/integration_tests/linux_integration_tests_release_basic_sqlite

    - name: Retrieve Linux Integration Test Coverage (Release, Basic, PostgresSql)
      uses: actions/download-artifact@v4
      with:
        name: linux-integration-test-coverage-Release-Advanced-PostgresSql
        path: ./code_coverage/integration_tests/linux_integration_tests_release_basic_mariadb

    - name: Retrieve Linux Integration Test Coverage (Release, Basic, MariaDB)
      uses: actions/download-artifact@v4
      with:
        name: linux-integration-test-coverage-Release-Advanced-MariaDB
        path: ./code_coverage/integration_tests/linux_integration_tests_release_basic_mysql

    - name: Retrieve Linux Integration Test Coverage (Release, Basic, MySql)
      uses: actions/download-artifact@v4
      with:
        name: linux-integration-test-coverage-Release-Advanced-MySql
        path: ./code_coverage/integration_tests/linux_integration_tests_release_basic_mysql

    - name: Retrieve Linux Integration Test Coverage (Debug, Advanced, Sqlite)
      uses: actions/download-artifact@v4
      with:
        name: linux-integration-test-coverage-Debug-Advanced-Sqlite
        path: ./code_coverage/integration_tests/linux_integration_tests_debug_system_sqlite

    - name: Retrieve Linux Integration Test Coverage (Debug, Advanced, PostgresSql)
      uses: actions/download-artifact@v4
      with:
        name: linux-integration-test-coverage-Debug-Advanced-PostgresSql
        path: ./code_coverage/integration_tests/linux_integration_tests_debug_system_mariadb

    - name: Retrieve Linux Integration Test Coverage (Debug, Advanced, MariaDB)
      uses: actions/download-artifact@v4
      with:
        name: linux-integration-test-coverage-Debug-Advanced-MariaDB
        path: ./code_coverage/integration_tests/linux_integration_tests_debug_system_mysql

    - name: Retrieve Linux Integration Test Coverage (Debug, Advanced, MySql)
      uses: actions/download-artifact@v4
      with:
        name: linux-integration-test-coverage-Debug-Advanced-MySql
        path: ./code_coverage/integration_tests/linux_integration_tests_debug_system_mysql

    - name: Retrieve Linux Integration Test Coverage (Debug, Basic, Sqlite)
      uses: actions/download-artifact@v4
      with:
        name: linux-integration-test-coverage-Debug-Advanced-Sqlite
        path: ./code_coverage/integration_tests/linux_integration_tests_debug_basic_sqlite

    - name: Retrieve Linux Integration Test Coverage (Debug, Basic, PostgresSql)
      uses: actions/download-artifact@v4
      with:
        name: linux-integration-test-coverage-Debug-Advanced-PostgresSql
        path: ./code_coverage/integration_tests/linux_integration_tests_debug_basic_mariadb

    - name: Retrieve Linux Integration Test Coverage (Debug, Basic, MariaDB)
      uses: actions/download-artifact@v4
      with:
        name: linux-integration-test-coverage-Debug-Advanced-MariaDB
        path: ./code_coverage/integration_tests/linux_integration_tests_debug_basic_mysql

    - name: Retrieve Linux Integration Test Coverage (Debug, Basic, MySql)
      uses: actions/download-artifact@v4
      with:
        name: linux-integration-test-coverage-Debug-Advanced-MySql
        path: ./code_coverage/integration_tests/linux_integration_tests_debug_basic_mysql

    - name: Retrieve Windows Unit Test Coverage (Release)
      uses: actions/download-artifact@v4
      with:
        name: windows-unit-test-coverage-Release
        path: ./code_coverage/unit_tests/windows_unit_tests_release

    - name: Retrieve Windows Integration Test Coverage (Debug, Basic, SqlServer)
      uses: actions/download-artifact@v4
      with:
        name: windows-integration-test-coverage-Debug-Basic-SqlServer
        path: ./code_coverage/integration_tests/windows_integration_tests_debug_basic_sqlserver

    - name: Retrieve Windows Integration Test Coverage (Release, Basic, SqlServer)
      uses: actions/download-artifact@v4
      with:
        name: windows-integration-test-coverage-Release-Basic-SqlServer
        path: ./code_coverage/integration_tests/windows_integration_tests_release_basic_sqlserver

    - name: Retrieve Windows Integration Test Coverage (Debug, Advanced, SqlServer)
      uses: actions/download-artifact@v4
      with:
        name: windows-integration-test-coverage-Debug-Advanced-SqlServer
        path: ./code_coverage/integration_tests/windows_integration_tests_debug_system_sqlserver

    - name: Retrieve Windows Integration Test Coverage (Release, Advanced, SqlServer)
      uses: actions/download-artifact@v4
      with:
        name: windows-integration-test-coverage-Release-Advanced-SqlServer
        path: ./code_coverage/integration_tests/windows_integration_tests_release_system_sqlserver

    - name: Retrieve Windows Integration Test Coverage (Debug, Basic, MariaDB)
      uses: actions/download-artifact@v4
      with:
        name: windows-integration-test-coverage-Debug-Basic-MariaDB
        path: ./code_coverage/integration_tests/windows_integration_tests_debug_basic_mariadb

    - name: Retrieve Windows Integration Test Coverage (Release, Basic, MariaDB)
      uses: actions/download-artifact@v4
      with:
        name: windows-integration-test-coverage-Release-Basic-MariaDB
        path: ./code_coverage/integration_tests/windows_integration_tests_release_basic_mariadb

    - name: Retrieve Windows Integration Test Coverage (Debug, Advanced, MariaDB)
      uses: actions/download-artifact@v4
      with:
        name: windows-integration-test-coverage-Debug-Advanced-MariaDB
        path: ./code_coverage/integration_tests/windows_integration_tests_debug_system_mariadb

    - name: Retrieve Windows Integration Test Coverage (Release, Advanced, MariaDB)
      uses: actions/download-artifact@v4
      with:
        name: windows-integration-test-coverage-Release-Advanced-MariaDB
        path: ./code_coverage/integration_tests/windows_integration_tests_release_system_mariadb

    - name: Retrieve Windows Integration Test Coverage (Debug, Basic, MySql)
      uses: actions/download-artifact@v4
      with:
        name: windows-integration-test-coverage-Debug-Basic-MySql
        path: ./code_coverage/integration_tests/windows_integration_tests_debug_basic_mysql

    - name: Retrieve Windows Integration Test Coverage (Release, Basic, MySql)
      uses: actions/download-artifact@v4
      with:
        name: windows-integration-test-coverage-Release-Basic-MySql
        path: ./code_coverage/integration_tests/windows_integration_tests_release_basic_mysql

    - name: Retrieve Windows Integration Test Coverage (Debug, Advanced, MySql)
      uses: actions/download-artifact@v4
      with:
        name: windows-integration-test-coverage-Debug-Advanced-MySql
        path: ./code_coverage/integration_tests/windows_integration_tests_debug_system_mysql

    - name: Retrieve Windows Integration Test Coverage (Release, Advanced, MySql)
      uses: actions/download-artifact@v4
      with:
        name: windows-integration-test-coverage-Release-Advanced-MySql
        path: ./code_coverage/integration_tests/windows_integration_tests_release_system_mysql

    - name: Retrieve Windows Integration Test Coverage (Debug, Basic, PostgresSql)
      uses: actions/download-artifact@v4
      with:
        name: windows-integration-test-coverage-Debug-Basic-PostgresSql
        path: ./code_coverage/integration_tests/windows_integration_tests_debug_basic_postgressql

    - name: Retrieve Windows Integration Test Coverage (Release, Basic, PostgresSql)
      uses: actions/download-artifact@v4
      with:
        name: windows-integration-test-coverage-Release-Basic-PostgresSql
        path: ./code_coverage/integration_tests/windows_integration_tests_release_basic_postgressql

    - name: Retrieve Windows Integration Test Coverage (Debug, Advanced, PostgresSql)
      uses: actions/download-artifact@v4
      with:
        name: windows-integration-test-coverage-Debug-Advanced-PostgresSql
        path: ./code_coverage/integration_tests/windows_integration_tests_debug_system_postgressql

    - name: Retrieve Windows Integration Test Coverage (Release, Advanced, PostgresSql)
      uses: actions/download-artifact@v4
      with:
        name: windows-integration-test-coverage-Release-Advanced-PostgresSql
        path: ./code_coverage/integration_tests/windows_integration_tests_release_system_postgressql

    - name: Retrieve Windows Integration Test Coverage (Debug, Basic, Sqlite)
      uses: actions/download-artifact@v4
      with:
        name: windows-integration-test-coverage-Debug-Basic-Sqlite
        path: ./code_coverage/integration_tests/windows_integration_tests_debug_basic_sqlite

    - name: Retrieve Windows Integration Test Coverage (Release, Basic, Sqlite)
      uses: actions/download-artifact@v4
      with:
        name: windows-integration-test-coverage-Release-Basic-Sqlite
        path: ./code_coverage/integration_tests/windows_integration_tests_release_basic_sqlite

    - name: Retrieve Windows Integration Test Coverage (Debug, Advanced, Sqlite)
      uses: actions/download-artifact@v4
      with:
        name: windows-integration-test-coverage-Debug-Advanced-Sqlite
        path: ./code_coverage/integration_tests/windows_integration_tests_debug_system_sqlite

    - name: Retrieve Windows Integration Test Coverage (Release, Advanced, Sqlite)
      uses: actions/download-artifact@v4
      with:
        name: windows-integration-test-coverage-Release-Advanced-Sqlite
        path: ./code_coverage/integration_tests/windows_integration_tests_release_system_sqlite

    - name: Upload Coverage to CodeCov
      uses: codecov/codecov-action@v3
      with:
        directory: ./code_coverage
        fail_ci_if_error: true

  build-deb:
    name: Build .deb Package # Can't do i386 due to https://github.com/dotnet/core/issues/4595
    runs-on: ubuntu-latest
<<<<<<< HEAD
    if: (!(cancelled() || failure()) && needs.start-ci-run-gate.result == 'success')
    env:
      TGS_TELEMETRY_KEY_FILE: /tmp/tgs_telemetry_key.txt
=======
>>>>>>> 8470e682
    steps:
    - name: Install Native Dependencies
      run: |
        sudo dpkg --add-architecture i386
        sudo apt-get update
        sudo apt-get install -y -o APT::Immediate-Configure=0 libstdc++6:i386 libgcc-s1:i386

    - name: Import GPG Key
      if: (github.event_name == 'push' && contains(github.event.head_commit.message, '[TGSDeploy]') && (github.event.ref == 'refs/heads/master' || github.event.ref == 'refs/heads/dev'))
      run: |
        echo "${{ secrets.PACKAGING_PRIVATE_KEY }}" > private.pgp
        echo ${{ secrets.PACKAGING_PRIVATE_KEY_PASSPHRASE }} | gpg --batch --yes --passphrase-fd 0 --import private.pgp
        rm private.pgp

    - name: Install dotnet-sdk system package
      if: (!contains(env.TGS_DOTNET_QUALITY, 'preview'))
      run: |
        sudo apt-get update
        sudo apt-get install -y dotnet-sdk-${{ env.TGS_DOTNET_VERSION }}.0

    - name: Setup dotnet
      uses: actions/setup-dotnet@v4
      with:
        dotnet-version: '${{ env.TGS_DOTNET_VERSION }}.0.x'
        dotnet-quality: ${{ env.TGS_DOTNET_QUALITY }}

    - name: Override /usr/bin/dotnet
      run: |
        DOTNET_PATH=$(which dotnet)
        sudo rm /usr/bin/dotnet
        sudo ln -s $DOTNET_PATH /usr/bin/dotnet
        echo "New dotnet path should be $DOTNET_PATH"

    - name: Checkout (Branch)
      uses: actions/checkout@v4
      if: github.event_name == 'push' || github.event_name == 'schedule'

    - name: Checkout (PR Merge)
      uses: actions/checkout@v4
      if: github.event_name != 'push' && github.event_name != 'schedule'
      with:
        ref: "refs/pull/${{ github.event_name == 'pull_request' && github.event.number || github.event.inputs.pull_request_number }}/merge"

    - name: Parse TGS version
      run: |
        echo "TGS_VERSION=$(xmlstarlet sel -N X="http://schemas.microsoft.com/developer/msbuild/2003" --template --value-of /X:Project/X:PropertyGroup/X:TgsCoreVersion build/Version.props)" >> $GITHUB_ENV

    - name: Grab Most Recent Changelog
      run: curl -L https://raw.githubusercontent.com/tgstation/tgstation-server/gh-pages/changelog.yml -o changelog.yml

    - name: Setup Telemetry Key File
      run: echo "${{ secrets.TGS_TELEMETRY_KEY }}" > ${{ env.TGS_TELEMETRY_KEY_FILE }}

    - name: Execute Build Script (Unsigned)
      if: (!(github.event_name == 'push' && contains(github.event.head_commit.message, '[TGSDeploy]') && (github.event.ref == 'refs/heads/master' || github.event.ref == 'refs/heads/dev')))
      run: sudo -E build/package/deb/build_package.sh

    - name: Execute Build Script (Signed)
      if: (github.event_name == 'push' && contains(github.event.head_commit.message, '[TGSDeploy]') && (github.event.ref == 'refs/heads/master' || github.event.ref == 'refs/heads/dev'))
      env:
        PACKAGING_KEYGRIP: ${{ vars.PACKAGING_KEYGRIP }}
      run: |
        sudo -E build/package/deb/build_package.sh
        gpg --verify tgstation-server_${{ env.TGS_VERSION }}-1.dsc
        gpg --verify tgstation-server_${{ env.TGS_VERSION }}-1_amd64.changes
        gpg --verify tgstation-server_${{ env.TGS_VERSION }}-1_amd64.buildinfo

    - name: Delete Telemetry Key File
      if: always()
      run: rm ${{ env.TGS_TELEMETRY_KEY_FILE }}

    - name: Test Install
      run: |
        sudo mkdir /etc/tgstation-server
        sudo cp build/package/appsettings.GitHub.yml /etc/tgstation-server/appsettings.Production.yml
        sudo apt-get install -y ./tgstation-server_${{ env.TGS_VERSION }}-1_amd64.deb
        sudo ls -al /etc/tgstation-server
        sudo cat /etc/tgstation-server/appsettings.Production.yml
        sudo cat /etc/tgstation-server/appsettings.yml
        ls -al /opt/tgstation-server
        cat /opt/tgstation-server/lib/Default/Tgstation.Server.Host.deps.json
        cat /usr/bin/tgs-configure

    - name: Test Service
      run: |
        systemctl status tgstation-server

    - name: Test Uninstall # Wait 10s for service to initialize
      shell: bash
      run: |
        sleep 10
        sudo apt-get remove -y tgstation-server
        if [[ -d "/opt/tgstation-server" ]]; then
          find /opt/tgstation-server
          exit 2
        fi

    - name: Create Packaging Archive
      run: tar cfJ tgstation-server-v${{ env.TGS_VERSION }}.debian.packaging.tar.xz tgstation-server_*

    - name: Upload Packaging Archive
      uses: actions/upload-artifact@v4
      with:
        name: packaging-debian
        path: tgstation-server-v${{ env.TGS_VERSION }}.debian.packaging.tar.xz

  build-msi:
    name: Build Windows Installer .exe
    runs-on: windows-latest
<<<<<<< HEAD
    if: (!(cancelled() || failure()) && needs.start-ci-run-gate.result == 'success')
    env:
      TGS_TELEMETRY_KEY_FILE: C:/tgs_telemetry_key.txt
=======
>>>>>>> 8470e682
    steps:
    - name: Install winget
      uses: Cyberboss/install-winget@v1
      with:
        GITHUB_TOKEN: ${{ secrets.DEV_PUSH_TOKEN }}

    - name: Setup dotnet
      uses: actions/setup-dotnet@v4
      with:
        dotnet-version: '${{ env.TGS_DOTNET_VERSION }}.0.x'
        dotnet-quality: ${{ env.TGS_DOTNET_QUALITY }}

    - name: Setup Node.JS
      uses: actions/setup-node@v4
      with:
          node-version: ${{ env.TGS_WEBPANEL_NODE_VERSION }}

    - name: Checkout (Branch)
      uses: actions/checkout@v4
      if: github.event_name == 'push' || github.event_name == 'schedule'

    - name: Checkout (PR Merge)
      uses: actions/checkout@v4
      if: github.event_name != 'push' && github.event_name != 'schedule'
      with:
        ref: "refs/pull/${{ github.event_name == 'pull_request' && github.event.number || github.event.inputs.pull_request_number }}/merge"

    - name: Restore Wix dotnet Tool
      run: |
        cd build/package/winget
        dotnet tool restore

    - name: Validate winget Manifest
      run: winget validate --manifest build/package/winget/manifest

    - name: Restore
      run: dotnet restore

    - name: Enable Corepack
      run: corepack enable

    - name: Setup Telemetry Key File
      shell: bash
      run: echo "${{ secrets.TGS_TELEMETRY_KEY }}" > ${{ env.TGS_TELEMETRY_KEY_FILE }}

    - name: Build Host
      run: dotnet build -c Release src/Tgstation.Server.Host/Tgstation.Server.Host.csproj

    - name: Delete Telemetry Key File
      shell: bash
      if: always()
      run: rm ${{ env.TGS_TELEMETRY_KEY_FILE }}

    - name: Build Service
      run: dotnet build -c Release src/Tgstation.Server.Host.Service/Tgstation.Server.Host.Service.csproj

    - name: Prepare Artifacts
      shell: powershell
      run: build/package/winget/prepare_installer_input_artifacts.ps1

    - name: Build Installer .exe
      run: |
        cd build/package/winget/Tgstation.Server.Host.Service.Wix.Bundle
        dotnet build -c Release

    - name: Install Code Signing Certificate
      shell: powershell
      run: |
        $pfxBytes = [convert]::FromBase64String("${{ secrets.CODE_SIGNING_BASE64 }}")
        [IO.File]::WriteAllBytes("tg_codesigning.pfx", $pfxBytes)
        $certPassword = ConvertTo-SecureString -String "${{ secrets.CODE_SIGNING_PASSWORD }}" -Force -AsPlainText
        Import-PfxCertificate -FilePath tg_codesigning.pfx -Cert Cert:\CurrentUser\My -Password $certPassword
        rm tg_codesigning.pfx

    - name: Sign Installer .exe for Testing # https://wixtoolset.org/docs/tools/signing/
      shell: powershell
      run: |
        cd build/package/winget
        dotnet wix burn detach Tgstation.Server.Host.Service.Wix.Bundle/bin/Release/tgstation-server-installer.exe -engine burnengine.exe
        Set-AuthenticodeSignature burnengine.exe -Certificate (Get-ChildItem Cert:\CurrentUser\My | Where-Object { $_.Thumbprint -eq "${{ vars.CODE_SIGNING_THUMBPRINT }}" }) -TimestampServer "http://timestamp.digicert.com"
        dotnet wix burn reattach Tgstation.Server.Host.Service.Wix.Bundle/bin/Release/tgstation-server-installer.exe -engine burnengine.exe -o test-installer.exe
        Set-AuthenticodeSignature test-installer.exe -Certificate (Get-ChildItem Cert:\CurrentUser\My | Where-Object { $_.Thumbprint -eq "${{ vars.CODE_SIGNING_THUMBPRINT }}" }) -TimestampServer "http://timestamp.digicert.com"

    - name: Test Install # Sanity checks the .deps.json exists, which the installation is broken without
      shell: powershell  # If it's missing, I found that <PrivateAssets> in <PackageReference> elements were the problem
      run: |
        mkdir C:/ProgramData/tgstation-server
        cp build/package/appsettings.GitHub.yml C:/ProgramData/tgstation-server/appsettings.Production.yml
        $file = [System.IO.Path]::GetFullPath("build/package/winget/test-installer.exe")
        $log = [System.IO.Path]::GetFullPath("install.log")
        $procMain = Start-Process -FilePath $file "/install /silent /log `"$log`"" -NoNewWindow -PassThru -Wait
        if (Test-Path -Path $log -PathType Leaf) {
          Get-Content $log
        }
        $installCode = $procMain.ExitCode
        if($installCode -ne 0) {
          Write-Host "ERROR INSTALLER EXIT CODE $installCode"
          exit 3
        }
        if (-Not (Test-Path -Path "C:/Program Files (x86)/tgstation-server/lib/Default/Tgstation.Server.Host.deps.json" -PathType Leaf)) {
          exit 2
        }
        if (-Not (Test-Path -Path "C:/ProgramData/tgstation-server/appsettings.yml" -PathType Leaf)) {
          exit 4
        }

    - name: Test Service
      shell: powershell
      run: |
        $service=Get-Service -Name tgstation-server -ErrorAction SilentlyContinue
        if ($service.Length -eq 0) {
          exit 3
        }
        if ($service[0].Status -ne "Running") {
          exit 4
        }

    - name: Test Uninstall # Sanity checks the .deps.json exists, which the installation is broken without
      shell: powershell
      run: |
        $file = [System.IO.Path]::GetFullPath("build/package/winget/test-installer.exe")
        $log = [System.IO.Path]::GetFullPath("uninstall.log")
        $procMain = Start-Process -FilePath $file "/uninstall /silent /log `"$log`"" -NoNewWindow -PassThru -Wait
        if (Test-Path -Path $log -PathType Leaf) {
          Get-Content $log
        }
        $installCode = $procMain.ExitCode
        if($installCode -ne 0) {
          Write-Host "ERROR INSTALLER EXIT CODE $installCode"
          exit 3
        }
        $service=Get-Service -Name tgstation-server -ErrorAction SilentlyContinue
        if ($service.Length -gt 0) {
          echo $service
          exit 2
        }

    - name: Upload Unsigned Installer .exe
      uses: actions/upload-artifact@v4
      with:
        name: packaging-preview-windows
        path: build/package/winget/Tgstation.Server.Host.Service.Wix.Bundle/bin/Release/tgstation-server-installer.exe

  check-winget-pr-template:
    name: Check winget-pkgs Pull Request Template is up to date
    runs-on: ubuntu-latest
    steps:
    - name: Setup dotnet
      uses: actions/setup-dotnet@v4
      with:
        dotnet-version: '${{ env.TGS_DOTNET_VERSION }}.0.x'
        dotnet-quality: ${{ env.TGS_DOTNET_QUALITY }}

    - name: Retrieve Latest winget-pkgs PULL_REQUEST_TEMPLATE commit SHA from GitHub API
      id: get-sha
      run: |
        curl -L -u "${{ vars.DEV_PUSH_USERNAME }}:${{ secrets.DEV_PUSH_TOKEN }}" -H "Accept: application/vnd.github.everest-preview+json" -H "Content-Type: application/json" -o commits.json https://api.github.com/repos/microsoft/winget-pkgs/commits?path=.github/PULL_REQUEST_TEMPLATE.md
        echo "pr_template_sha=$(cat commits.json | jq '.[0].sha')" >> $GITHUB_OUTPUT

    - name: Checkout (Branch)
      uses: actions/checkout@v4
      if: github.event_name == 'push' || github.event_name == 'schedule'

    - name: Checkout (PR Merge)
      uses: actions/checkout@v4
      if: github.event_name != 'push' && github.event_name != 'schedule'
      with:
        ref: "refs/pull/${{ github.event_name == 'pull_request' && github.event.number || github.event.inputs.pull_request_number }}/merge"

    - name: Restore
      run: dotnet restore

    - name: Build ReleaseNotes
      run: dotnet build -c Release -p:TGS_HOST_NO_WEBPANEL=true tools/Tgstation.Server.ReleaseNotes/Tgstation.Server.ReleaseNotes.csproj

    - name: Run ReleaseNotes Check
      run: dotnet run -c Release --no-build --project tools/Tgstation.Server.ReleaseNotes --winget-template-check ${{ steps.get-sha.outputs.pr_template_sha }}

  ci-completion-gate: # This job exists so there isn't a moving target for branch protections
    name: CI Completion Gate
    needs: [ pages-build, docker-build, build-deb, build-msi, validate-openapi-spec, upload-code-coverage, check-winget-pr-template, code-scanning, efcore-version-match ]
    runs-on: ubuntu-latest
    steps:
      - name: GitHub Requires at Least One Step for a Job
        run: exit 0

  deployment-gate:
    name: Deployment Start Gate
    needs: ci-completion-gate
    runs-on: ubuntu-latest
    if: github.event_name == 'push' && (github.event.ref == 'refs/heads/master' || github.event.ref == 'refs/heads/dev')
    steps:
    - name: GitHub Requires at Least One Step for a Job
      run: exit 0

  deploy-http:
    name: Deploy HTTP API
    needs: deployment-gate
    runs-on: windows-latest
    if: contains(github.event.head_commit.message, '[APIDeploy]')
    steps:
    - name: Setup dotnet
      uses: actions/setup-dotnet@v4
      with:
        dotnet-version: '${{ env.TGS_DOTNET_VERSION }}.0.x'
        dotnet-quality: ${{ env.TGS_DOTNET_QUALITY }}

    - name: Checkout
      uses: actions/checkout@v4

    - name: Restore
      run: dotnet restore

    - name: Build ReleaseNotes
      run: dotnet build -c Release -p:TGS_HOST_NO_WEBPANEL=true tools/Tgstation.Server.ReleaseNotes/Tgstation.Server.ReleaseNotes.csproj

    - name: Parse API version
      shell: powershell
      run: |
        [XML]$versionXML = Get-Content build/Version.props
        $apiVersion = $versionXML.Project.PropertyGroup.TgsApiVersion
        echo "TGS_API_VERSION=$apiVersion" | Out-File -FilePath $Env:GITHUB_ENV -Encoding utf8 -Append

    - name: Retrieve OpenAPI Spec
      uses: actions/download-artifact@v4
      with:
        name: openapi-spec
        path: swagger

    - name: Grab Most Recent Changelog
      shell: powershell
      run: |
        $ProgressPreference = 'SilentlyContinue'
        Invoke-WebRequest -Uri https://raw.githubusercontent.com/tgstation/tgstation-server/gh-pages/changelog.yml -OutFile changelog.yml

    - name: Generate Release Notes
      run: dotnet run -c Release --no-build --project tools/Tgstation.Server.ReleaseNotes ${{ env.TGS_API_VERSION }} --httpapi

    - name: Generate App Token
      shell: powershell
      run: |
        dotnet run -c Release --no-build --project tools/Tgstation.Server.ReleaseNotes --token-output-file ${{ runner.temp }}/installation_secret.txt ${{ secrets.TGS_CI_GITHUB_APP_TOKEN_BASE64 }}
        $installSecret = Get-Content ${{ runner.temp }}/installation_secret.txt
        echo "INSTALLATION_TOKEN=$installSecret" | Out-File -FilePath $Env:GITHUB_ENV -Encoding utf8 -Append
        rm ${{ runner.temp }}/installation_secret.txt

    - name: Create GitHub Release
      uses: actions/create-release@v1
      id: create_release
      env:
        GITHUB_TOKEN: ${{ env.INSTALLATION_TOKEN }}
      with:
        tag_name: api-v${{ env.TGS_API_VERSION }}
        release_name: tgstation-server API v${{ env.TGS_API_VERSION }}
        body_path: release_notes.md
        commitish: ${{ github.event.head_commit.id }}

    - name: Upload OpenApi Spec
      uses: actions/upload-release-asset@v1
      env:
        GITHUB_TOKEN: ${{ env.INSTALLATION_TOKEN }}
      with:
        upload_url: ${{ steps.create_release.outputs.upload_url }}
        asset_path: ./swagger/tgs_api.json
        asset_name: swagger.json
        asset_content_type: application/json

  deploy-dm:
    name: Deploy DreamMaker API
    needs: deployment-gate
    runs-on: windows-latest
    if: contains(github.event.head_commit.message, '[DMDeploy]')
    steps:
    - name: Setup dotnet
      uses: actions/setup-dotnet@v4
      with:
        dotnet-version: '${{ env.TGS_DOTNET_VERSION }}.0.x'
        dotnet-quality: ${{ env.TGS_DOTNET_QUALITY }}

    - name: Checkout
      uses: actions/checkout@v4

    - name: Restore
      run: dotnet restore

    - name: Build ReleaseNotes
      run: dotnet build -c Release -p:TGS_HOST_NO_WEBPANEL=true tools/Tgstation.Server.ReleaseNotes/Tgstation.Server.ReleaseNotes.csproj

    - name: Parse DMAPI version
      shell: powershell
      run: |
        [XML]$versionXML = Get-Content build/Version.props
        $dmVersion = $versionXML.Project.PropertyGroup.TgsDmapiVersion
        echo "TGS_DM_VERSION=$dmVersion" | Out-File -FilePath $Env:GITHUB_ENV -Encoding utf8 -Append

    - name: Zip DMAPI
      shell: powershell
      run: |
        &"C:/Program Files/7-Zip/7z.exe" a DMAPI.zip ./src/DMAPI/* -tzip

    - name: Grab Most Recent Changelog
      shell: powershell
      run: |
        $ProgressPreference = 'SilentlyContinue'
        Invoke-WebRequest -Uri https://raw.githubusercontent.com/tgstation/tgstation-server/gh-pages/changelog.yml -OutFile changelog.yml

    - name: Generate Release Notes
      run: dotnet run -c Release --no-build --project tools/Tgstation.Server.ReleaseNotes ${{ env.TGS_DM_VERSION }} --dmapi

    - name: Generate App Token
      shell: powershell
      run: |
        dotnet run -c Release --no-build --project tools/Tgstation.Server.ReleaseNotes --token-output-file ${{ runner.temp }}/installation_secret.txt ${{ secrets.TGS_CI_GITHUB_APP_TOKEN_BASE64 }}
        $installSecret = Get-Content ${{ runner.temp }}/installation_secret.txt
        echo "INSTALLATION_TOKEN=$installSecret" | Out-File -FilePath $Env:GITHUB_ENV -Encoding utf8 -Append
        rm ${{ runner.temp }}/installation_secret.txt

    - name: Create GitHub Release
      uses: actions/create-release@v1
      id: create_release
      env:
        GITHUB_TOKEN: ${{ env.INSTALLATION_TOKEN }}
      with:
        tag_name: dmapi-v${{ env.TGS_DM_VERSION }}
        release_name: tgstation-server DMAPI v${{ env.TGS_DM_VERSION }}
        body_path: release_notes.md
        commitish: ${{ github.event.head_commit.id }}

    - name: Upload DMAPI Artifact
      uses: actions/upload-release-asset@v1
      env:
        GITHUB_TOKEN: ${{ env.INSTALLATION_TOKEN }}
      with:
        upload_url: ${{ steps.create_release.outputs.upload_url }}
        asset_path: ./DMAPI.zip
        asset_name: DMAPI.zip
        asset_content_type: application/zip

  deploy-client:
    name: Deploy Nuget Packages
    needs: deployment-gate
    runs-on: ubuntu-latest
    if: contains(github.event.head_commit.message, '[NugetDeploy]')
    steps:
    - name: Setup dotnet
      uses: actions/setup-dotnet@v4
      with:
        dotnet-version: '${{ env.TGS_DOTNET_VERSION }}.0.x'
        dotnet-quality: ${{ env.TGS_DOTNET_QUALITY }}

    - name: Checkout
      uses: actions/checkout@v4

    - name: Restore
      run: dotnet restore

    - name: Build ReleaseNotes
      run: dotnet build -c Release -p:TGS_HOST_NO_WEBPANEL=true tools/Tgstation.Server.ReleaseNotes/Tgstation.Server.ReleaseNotes.csproj

    - name: Grab Most Recent Changelog
      run: curl -L https://raw.githubusercontent.com/tgstation/tgstation-server/gh-pages/changelog.yml -o changelog.yml

    - name: Generate Release Notes
      run: dotnet run -c Release --no-build --project tools/Tgstation.Server.ReleaseNotes --nuget

    - name: Publish Tgstation.Server.Common to NuGet
      uses: alirezanet/publish-nuget@e276c40afeb2a154046f0997820f2a9ea74832d9 # v3.1.0
      with:
        PROJECT_FILE_PATH: src/Tgstation.Server.Common/Tgstation.Server.Common.csproj
        TAG_COMMIT: false
        INCLUDE_SYMBOLS: true
        NUGET_KEY: ${{ secrets.NUGET_API_KEY }}

    - name: Publish Tgstation.Server.Api to NuGet
      uses: alirezanet/publish-nuget@e276c40afeb2a154046f0997820f2a9ea74832d9 # v3.1.0
      with:
        PROJECT_FILE_PATH: src/Tgstation.Server.Api/Tgstation.Server.Api.csproj
        TAG_COMMIT: false
        INCLUDE_SYMBOLS: true
        NUGET_KEY: ${{ secrets.NUGET_API_KEY }}

    - name: Publish Tgstation.Server.Client to NuGet
      uses: alirezanet/publish-nuget@e276c40afeb2a154046f0997820f2a9ea74832d9 # v3.1.0
      with:
        PROJECT_FILE_PATH: src/Tgstation.Server.Client/Tgstation.Server.Client.csproj
        TAG_COMMIT: false
        INCLUDE_SYMBOLS: true
        NUGET_KEY: ${{ secrets.NUGET_API_KEY }}

  ensure-release:
    name: Ensure TGS Release is Latest GitHub Release
    needs: [deploy-dm, deploy-http]
    runs-on: ubuntu-latest
    if: (!contains(github.event.head_commit.message, '[TGSDeploy]'))
    steps:
    - name: Setup dotnet
      uses: actions/setup-dotnet@v4
      with:
        dotnet-version: '${{ env.TGS_DOTNET_VERSION }}.0.x'
        dotnet-quality: ${{ env.TGS_DOTNET_QUALITY }}

    - name: Checkout
      uses: actions/checkout@v4

    - name: Restore
      run: dotnet restore

    - name: Build ReleaseNotes
      run: dotnet build -c Release -p:TGS_HOST_NO_WEBPANEL=true tools/Tgstation.Server.ReleaseNotes/Tgstation.Server.ReleaseNotes.csproj

    - name: Run ReleaseNotes with --ensure-release
      run: dotnet run -c Release --no-build --project tools/Tgstation.Server.ReleaseNotes --ensure-release ${{ secrets.TGS_CI_GITHUB_APP_TOKEN_BASE64 }}

  deploy-tgs:
    name: Deploy TGS
    needs: [deploy-dm, deploy-http, deployment-gate]
    runs-on: windows-latest
<<<<<<< HEAD
    if: (!(cancelled() || failure()) && needs.deployment-gate.result == 'success' && github.event.ref == 'refs/heads/master' && contains(github.event.head_commit.message, '[TGSDeploy]'))
    env:
      TGS_TELEMETRY_KEY_FILE: C:/tgs_telemetry_key.txt
=======
    if: github.event.ref == 'refs/heads/master' && contains(github.event.head_commit.message, '[TGSDeploy]')
>>>>>>> 8470e682
    steps:
    - name: Setup dotnet
      uses: actions/setup-dotnet@v4
      with:
        dotnet-version: '${{ env.TGS_DOTNET_VERSION }}.0.x'
        dotnet-quality: ${{ env.TGS_DOTNET_QUALITY }}

    - name: Setup Node.JS
      uses: actions/setup-node@v4
      with:
          node-version: ${{ env.TGS_WEBPANEL_NODE_VERSION }}

    - name: Checkout
      uses: actions/checkout@v4

    - name: Restore
      run: dotnet restore

    - name: Restore Wix dotnet Tool
      run: |
        cd build/package/winget
        dotnet tool restore

<<<<<<< HEAD
    # We need to rebuild the installer.exe so it can be properly signed

    - name: Enable Corepack
      run: corepack enable

    - name: Setup Telemetry Key File
      shell: bash
      run: echo "${{ secrets.TGS_TELEMETRY_KEY }}" > ${{ env.TGS_TELEMETRY_KEY_FILE }}

    - name: Build Host
=======
    - name: Build Host # We need to rebuild the installer.exe so it can be properly signed
>>>>>>> 8470e682
      run: dotnet build -c Release src/Tgstation.Server.Host/Tgstation.Server.Host.csproj

    - name: Delete Telemetry Key File
      shell: bash
      if: always()
      run: rm ${{ env.TGS_TELEMETRY_KEY_FILE }}

    - name: Build Service
      run: dotnet build -c Release src/Tgstation.Server.Host.Service/Tgstation.Server.Host.Service.csproj

    - name: Build ReleaseNotes
      run: dotnet build -c Release tools/Tgstation.Server.ReleaseNotes/Tgstation.Server.ReleaseNotes.csproj

    - name: Prepare Artifacts
      shell: powershell
      run: build/package/winget/prepare_installer_input_artifacts.ps1

    - name: Build Installer .exe
      run: |
        cd build/package/winget/Tgstation.Server.Host.Service.Wix.Bundle
        dotnet build -c Release

    - name: Parse TGS version
      shell: powershell
      run: |
        [XML]$versionXML = Get-Content build/Version.props
        $tgsVersion = $versionXML.Project.PropertyGroup.TgsCoreVersion
        $mariaDBVerison = $versionXML.Project.PropertyGroup.TgsMariaDBRedistVersion
        echo "TGS_VERSION=$tgsVersion" | Out-File -FilePath $Env:GITHUB_ENV -Encoding utf8 -Append
        echo "MARIADB_VERSION=$mariaDBVerison" | Out-File -FilePath $Env:GITHUB_ENV -Encoding utf8 -Append

    - name: Upload .msi
      uses: actions/upload-artifact@v4
      with:
        name: packaging-windows-raw-msi
        path: build/package/winget/Tgstation.Server.Host.Service.Wix/bin/Release/en-US/tgstation-server.msi

    - name: Retrieve Server Service
      uses: actions/download-artifact@v4
      with:
        name: ServerService
        path: ServerService

    - name: Retrieve Server Console
      uses: actions/download-artifact@v4
      with:
        name: ServerConsole
        path: ServerConsole

    - name: Retrieve Server Update Package
      uses: actions/download-artifact@v4
      with:
        name: ServerUpdatePackage
        path: ServerUpdatePackage

    - name: Retrieve OpenAPI Spec
      uses: actions/download-artifact@v4
      with:
        name: openapi-spec
        path: swagger

    - name: Retrieve Debian Packaging Archive
      uses: actions/download-artifact@v4
      with:
        name: packaging-debian
        path: packaging-debian

    - name: Install Code Signing Certificate
      shell: powershell
      run: |
        $pfxBytes = [convert]::FromBase64String("${{ secrets.CODE_SIGNING_BASE64 }}")
        [IO.File]::WriteAllBytes("tg_codesigning.pfx", $pfxBytes)
        $certPassword = ConvertTo-SecureString -String "${{ secrets.CODE_SIGNING_PASSWORD }}" -Force -AsPlainText
        Import-PfxCertificate -FilePath tg_codesigning.pfx -Cert Cert:\CurrentUser\My -Password $certPassword
        rm tg_codesigning.pfx

    - name: Sign Installer .exe # https://wixtoolset.org/docs/tools/signing/
      shell: powershell
      run: |
        cd build/package/winget
        dotnet wix burn detach Tgstation.Server.Host.Service.Wix.Bundle/bin/Release/tgstation-server-installer.exe -engine burnengine.exe
        Set-AuthenticodeSignature burnengine.exe -Certificate (Get-ChildItem Cert:\CurrentUser\My | Where-Object { $_.Thumbprint -eq "${{ vars.CODE_SIGNING_THUMBPRINT }}" }) -TimestampServer "http://timestamp.digicert.com"
        dotnet wix burn reattach Tgstation.Server.Host.Service.Wix.Bundle/bin/Release/tgstation-server-installer.exe -engine burnengine.exe -o tgstation-server-installer.exe
        Set-AuthenticodeSignature tgstation-server-installer.exe -Certificate (Get-ChildItem Cert:\CurrentUser\My | Where-Object { $_.Thumbprint -eq "${{ vars.CODE_SIGNING_THUMBPRINT }}" }) -TimestampServer "http://timestamp.digicert.com"

    - name: Sign Service .exe
      shell: powershell
      run: Set-AuthenticodeSignature ServerService/Tgstation.Server.Host.Service.exe -Certificate (Get-ChildItem Cert:\CurrentUser\My | Where-Object { $_.Thumbprint -eq "${{ vars.CODE_SIGNING_THUMBPRINT }}" }) -TimestampServer "http://timestamp.digicert.com"

    - name: Zip Artifacts
      shell: powershell
      run: |
        &"C:/Program Files/7-Zip/7z.exe" a DMAPI.zip ./src/DMAPI/* -tzip
        &"C:/Program Files/7-Zip/7z.exe" a ServerService.zip ./ServerService/* -tzip
        &"C:/Program Files/7-Zip/7z.exe" a ServerConsole.zip ./ServerConsole/* -tzip
        &"C:/Program Files/7-Zip/7z.exe" a ServerUpdatePackage.zip ./ServerUpdatePackage/* -tzip

    - name: Generate Release Notes
      run: dotnet run -c Release --no-build --project tools/Tgstation.Server.ReleaseNotes ${{ env.TGS_VERSION }}

    - name: Generate App Token
      shell: powershell
      run: |
        dotnet run -c Release --no-build --project tools/Tgstation.Server.ReleaseNotes --token-output-file ${{ runner.temp }}/installation_secret.txt ${{ secrets.TGS_CI_GITHUB_APP_TOKEN_BASE64 }}
        $installSecret = Get-Content ${{ runner.temp }}/installation_secret.txt
        echo "INSTALLATION_TOKEN=$installSecret" | Out-File -FilePath $Env:GITHUB_ENV -Encoding utf8 -Append
        rm ${{ runner.temp }}/installation_secret.txt

    - name: Create GitHub Release
      uses: actions/create-release@v1
      id: create_release
      env:
        GITHUB_TOKEN: ${{ env.INSTALLATION_TOKEN }}
      with:
        tag_name: tgstation-server-v${{ env.TGS_VERSION }}
        release_name: tgstation-server-v${{ env.TGS_VERSION }}
        body_path: release_notes.md
        commitish: ${{ github.event.head_commit.id }}

    - name: Upload Server Console Artifact
      uses: actions/upload-release-asset@v1
      env:
        GITHUB_TOKEN: ${{ env.INSTALLATION_TOKEN }}
      with:
        upload_url: ${{ steps.create_release.outputs.upload_url }}
        asset_path: ./ServerConsole.zip
        asset_name: ServerConsole.zip
        asset_content_type: application/zip

    - name: Upload Server Service Artifact
      uses: actions/upload-release-asset@v1
      env:
        GITHUB_TOKEN: ${{ env.INSTALLATION_TOKEN }}
      with:
        upload_url: ${{ steps.create_release.outputs.upload_url }}
        asset_path: ./ServerService.zip
        asset_name: ServerService.zip
        asset_content_type: application/zip

    - name: Upload DMAPI Artifact
      uses: actions/upload-release-asset@v1
      env:
        GITHUB_TOKEN: ${{ env.INSTALLATION_TOKEN }}
      with:
        upload_url: ${{ steps.create_release.outputs.upload_url }}
        asset_path: ./DMAPI.zip
        asset_name: DMAPI.zip
        asset_content_type: application/zip

    - name: Upload OpenApi Spec Artifact
      uses: actions/upload-release-asset@v1
      env:
        GITHUB_TOKEN: ${{ env.INSTALLATION_TOKEN }}
      with:
        upload_url: ${{ steps.create_release.outputs.upload_url }}
        asset_path: ./swagger/tgs_api.json
        asset_name: swagger.json
        asset_content_type: application/json

    - name: Upload Server Update Package Artifact
      uses: actions/upload-release-asset@v1
      env:
        GITHUB_TOKEN: ${{ env.INSTALLATION_TOKEN }}
      with:
        upload_url: ${{ steps.create_release.outputs.upload_url }}
        asset_path: ./ServerUpdatePackage.zip
        asset_name: ServerUpdatePackage.zip
        asset_content_type: application/zip

    - name: Upload Debian Pacakaging Artifact
      uses: actions/upload-release-asset@v1
      env:
        GITHUB_TOKEN: ${{ env.INSTALLATION_TOKEN }}
      with:
        upload_url: ${{ steps.create_release.outputs.upload_url }}
        asset_path: ./packaging-debian/tgstation-server-v${{ env.TGS_VERSION }}.debian.packaging.tar.xz
        asset_name: tgstation-server-v${{ env.TGS_VERSION }}.debian.packaging.tar.xz
        asset_content_type: application/x-tar

    - name: Upload MariaDB .msi
      uses: actions/upload-release-asset@v1
      env:
        GITHUB_TOKEN: ${{ env.INSTALLATION_TOKEN }}
      with:
        upload_url: ${{ steps.create_release.outputs.upload_url }}
        asset_path: ./build/package/winget/Tgstation.Server.Host.Service.Wix.Bundle/bin/Release/mariadb.msi
        asset_name: mariadb-${{ env.MARIADB_VERSION }}-winx64.msi
        asset_content_type: application/octet-stream

    - name: Upload Installer .exe
      uses: actions/upload-release-asset@v1
      env:
        GITHUB_TOKEN: ${{ env.INSTALLATION_TOKEN }}
      with:
        upload_url: ${{ steps.create_release.outputs.upload_url }}
        asset_path: ./build/package/winget/tgstation-server-installer.exe
        asset_name: tgstation-server-installer.exe
        asset_content_type: application/octet-stream

  changelog-regen:
    name: Regenerate Changelog
    runs-on: ubuntu-latest
    needs: deploy-tgs
    if: (!(cancelled() || failure()) && needs.deploy-tgs.result == 'success')
    steps:
    - name: Setup dotnet
      uses: actions/setup-dotnet@v4
      with:
        dotnet-version: '${{ env.TGS_DOTNET_VERSION }}.0.x'
        dotnet-quality: ${{ env.TGS_DOTNET_QUALITY }}

    - name: Checkout
      uses: actions/checkout@v4

    - name: Restore
      run: dotnet restore

    - name: Build ReleaseNotes
      run: dotnet build -c Release -p:TGS_HOST_NO_WEBPANEL=true tools/Tgstation.Server.ReleaseNotes/Tgstation.Server.ReleaseNotes.csproj

    - name: gh-pages Clone
      run: git clone -b gh-pages --single-branch "https://git@github.com/tgstation/tgstation-server" $HOME/tgsdox

    - name: Build Changelog (Incremental)
      run: |
        mv $HOME/tgsdox/changelog.yml ./ 2>/dev/null
        dotnet run -c Release --no-build --project tools/Tgstation.Server.ReleaseNotes --generate-full-notes

    - name: Generate App Token
      run: |
        dotnet run -c Release --no-build --project tools/Tgstation.Server.ReleaseNotes --token-output-file ${{ runner.temp }}/installation_secret.txt ${{ secrets.TGS_CI_GITHUB_APP_TOKEN_BASE64 }}
        echo "INSTALLATION_TOKEN=$(cat ${{ runner.temp }}/installation_secret.txt)" >> $GITHUB_ENV
        rm ${{ runner.temp }}/installation_secret.txt

    - name: gh-pages Push
      run: |
        pushd $HOME/tgsdox
        rm -f changelog.yml
        popd
        sudo mv changelog.yml $HOME/tgsdox/
        cd $HOME/tgsdox
        git config --global push.default simple
        git config user.name "tgstation-server-ci[bot]"
        git config user.email "161980869+tgstation-server-ci[bot]@users.noreply.github.com"
        git add changelog.yml
        echo "Committing..."
        git diff-index --quiet HEAD || git commit -m "Regenerate changelog post deploy for workflow run ${{ github.run_number }}" -m "Commit: ${{ github.event.head_commit.id }}"
        echo "Pushing..."
        git push -f "https://tgstation-server-ci:${{ env.INSTALLATION_TOKEN }}@github.com/tgstation/tgstation-server" 2>&1

  deploy-docker:
    name: Deploy TGS (Docker)
    needs: deploy-tgs
    if: (!(cancelled() || failure()) && needs.deploy-tgs.result == 'success')
    runs-on: ubuntu-latest
    steps:
    - name: Checkout
      uses: actions/checkout@v4

    - name: Parse TGS version
      run: |
        sudo apt-get update
        sudo apt-get install -y xmlstarlet
        echo "TGS_VERSION=$(xmlstarlet sel -N X="http://schemas.microsoft.com/developer/msbuild/2003" --template --value-of /X:Project/X:PropertyGroup/X:TgsCoreVersion build/Version.props)" >> $GITHUB_ENV

    - name: Docker Build and Push
      uses: elgohr/Publish-Docker-Github-Action@43dc228e327224b2eda11c8883232afd5b34943b # v5
      with:
        name: tgstation/server
        username: ${{ secrets.DOCKER_USERNAME }}
        password: ${{ secrets.DOCKER_PASSWORD }}
        dockerfile: build/Dockerfile
        tags: "latest,v${{ env.TGS_VERSION }}"

  deploy-ppa:
    name: Deploy TGS (PPA)
    needs: deploy-tgs
    if: (!(cancelled() || failure()) && needs.deploy-tgs.result == 'success')
    runs-on: ubuntu-latest
    steps:
    - name: Checkout
      uses: actions/checkout@v4

    - name: Parse TGS version
      run: |
        sudo apt-get update
        sudo apt-get install -y xmlstarlet
        echo "TGS_VERSION=$(xmlstarlet sel -N X="http://schemas.microsoft.com/developer/msbuild/2003" --template --value-of /X:Project/X:PropertyGroup/X:TgsCoreVersion build/Version.props)" >> $GITHUB_ENV

    - name: Trigger tgstation-ppa workflow
      run: |
        curl -XPOST -u "${{ vars.DEV_PUSH_USERNAME }}:${{ secrets.DEV_PUSH_TOKEN }}" -H "Accept: application/vnd.github.everest-preview+json" -H "Content-Type: application/json" https://api.github.com/repos/tgstation/tgstation-ppa/actions/workflows/add_tgs_version.yml/dispatches --data '{"ref":"main","inputs":{"tgs_semver": "${{ env.TGS_VERSION }}"}}'

  deploy-winget:
    name: Deploy TGS (winget)
    needs: deploy-tgs
    if: (!(cancelled() || failure()) && needs.deploy-tgs.result == 'success')
    runs-on: windows-latest
    steps:
    - name: Setup dotnet
      uses: actions/setup-dotnet@v4
      with:
        dotnet-version: '${{ env.TGS_DOTNET_VERSION }}.0.x'
        dotnet-quality: ${{ env.TGS_DOTNET_QUALITY }}

    - name: Install winget
      uses: Cyberboss/install-winget@v1
      with:
        GITHUB_TOKEN: ${{ secrets.DEV_PUSH_TOKEN }}

    - name: Install wingetcreate
      run: winget install wingetcreate --version 1.2.8.0 --disable-interactivity --accept-source-agreements # Pinned due to breaking every other version

    - name: Checkout
      uses: actions/checkout@v4

    - name: Build ReleaseNotes
      run: dotnet build -c Release -p:TGS_HOST_NO_WEBPANEL=true tools/Tgstation.Server.ReleaseNotes

    - name: Retrieve Server Service
      uses: actions/download-artifact@v4
      with:
        name: packaging-windows-raw-msi
        path: artifacts

    - name: Execute Push Script
      shell: powershell
      run: build/package/winget/push_manifest.ps1
      env:
        WINGET_PUSH_TOKEN: ${{ secrets.DEV_PUSH_TOKEN }}

    - name: Delay 10m to allow MS bot to update PR
      shell: powershell
      run: Sleep 600

    - name: Run ReleaseNotes with --link-winget
      shell: powershell
      run: dotnet run -c Release --no-build --project tools/Tgstation.Server.ReleaseNotes --link-winget ${{ github.server_url }}/${{ github.repository }}/actions/runs/${{ github.run_id }}<|MERGE_RESOLUTION|>--- conflicted
+++ resolved
@@ -57,12 +57,8 @@
     permissions:
       security-events: write
       actions: read
-<<<<<<< HEAD
     env:
       TGS_TELEMETRY_KEY_FILE: /tmp/tgs_telemetry_key.txt
-    if: (!(cancelled() || failure()) && needs.start-ci-run-gate.result == 'success')
-=======
->>>>>>> 8470e682
     steps:
     - name: Setup dotnet
       uses: actions/setup-dotnet@v4
@@ -374,13 +370,8 @@
   docker-build:
     name: Build Docker Image
     runs-on: ubuntu-latest
-<<<<<<< HEAD
-    needs: start-ci-run-gate
-    if: (!(cancelled() || failure()) && needs.start-ci-run-gate.result == 'success')
     env:
       TGS_TELEMETRY_KEY_FILE: tgs_telemetry_key.txt
-=======
->>>>>>> 8470e682
     steps:
     - name: Checkout (Branch)
       uses: actions/checkout@v4
@@ -1220,12 +1211,8 @@
   build-deb:
     name: Build .deb Package # Can't do i386 due to https://github.com/dotnet/core/issues/4595
     runs-on: ubuntu-latest
-<<<<<<< HEAD
-    if: (!(cancelled() || failure()) && needs.start-ci-run-gate.result == 'success')
     env:
       TGS_TELEMETRY_KEY_FILE: /tmp/tgs_telemetry_key.txt
-=======
->>>>>>> 8470e682
     steps:
     - name: Install Native Dependencies
       run: |
@@ -1335,12 +1322,8 @@
   build-msi:
     name: Build Windows Installer .exe
     runs-on: windows-latest
-<<<<<<< HEAD
-    if: (!(cancelled() || failure()) && needs.start-ci-run-gate.result == 'success')
     env:
       TGS_TELEMETRY_KEY_FILE: C:/tgs_telemetry_key.txt
-=======
->>>>>>> 8470e682
     steps:
     - name: Install winget
       uses: Cyberboss/install-winget@v1
@@ -1758,13 +1741,9 @@
     name: Deploy TGS
     needs: [deploy-dm, deploy-http, deployment-gate]
     runs-on: windows-latest
-<<<<<<< HEAD
-    if: (!(cancelled() || failure()) && needs.deployment-gate.result == 'success' && github.event.ref == 'refs/heads/master' && contains(github.event.head_commit.message, '[TGSDeploy]'))
+    if: github.event.ref == 'refs/heads/master' && contains(github.event.head_commit.message, '[TGSDeploy]')
     env:
       TGS_TELEMETRY_KEY_FILE: C:/tgs_telemetry_key.txt
-=======
-    if: github.event.ref == 'refs/heads/master' && contains(github.event.head_commit.message, '[TGSDeploy]')
->>>>>>> 8470e682
     steps:
     - name: Setup dotnet
       uses: actions/setup-dotnet@v4
@@ -1787,9 +1766,6 @@
       run: |
         cd build/package/winget
         dotnet tool restore
-
-<<<<<<< HEAD
-    # We need to rebuild the installer.exe so it can be properly signed
 
     - name: Enable Corepack
       run: corepack enable
@@ -1798,10 +1774,7 @@
       shell: bash
       run: echo "${{ secrets.TGS_TELEMETRY_KEY }}" > ${{ env.TGS_TELEMETRY_KEY_FILE }}
 
-    - name: Build Host
-=======
-    - name: Build Host # We need to rebuild the installer.exe so it can be properly signed
->>>>>>> 8470e682
+    - name: Build Host  # We need to rebuild the installer.exe so it can be properly signed
       run: dotnet build -c Release src/Tgstation.Server.Host/Tgstation.Server.Host.csproj
 
     - name: Delete Telemetry Key File
