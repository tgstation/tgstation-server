﻿using System.Collections.Generic;
using System.Runtime.Serialization;
using System.ServiceModel;

namespace TGServiceInterface
{
	/// <summary>
	/// Information about a pull request
	/// </summary>
	[DataContract]
	public class PullRequestInfo
	{
		/// <summary>
		/// Construct a PullRequestInfo
		/// </summary>
		/// <param name="number">The PR number</param>
		/// <param name="author">The PR's author</param>
		/// <param name="title">The PR's title</param>
		/// <param name="sha">The commit the PR was merged locally at</param>
		public PullRequestInfo(int number, string author, string title, string sha)
		{
			Number = number;
			Author = author;
			Title = title;
			Sha = sha;
		}

		/// <summary>
		/// The PR number
		/// </summary>
		[DataMember]
		public int Number { get; private set; }
		/// <summary>
		/// The PR's author
		/// </summary>
		[DataMember]
		public string Author { get; private set; }
		/// <summary>
		/// The PR's title
		/// </summary>
		[DataMember]
		public string Title { get; private set; }
		/// <summary>
		/// The commit the PR was merged locally at
		/// </summary>
		[DataMember]
		public string Sha { get; private set; }
	}
	/// <summary>
	/// Interface for managing the code repository
	/// </summary>
	[ServiceContract]
	public interface ITGRepository
	{
		/// <summary>
		/// If the repo is currently undergoing an operation
		/// </summary>
		/// <returns>true if the repo is busy, false otherwise</returns>
		[OperationContract]
		bool OperationInProgress();

		/// <summary>
		/// Gets the progress of repository operations, not all operations are supported
		/// </summary>
		/// <returns>A value between 0 and 100 representing the progress of the current operation or -1 if the operation cannot be monitored</returns>
		[OperationContract]
		int CheckoutProgress();

		/// <summary>
		/// Check if the repository is valid, if not Setup must be called
		/// </summary>
		/// <returns>true if the repository is valid, false otherwise</returns>
		[OperationContract]
		bool Exists();

		/// <summary>
		/// Deletes whatever may be left over and clones the repo at remote and checks out branch master
		/// Will move config and data dirs to a backup location if they exist
		/// runs asyncronously
		/// </summary>
		/// <param name="remote">The address of the repo to clone. If ssh protocol is used, repository_private_key.txt must exist in the server directory.</param>
		/// <param name="branch">The branch of the repo to checkout</param>
		/// <returns>null on success, error message on failure</returns>
		[OperationContract]
		string Setup(string remote, string branch = "master");

		/// <summary>
		/// Gets the sha of the current HEAD
		/// </summary>
		/// <param name="useTracked">If set to true and HEAD is currently a branch, will instead return the sha of the tracked remote branch if it exists</param>
		/// <param name="error">null on success, error message on failure</param>
		/// <returns>The sha of the current HEAD on success, null on failure</returns>
		[OperationContract]
		string GetHead(bool useTracked, out string error);

		/// <summary>
		/// Gets the name of the current branch
		/// </summary>
		/// <param name="error">null on success, error message on failure</param>
		/// <returns>The name of the current branch on success, null on failure</returns>
		[OperationContract]
		string GetBranch(out string error);

		/// <summary>
		/// Gets the url of the current origin
		/// </summary>
		/// <param name="error">null on success, error message on failure</param>
		/// <returns>The url of the current origin on success, null on failure</returns>
		[OperationContract]
		string GetRemote(out string error);

		/// <summary>
		/// Hard checks out the passed object name
		/// </summary>
		/// <param name="branchorsha">The branch, commit, or tag to checkout</param>
		/// <returns>null on success, error message on failure</returns>
		[OperationContract]
		string Checkout(string objectName);

		/// <summary>
		/// Fetches the origin and merges it into the current branch
		/// </summary>
		/// <param name="reset">If true, the operation will perform a hard reset instead of a merge</param>
		/// <returns>null on success, error message on failure</returns>
		[OperationContract]
		string Update(bool reset);

		/// <summary>
		/// Runs git reset --hard
		/// </summary>
		/// <param name="tracked">Changes command to git reset --hard origin/branch_name if true</param>
		/// <returns>null on success, error message on failure</returns>
		[OperationContract]
		string Reset(bool tracked);

		/// <summary>
		/// Merges the target pull request into the current branch if the remote is a github repository
		/// </summary>
		/// <param name="PRnumber">The github pull request number in the remote repository</param>
		/// <returns>null on success, error message on failure</returns>
		[OperationContract]
		string MergePullRequest(int PRnumber);

		//Returns a list of PR# -> Sha of the currently merged pull requests
		//returns null on failure and error will be set

		/// <summary>
		/// Get the currently merged pull requests. Note that switching branches will delete this list and switching back won't restore it
		/// </summary>
		/// <param name="error">null on success, error message on failure</param>
		/// <returns>A list of PullRequestInfo</returns>
		[OperationContract]
		IList<PullRequestInfo> MergedPullRequests(out string error);

		/// <summary>
		/// Gets the name of the configured git committer
		/// </summary>
		/// <returns>The name of the configured git committer</returns>
		[OperationContract]
		string GetCommitterName();

		/// <summary>
		/// Sets the name of the configured git committer
		/// </summary>
		/// <param name="newName">The name to set</param>
		[OperationContract]
		void SetCommitterName(string newName);

		/// <summary>
		/// Gets the email of the configured git committer
		/// </summary>
		/// <returns>The email of the configured git committer</returns>
		[OperationContract]
		string GetCommitterEmail();

		/// <summary>
		/// Sets the email of the configured git committer
		/// </summary>
		/// <param name="newEmail">The email to set</param>
		[OperationContract]
		void SetCommitterEmail(string newEmail);

		/// <summary>
		/// Updates the html changelog
		/// </summary>
		/// <param name="error">null on success, error on failure</param>
		/// <returns>The output of the python script</returns>
		[OperationContract]
		string GenerateChangelog(out string error);

        /// <summary>
        /// Pushes the changelog to the currently git, this operation will only run if the changelog is the only difference to be pushed (i.e. no PRs merged)
        /// </summary>
        /// <returns>null on success, error on failure</returns>
        [OperationContract]
        string PushChangelog();

		/// <summary>
		/// Sets the path to the python 2.7 installation
		/// </summary>
		/// <param name="path">The new path</param>
		/// <returns>true if the path exists, false otherwise</returns>
		[OperationContract]
		bool SetPythonPath(string path);

		/// <summary>
		/// Gets the path to the python 2.7 installation
		/// </summary>
		/// <returns>The path to the python 2.7 installation</returns>
		[OperationContract]
		string PythonPath();

		/// <summary>
		/// List the tagged commits of the repo at which compiles took place
		/// </summary>
		/// <param name="error">null on success, error message on failure</param>
		/// <returns>A dictionary of tag name -> commit on success, null on failure</returns>
		[OperationContract]
		IDictionary<string, string> ListBackups(out string error);

		/// <summary>
		/// Updates the cached TGS3.json to the repo's version
		/// Compiles will not succeed if these two to not match
		/// </summary>
		/// <returns>null on success, error message on failure</returns>
		[OperationContract]
		string UpdateTGS3Json();

		/// <summary>
<<<<<<< HEAD
		/// Check if we push a temporary branch to the remote when we make testmerge commits
		/// </summary>
		/// <returns>true if we push testmerge commits, false otherwise</returns>
		[OperationContract]
		bool PushTestmergeCommits();

		/// <summary>
		/// Set if we push a temporary branch to the remote when we make testmerge commits
		/// </summary>
		/// <param name="newValue">true if we should push testmerge commits, false otherwise</param>
		[OperationContract]
		void SetPushTestmergeCommits(bool newValue);
=======
		/// (De)Activate and set the interval for the automatic server updater
		/// </summary>
		/// <param name="newInterval">Interval to check for updates in minutes, disables if zero</param>
		[OperationContract]
		void SetAutoUpdateInterval(ulong newInterval);

		/// <summary>
		/// Get the current autoupdate interval
		/// </summary>
		/// <returns>The current auto update interval or zero if it's disabled</returns>
		[OperationContract]
		ulong AutoUpdateInterval();
>>>>>>> f6aa3488
	}
}<|MERGE_RESOLUTION|>--- conflicted
+++ resolved
@@ -227,7 +227,20 @@
 		string UpdateTGS3Json();
 
 		/// <summary>
-<<<<<<< HEAD
+		/// (De)Activate and set the interval for the automatic server updater
+		/// </summary>
+		/// <param name="newInterval">Interval to check for updates in minutes, disables if zero</param>
+		[OperationContract]
+		void SetAutoUpdateInterval(ulong newInterval);
+
+		/// <summary>
+		/// Get the current autoupdate interval
+		/// </summary>
+		/// <returns>The current auto update interval or zero if it's disabled</returns>
+		[OperationContract]
+		ulong AutoUpdateInterval();
+
+		/// <summary>
 		/// Check if we push a temporary branch to the remote when we make testmerge commits
 		/// </summary>
 		/// <returns>true if we push testmerge commits, false otherwise</returns>
@@ -240,19 +253,5 @@
 		/// <param name="newValue">true if we should push testmerge commits, false otherwise</param>
 		[OperationContract]
 		void SetPushTestmergeCommits(bool newValue);
-=======
-		/// (De)Activate and set the interval for the automatic server updater
-		/// </summary>
-		/// <param name="newInterval">Interval to check for updates in minutes, disables if zero</param>
-		[OperationContract]
-		void SetAutoUpdateInterval(ulong newInterval);
-
-		/// <summary>
-		/// Get the current autoupdate interval
-		/// </summary>
-		/// <returns>The current auto update interval or zero if it's disabled</returns>
-		[OperationContract]
-		ulong AutoUpdateInterval();
->>>>>>> f6aa3488
 	}
 }