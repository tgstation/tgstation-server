﻿using System;
using System.Collections.Generic;
using System.Diagnostics;
using System.Linq;
using System.Net;
using System.Net.Security;
using System.Reflection;
using System.Security.Principal;
using System.ServiceModel;
using TGServiceInterface.Components;

namespace TGServiceInterface
{
	/// <summary>
	/// Main inteface class for the service
	/// </summary>
	public class Interface : IDisposable
	{
		/// <summary>
		/// List of <see langword="interface"/>s that can be used with <see cref="GetComponent{T}"/> and <see cref="CreateChannel{T}"/>
		/// </summary>
		public static readonly IList<Type> ValidInterfaces = CollectComponents();

		/// <summary>
		/// The maximum message size to and from a local server 
		/// </summary>
		public const long TransferLimitLocal = Int32.MaxValue;   //2GB can't go higher

		/// <summary>
		/// The maximum message size to and from a remote server
		/// </summary>
		public const long TransferLimitRemote = 10485760;   //10 MB

		/// <summary>
		/// Base name of communication URLs
		/// </summary>
		const string MasterInterfaceName = "TGStationServerService";
		/// <summary>
		/// Base name of the root service URLs
		/// </summary>
		public const string ServiceInterfaceName = MasterInterfaceName + "/Service";
		/// <summary>
		/// Base name of instance URLs
		/// </summary>
		public const string InstanceInterfaceName = MasterInterfaceName + "/Instance";


		/// <summary>
		/// The name of the current instance in use
		/// </summary>
		public static string InstanceName;

		/// <summary>
		/// If this is set, we will try and connect to an HTTPS server running at this address
		/// </summary>
		readonly string HTTPSURL;

		/// <summary>
		/// The port used by the service
		/// </summary>
		readonly ushort HTTPSPort;

		/// <summary>
		/// Username for remote operations
		/// </summary>
		readonly string HTTPSUsername;

		/// <summary>
		/// Password for remote operations
		/// </summary>
		readonly string HTTPSPassword;

		/// <summary>
		/// Associated list of open <see cref="ChannelFactory"/>s keyed by <see langword="interface"/> type. A <see cref="ChannelFactory"/> in this list may close or fault at any time. Must be locked before being accessed
		/// </summary>
		IDictionary<Type, ChannelFactory> ChannelFactoryCache = new Dictionary<Type, ChannelFactory>();

		/// <summary>
		/// Returns a <see cref="IList{T}"/> of <see langword="interface"/> <see cref="Type"/>s that can be used with the service
		/// </summary>
		/// <returns>A <see cref="IList{T}"/> of <see langword="interface"/> <see cref="Type"/>s that can be used with the service</returns>
		static IList<Type> CollectComponents()
		{
			var ServiceComponent = typeof(ITGSService); //this is special
														//find all interfaces in this assembly in this namespace that have the service contract attribute
			var query = from t in Assembly.GetExecutingAssembly().GetTypes()
						where t.IsInterface
						&& t.Namespace == ServiceComponent.Namespace
						&& t.GetCustomAttribute(typeof(ServiceContractAttribute)) != null
						&& t != ServiceComponent
						select t;
			return query.ToList();
		}

		/// <summary>
		/// Construct an <see cref="Interface"/> for a local connection
		/// </summary>
		public Interface() { }

		/// <summary>
		/// Construct an <see cref="Interface"/> for a remote connection
		/// </summary>
		/// <param name="address">The address of the remote server</param>
		/// <param name="port">The port the remote server runs on</param>
		/// <param name="username">Windows account username for the remote server</param>
		/// <param name="password">Windows account password for the remote server</param>
		public Interface(string address, ushort port, string username, string password)
		{
			HTTPSURL = address;
			HTTPSPort = port;
			HTTPSUsername = username;
			HTTPSPassword = password;
		}

		/// <summary>
		/// Sets the function called when a remote login fails due to the server having an invalid SSL cert
		/// </summary>
		/// <param name="handler">The <see cref="Func{T, TResult}"/> to be called when a remote login is attempted while the server posesses a bad certificate. Passed a <see cref="string"/> of error information about the and should return <see langword="true"/> if it the connection should be made anyway</param>
		public void SetBadCertificateHandler(Func<string, bool> handler)
		{
			ServicePointManager.ServerCertificateValidationCallback = (sender, cert, chain, error) =>
			{
				string ErrorMessage;
				switch (error)
				{
					case SslPolicyErrors.None:
						return true;
					case SslPolicyErrors.RemoteCertificateChainErrors:
						ErrorMessage = "There are certificate chain errors.";
						break;
					case SslPolicyErrors.RemoteCertificateNameMismatch:
						ErrorMessage = "The certificate name does not match.";
						break;
					case SslPolicyErrors.RemoteCertificateNotAvailable:
						ErrorMessage = "The certificate doesn't exist in the trust store.";
						break;
					default:
						ErrorMessage = "An unknown error occurred.";
						break;
				}
				ErrorMessage = String.Format("The certificate failed to verify for {0}:{1}. {2} {3}", HTTPSURL, HTTPSPort, ErrorMessage, cert.ToString());
				return handler(ErrorMessage);
			};
		}

		/// <summary>
<<<<<<< HEAD
		/// Set the interface to look for services on the current computer
		/// </summary>
		public static void MakeLocalConnection()
		{
			HTTPSURL = null;
			HTTPSPassword = null;
			CloseAllChannels();
		}

		/// <summary>
		/// Closes all <see cref="ChannelFactory"/>s stored in <see cref="ChannelFactoryCache"/> and clears it
		/// </summary>
		public static void CloseAllChannels()
=======
		/// Closes all <see cref="ChannelFactory"/>s stored in <see cref="ChannelFactoryCache"/> and clears it
		/// </summary>
		void ClearCachedChannels()
>>>>>>> c75d7ec2
		{
			lock (ChannelFactoryCache)
			{
				foreach (var I in ChannelFactoryCache)
					CloseChannel(I.Value);
				ChannelFactoryCache.Clear();
			}
		}

		/// <summary>
		/// Returns <see langword="true"/> if the <see cref="Interface"/> interface being used to connect to a service does not have the same release version as the service
		/// </summary>
		/// <param name="errorMessage">An error message to display to the user should this function return <see langword="true"/></param>
		/// <returns><see langword="true"/> if the <see cref="Interface"/> interface being used to connect to a service does not have the same release version as the service</returns>
		public bool VersionMismatch(out string errorMessage)
		{
<<<<<<< HEAD
			var splits = GetService().Version().Split(' ');
=======
			var splits = GetComponent<ITGSService>().Version().Split(' ');
>>>>>>> c75d7ec2
			var theirs = new Version(splits[splits.Length - 1].Substring(1));
			var ours = new Version(FileVersionInfo.GetVersionInfo(System.Reflection.Assembly.GetExecutingAssembly().Location).FileVersion);
			if(theirs.Major != ours.Major || theirs.Minor != ours.Minor || theirs.Revision != ours.Revision)	//don't care about the patch level
			{
				errorMessage = String.Format("Version mismatch between interface version ({0}) and service version ({1}). Some functionality may crash this program.", ours, theirs);
				return true;
			}
			errorMessage = null;
			return false;
		}

		/// <summary>
<<<<<<< HEAD
		/// Set the remote <see cref="Interface"/> to connect to along with 
		/// </summary>
		/// <param name="address">The address of the remote server</param>
		/// <param name="port">The port the remote server runs on</param>
		/// <param name="username">Windows account username for the remote server</param>
		/// <param name="password">Windows account password for the remote server</param>
		public static void SetRemoteLoginInformation(string address, ushort port, string username, string password)
		{
			HTTPSURL = address;
			HTTPSPort = port;
			HTTPSUsername = username;
			HTTPSPassword = password;
			CloseAllChannels();
		}

		/// <summary>
=======
>>>>>>> c75d7ec2
		/// Safely shuts down a single <see cref="ChannelFactory"/>
		/// </summary>
		/// <param name="cf">The <see cref="ChannelFactory"/> to shutdown</param>
		static void CloseChannel(ChannelFactory cf)
		{
			try
			{
				cf.Closed += ChannelFactory_Closed;
				cf.Close();
			}
			catch
			{
				cf.Abort();
			}
		}

		/// <summary>
<<<<<<< HEAD
		/// Returns the requested <see cref="Interface"/> component <see langword="interface"/> for the instance <see cref="InstanceName"/>. This does not guarantee a successful connection. <see cref="ChannelFactory{TChannel}"/>s created this way are recycled for minimum latency and bandwidth usage
=======
		/// Disposes a closed <see cref="ChannelFactory"/>
		/// </summary>
		/// <param name="sender">The channel factory that was closed</param>
		/// <param name="e">The event arguments</param>
		static void ChannelFactory_Closed(object sender, EventArgs e)
		{
			(sender as IDisposable).Dispose();
		}

		/// <summary>
		/// Returns the requested <see cref="Interface"/> component <see langword="interface"/>. This does not guarantee a successful connection. <see cref="ChannelFactory{TChannel}"/>s created this way are recycled for minimum latency and bandwidth usage
>>>>>>> c75d7ec2
		/// </summary>
		/// <typeparam name="T">The component <see langword="interface"/> to retrieve</typeparam>
		/// <returns>The correct component <see langword="interface"/></returns>
		public T GetComponent<T>()
		{
			var ToT = typeof(T);
			if (!ValidInterfaces.Contains(ToT) && ToT != typeof(ITGSService))
				throw new Exception("Invalid type!");
			return GetComponentImpl<T>(true);
		}

		static T GetComponentImpl<T>(bool useInstanceName)
		{
			if (useInstanceName & InstanceName == null)
				throw new Exception("Instance not selected!");

			var tot = typeof(T);
			ChannelFactory<T> cf;

			lock (ChannelFactoryCache)
			{
				if (ChannelFactoryCache.ContainsKey(tot))
					try
					{
						cf = ((ChannelFactory<T>)ChannelFactoryCache[tot]);
						if (cf.State != CommunicationState.Opened)
							throw new Exception();
						return cf.CreateChannel();
					}
					catch
					{
						ChannelFactoryCache[tot].Abort();
						ChannelFactoryCache.Remove(tot);
					}
				cf = CreateChannel<T>(useInstanceName ? InstanceName : null);
				ChannelFactoryCache[tot] = cf;
			}
			return cf.CreateChannel();
		}

		/// <summary>
		/// Returns the <see cref="ITGSService"/> component for the service
		/// </summary>
		/// <returns>The <see cref="ITGSService"/> component for the service</returns>
		public static ITGSService GetService()
		{
			return GetComponentImpl<ITGSService>(false);
		}

		/// <summary>
		/// Directly creates a <see cref="ChannelFactory{TChannel}"/> for <typeparamref name="T"/> without caching. This should be eventually closed by the caller
		/// </summary>
		/// <typeparam name="T">The component <see langword="interface"/> of the channel to be created</typeparam>
		/// <returns>The correct <see cref="ChannelFactory{TChannel}"/></returns>
		/// <exception cref="Exception">Thrown if <typeparamref name="T"/> isn't a valid component <see langword="interface"/></exception>
<<<<<<< HEAD
		static ChannelFactory<T> CreateChannel<T>(string instanceName)
=======
		public ChannelFactory<T> CreateChannel<T>()
>>>>>>> c75d7ec2
		{
			var accessPath = instanceName == null ? ServiceInterfaceName : String.Format("{0}/{1}", InstanceInterfaceName, instanceName);

			var InterfaceName = typeof(T).Name;
			if (HTTPSURL == null)
			{
				var res2 = new ChannelFactory<T>(
				new NetNamedPipeBinding { SendTimeout = new TimeSpan(0, 0, 30), MaxReceivedMessageSize = TransferLimitLocal }, new EndpointAddress(String.Format("net.pipe://localhost/{0}/{1}", accessPath, InterfaceName)));														//10 megs
				res2.Credentials.Windows.AllowedImpersonationLevel = TokenImpersonationLevel.Impersonation;
				return res2;
			}

			//okay we're going over
			var binding = new WSHttpBinding()
			{
				SendTimeout = new TimeSpan(0, 0, 40),
				MaxReceivedMessageSize = TransferLimitRemote
			};
			var requireAuth = InterfaceName != typeof(ITGConnectivity).Name;
			binding.Security.Transport.ClientCredentialType = HttpClientCredentialType.None;
			binding.Security.Mode = requireAuth ? SecurityMode.TransportWithMessageCredential : SecurityMode.Transport;    //do not require auth for a connectivity check
			binding.Security.Message.ClientCredentialType = requireAuth ? MessageCredentialType.UserName : MessageCredentialType.None;
			var address = new EndpointAddress(String.Format("https://{0}:{1}/{2}/{3}", HTTPSURL, HTTPSPort, accessPath, InterfaceName));
			var res = new ChannelFactory<T>(binding, address);
			if (requireAuth)
			{
				res.Credentials.UserName.UserName = HTTPSUsername;
				res.Credentials.UserName.Password = HTTPSPassword;
			}
			return res;
		}

		/// <summary>
		/// Used to test if the service is avaiable on the machine. Note that state can technically change at any time and any call to the service may throw an exception because it failed
		/// </summary>
		/// <returns><see langword="null"/> on successful connection, error message <see cref="string"/> on failure</returns>
		public string VerifyConnection()
		{
			try
			{
				GetComponentImpl<ITGConnectivity>(false).VerifyConnection();
				return null;
			}
			catch (Exception e)
			{
				return e.ToString();
			}
		}

		/// <summary>
		/// Checks if the supplied user's credentials have permission to use the service. Requires a successful prior call to <see cref="VerifyConnection"/>
		/// </summary>
		/// <returns><see langword="true"/> if credentials are valid, <see langword="false"/> otherwise</returns>
		public bool Authenticate()
		{
			try
			{
				GetService().Version();
				return true;
			}
			catch
			{
				return false;
			}
		}

		/// <summary>
		/// Checks if the current login can use <see cref="ITGAdministration"/>. Requires a successful prior call to <see cref="Authenticate"/>
		/// </summary>
		/// <returns><see langword="true"/> if the connection may use <see cref="ITGAdministration"/>, <see langword="false"/> otherwise</returns>
		public bool AuthenticateAdmin()
		{
			try
			{
				GetComponent<ITGAdministration>().GetCurrentAuthorizedGroup();
				return true;
			}
			catch
			{
				return false;
			}
		}

		#region IDisposable Support
		/// <summary>
		/// To detect redundant <see cref="Dispose(bool)"/> calls
		/// </summary>
		private bool disposedValue = false;

		/// <summary>
		/// Implements the <see cref="IDisposable"/> pattern. Calls <see cref="ClearCachedChannels"/>
		/// </summary>
		/// <param name="disposing"><see langword="true"/> if <see cref="Dispose()"/> was called manually, <see langword="false"/> if it was from the finalizer</param>
		protected virtual void Dispose(bool disposing)
		{
			if (!disposedValue)
			{
				if (disposing)
				{
					ClearCachedChannels();
				}

				// TODO: free unmanaged resources (unmanaged objects) and override a finalizer below.
				// TODO: set large fields to null.

				disposedValue = true;
			}
		}

		// TODO: override a finalizer only if Dispose(bool disposing) above has code to free unmanaged resources.
		// ~Interface() {
		//   // Do not change this code. Put cleanup code in Dispose(bool disposing) above.
		//   Dispose(false);
		// }

		/// <summary>
		/// Implements the <see cref="IDisposable"/> pattern
		/// </summary>
		public void Dispose()
		{
			// Do not change this code. Put cleanup code in Dispose(bool disposing) above.
			Dispose(true);
			// TODO: uncomment the following line if the finalizer is overridden above.
			// GC.SuppressFinalize(this);
		}
		#endregion
	}
}<|MERGE_RESOLUTION|>--- conflicted
+++ resolved
@@ -144,25 +144,9 @@
 		}
 
 		/// <summary>
-<<<<<<< HEAD
-		/// Set the interface to look for services on the current computer
-		/// </summary>
-		public static void MakeLocalConnection()
-		{
-			HTTPSURL = null;
-			HTTPSPassword = null;
-			CloseAllChannels();
-		}
-
-		/// <summary>
 		/// Closes all <see cref="ChannelFactory"/>s stored in <see cref="ChannelFactoryCache"/> and clears it
 		/// </summary>
-		public static void CloseAllChannels()
-=======
-		/// Closes all <see cref="ChannelFactory"/>s stored in <see cref="ChannelFactoryCache"/> and clears it
-		/// </summary>
-		void ClearCachedChannels()
->>>>>>> c75d7ec2
+		void CloseAllChannels()
 		{
 			lock (ChannelFactoryCache)
 			{
@@ -179,11 +163,7 @@
 		/// <returns><see langword="true"/> if the <see cref="Interface"/> interface being used to connect to a service does not have the same release version as the service</returns>
 		public bool VersionMismatch(out string errorMessage)
 		{
-<<<<<<< HEAD
 			var splits = GetService().Version().Split(' ');
-=======
-			var splits = GetComponent<ITGSService>().Version().Split(' ');
->>>>>>> c75d7ec2
 			var theirs = new Version(splits[splits.Length - 1].Substring(1));
 			var ours = new Version(FileVersionInfo.GetVersionInfo(System.Reflection.Assembly.GetExecutingAssembly().Location).FileVersion);
 			if(theirs.Major != ours.Major || theirs.Minor != ours.Minor || theirs.Revision != ours.Revision)	//don't care about the patch level
@@ -196,25 +176,6 @@
 		}
 
 		/// <summary>
-<<<<<<< HEAD
-		/// Set the remote <see cref="Interface"/> to connect to along with 
-		/// </summary>
-		/// <param name="address">The address of the remote server</param>
-		/// <param name="port">The port the remote server runs on</param>
-		/// <param name="username">Windows account username for the remote server</param>
-		/// <param name="password">Windows account password for the remote server</param>
-		public static void SetRemoteLoginInformation(string address, ushort port, string username, string password)
-		{
-			HTTPSURL = address;
-			HTTPSPort = port;
-			HTTPSUsername = username;
-			HTTPSPassword = password;
-			CloseAllChannels();
-		}
-
-		/// <summary>
-=======
->>>>>>> c75d7ec2
 		/// Safely shuts down a single <see cref="ChannelFactory"/>
 		/// </summary>
 		/// <param name="cf">The <see cref="ChannelFactory"/> to shutdown</param>
@@ -232,9 +193,6 @@
 		}
 
 		/// <summary>
-<<<<<<< HEAD
-		/// Returns the requested <see cref="Interface"/> component <see langword="interface"/> for the instance <see cref="InstanceName"/>. This does not guarantee a successful connection. <see cref="ChannelFactory{TChannel}"/>s created this way are recycled for minimum latency and bandwidth usage
-=======
 		/// Disposes a closed <see cref="ChannelFactory"/>
 		/// </summary>
 		/// <param name="sender">The channel factory that was closed</param>
@@ -245,8 +203,7 @@
 		}
 
 		/// <summary>
-		/// Returns the requested <see cref="Interface"/> component <see langword="interface"/>. This does not guarantee a successful connection. <see cref="ChannelFactory{TChannel}"/>s created this way are recycled for minimum latency and bandwidth usage
->>>>>>> c75d7ec2
+		/// Returns the requested <see cref="Interface"/> component <see langword="interface"/> for the instance <see cref="InstanceName"/>. This does not guarantee a successful connection. <see cref="ChannelFactory{TChannel}"/>s created this way are recycled for minimum latency and bandwidth usage
 		/// </summary>
 		/// <typeparam name="T">The component <see langword="interface"/> to retrieve</typeparam>
 		/// <returns>The correct component <see langword="interface"/></returns>
@@ -258,7 +215,7 @@
 			return GetComponentImpl<T>(true);
 		}
 
-		static T GetComponentImpl<T>(bool useInstanceName)
+		T GetComponentImpl<T>(bool useInstanceName)
 		{
 			if (useInstanceName & InstanceName == null)
 				throw new Exception("Instance not selected!");
@@ -291,7 +248,7 @@
 		/// Returns the <see cref="ITGSService"/> component for the service
 		/// </summary>
 		/// <returns>The <see cref="ITGSService"/> component for the service</returns>
-		public static ITGSService GetService()
+		public ITGSService GetService()
 		{
 			return GetComponentImpl<ITGSService>(false);
 		}
@@ -302,11 +259,7 @@
 		/// <typeparam name="T">The component <see langword="interface"/> of the channel to be created</typeparam>
 		/// <returns>The correct <see cref="ChannelFactory{TChannel}"/></returns>
 		/// <exception cref="Exception">Thrown if <typeparamref name="T"/> isn't a valid component <see langword="interface"/></exception>
-<<<<<<< HEAD
-		static ChannelFactory<T> CreateChannel<T>(string instanceName)
-=======
-		public ChannelFactory<T> CreateChannel<T>()
->>>>>>> c75d7ec2
+		public ChannelFactory<T> CreateChannel<T>(string instanceName)
 		{
 			var accessPath = instanceName == null ? ServiceInterfaceName : String.Format("{0}/{1}", InstanceInterfaceName, instanceName);
 
@@ -397,7 +350,7 @@
 		private bool disposedValue = false;
 
 		/// <summary>
-		/// Implements the <see cref="IDisposable"/> pattern. Calls <see cref="ClearCachedChannels"/>
+		/// Implements the <see cref="IDisposable"/> pattern. Calls <see cref="CloseAllChannels"/>
 		/// </summary>
 		/// <param name="disposing"><see langword="true"/> if <see cref="Dispose()"/> was called manually, <see langword="false"/> if it was from the finalizer</param>
 		protected virtual void Dispose(bool disposing)
@@ -406,7 +359,7 @@
 			{
 				if (disposing)
 				{
-					ClearCachedChannels();
+					CloseAllChannels();
 				}
 
 				// TODO: free unmanaged resources (unmanaged objects) and override a finalizer below.
