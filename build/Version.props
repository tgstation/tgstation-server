<Project xmlns="http://schemas.microsoft.com/developer/msbuild/2003">
  <PropertyGroup>
    <!-- This is the authorative version list -->
    <!-- Integration tests will ensure they match across the board -->
<<<<<<< HEAD
    <TgsCoreVersion>4.3.0</TgsCoreVersion>
    <TgsApiVersion>6.3.0</TgsApiVersion>
    <TgsClientVersion>6.2.0</TgsClientVersion>
    <TgsDmapiVersion>5.1.1</TgsDmapiVersion>
=======
    <TgsCoreVersion>4.2.3</TgsCoreVersion>
    <TgsApiVersion>6.4.0</TgsApiVersion>
    <TgsClientVersion>6.3.0</TgsClientVersion>
    <TgsDmapiVersion>5.2.0</TgsDmapiVersion>
>>>>>>> 774c8362
    <TgsControlPanelVersion>0.4.0</TgsControlPanelVersion>
    <TgsHostWatchdogVersion>1.1.0</TgsHostWatchdogVersion>
  </PropertyGroup>
</Project><|MERGE_RESOLUTION|>--- conflicted
+++ resolved
@@ -2,17 +2,10 @@
   <PropertyGroup>
     <!-- This is the authorative version list -->
     <!-- Integration tests will ensure they match across the board -->
-<<<<<<< HEAD
     <TgsCoreVersion>4.3.0</TgsCoreVersion>
-    <TgsApiVersion>6.3.0</TgsApiVersion>
-    <TgsClientVersion>6.2.0</TgsClientVersion>
-    <TgsDmapiVersion>5.1.1</TgsDmapiVersion>
-=======
-    <TgsCoreVersion>4.2.3</TgsCoreVersion>
     <TgsApiVersion>6.4.0</TgsApiVersion>
     <TgsClientVersion>6.3.0</TgsClientVersion>
     <TgsDmapiVersion>5.2.0</TgsDmapiVersion>
->>>>>>> 774c8362
     <TgsControlPanelVersion>0.4.0</TgsControlPanelVersion>
     <TgsHostWatchdogVersion>1.1.0</TgsHostWatchdogVersion>
   </PropertyGroup>
