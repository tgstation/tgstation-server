<Project xmlns="http://schemas.microsoft.com/developer/msbuild/2003">
  <!-- This is the authorative version list -->
  <!-- Integration tests will ensure they match across the board -->
  <Import Project="ControlPanelVersion.props" />
  <PropertyGroup>
<<<<<<< HEAD
    <TgsCoreVersion>6.0.0</TgsCoreVersion>
    <TgsConfigVersion>5.0.0</TgsConfigVersion>
    <TgsApiVersion>10.0.0</TgsApiVersion>
    <TgsCommonLibraryVersion>7.0.0</TgsCommonLibraryVersion>
    <TgsApiLibraryVersion>12.0.0</TgsApiLibraryVersion>
    <TgsClientVersion>14.0.0</TgsClientVersion>
    <TgsDmapiVersion>6.6.1</TgsDmapiVersion>
=======
    <TgsCoreVersion>5.17.0</TgsCoreVersion>
    <TgsConfigVersion>4.7.1</TgsConfigVersion>
    <TgsApiVersion>9.13.0</TgsApiVersion>
    <TgsCommonLibraryVersion>7.0.0</TgsCommonLibraryVersion>
    <TgsApiLibraryVersion>12.0.0</TgsApiLibraryVersion>
    <TgsClientVersion>14.0.0</TgsClientVersion>
    <TgsDmapiVersion>6.6.2</TgsDmapiVersion>
>>>>>>> eec92ca8
    <TgsInteropVersion>5.6.2</TgsInteropVersion>
    <TgsHostWatchdogVersion>1.4.0</TgsHostWatchdogVersion>
    <TgsContainerScriptVersion>1.2.1</TgsContainerScriptVersion>
    <TgsMigratorVersion>2.0.0</TgsMigratorVersion>
    <TgsNugetNetFramework>netstandard2.0</TgsNugetNetFramework>
    <TgsNetMajorVersion>8</TgsNetMajorVersion>
    <!-- Update this frequently with dotnet runtime patches. MAJOR MUST MATCH ABOVE! -->
    <TgsDotnetRedistUrl>https://download.visualstudio.microsoft.com/download/pr/f6fcf7ad-2ae2-4b26-97be-bfaff4e6d873/4005d9603269b7266bd156ad1393475c/dotnet-hosting-8.0.0-rc.1.23421.29-win.exe</TgsDotnetRedistUrl>
    <TgsMariaDBRedistVersion>10.11.5</TgsMariaDBRedistVersion>
    <!-- The two versions must match above, this is referenced by XML readers in scripts so we can't use an MSBuild property reference -->
    <TgsMariaDBRedistUrl>https://ftp.osuosl.org/pub/mariadb//mariadb-10.11.5/winx64-packages/mariadb-10.11.5-winx64.msi</TgsMariaDBRedistUrl>
  </PropertyGroup>
</Project><|MERGE_RESOLUTION|>--- conflicted
+++ resolved
@@ -3,23 +3,13 @@
   <!-- Integration tests will ensure they match across the board -->
   <Import Project="ControlPanelVersion.props" />
   <PropertyGroup>
-<<<<<<< HEAD
     <TgsCoreVersion>6.0.0</TgsCoreVersion>
     <TgsConfigVersion>5.0.0</TgsConfigVersion>
     <TgsApiVersion>10.0.0</TgsApiVersion>
     <TgsCommonLibraryVersion>7.0.0</TgsCommonLibraryVersion>
-    <TgsApiLibraryVersion>12.0.0</TgsApiLibraryVersion>
-    <TgsClientVersion>14.0.0</TgsClientVersion>
-    <TgsDmapiVersion>6.6.1</TgsDmapiVersion>
-=======
-    <TgsCoreVersion>5.17.0</TgsCoreVersion>
-    <TgsConfigVersion>4.7.1</TgsConfigVersion>
-    <TgsApiVersion>9.13.0</TgsApiVersion>
-    <TgsCommonLibraryVersion>7.0.0</TgsCommonLibraryVersion>
-    <TgsApiLibraryVersion>12.0.0</TgsApiLibraryVersion>
-    <TgsClientVersion>14.0.0</TgsClientVersion>
+    <TgsApiLibraryVersion>13.0.0</TgsApiLibraryVersion>
+    <TgsClientVersion>16.0.0</TgsClientVersion>
     <TgsDmapiVersion>6.6.2</TgsDmapiVersion>
->>>>>>> eec92ca8
     <TgsInteropVersion>5.6.2</TgsInteropVersion>
     <TgsHostWatchdogVersion>1.4.0</TgsHostWatchdogVersion>
     <TgsContainerScriptVersion>1.2.1</TgsContainerScriptVersion>
