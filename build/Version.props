<Project xmlns="http://schemas.microsoft.com/developer/msbuild/2003">
  <!-- This is the authorative version list -->
  <!-- Integration tests will ensure they match across the board -->
  <Import Project="WebpanelVersion.props" />
  <PropertyGroup>
    <TgsCoreVersion>6.10.0</TgsCoreVersion>
<<<<<<< HEAD
    <TgsConfigVersion>5.2.0</TgsConfigVersion>
    <TgsRestVersion>10.10.0</TgsRestVersion>
    <TgsGraphQLVersion>0.1.0</TgsGraphQLVersion>
=======
    <TgsConfigVersion>5.3.0</TgsConfigVersion>
    <TgsApiVersion>10.10.0</TgsApiVersion>
>>>>>>> e82b1a6f
    <TgsCommonLibraryVersion>7.0.0</TgsCommonLibraryVersion>
    <TgsApiLibraryVersion>16.0.0</TgsApiLibraryVersion>
    <TgsClientVersion>19.0.0</TgsClientVersion>
    <TgsDmapiVersion>7.3.0</TgsDmapiVersion>
    <TgsInteropVersion>5.10.0</TgsInteropVersion>
    <TgsHostWatchdogVersion>1.5.0</TgsHostWatchdogVersion>
    <TgsSwarmProtocolVersion>7.0.0</TgsSwarmProtocolVersion>
    <TgsContainerScriptVersion>1.2.1</TgsContainerScriptVersion>
    <TgsMigratorVersion>2.0.0</TgsMigratorVersion>
    <TgsNugetNetFramework>netstandard2.0</TgsNugetNetFramework>
    <TgsNetMajorVersion>8</TgsNetMajorVersion>
    <!-- Update this frequently with dotnet runtime patches. MAJOR MUST MATCH ABOVE! -->
    <TgsDotnetRedistUrl>https://download.visualstudio.microsoft.com/download/pr/751d3fcd-72db-4da2-b8d0-709c19442225/33cc492bde704bfd6d70a2b9109005a0/dotnet-hosting-8.0.6-win.exe</TgsDotnetRedistUrl>
    <TgsMariaDBRedistVersion>11.4.2</TgsMariaDBRedistVersion>
    <!-- Only have this uncommented if the mariadb servers are shitting the bed, update if the version updates -->
    <!--<TgsMariaDBFallbackRedist>https://mirror.its.dal.ca/mariadb//mariadb-10.11.8/winx64-packages/mariadb-10.11.8-winx64.msi</TgsMariaDBFallbackRedist>-->
  </PropertyGroup>
</Project><|MERGE_RESOLUTION|>--- conflicted
+++ resolved
@@ -4,14 +4,9 @@
   <Import Project="WebpanelVersion.props" />
   <PropertyGroup>
     <TgsCoreVersion>6.10.0</TgsCoreVersion>
-<<<<<<< HEAD
-    <TgsConfigVersion>5.2.0</TgsConfigVersion>
+    <TgsConfigVersion>5.3.0</TgsConfigVersion>
     <TgsRestVersion>10.10.0</TgsRestVersion>
     <TgsGraphQLVersion>0.1.0</TgsGraphQLVersion>
-=======
-    <TgsConfigVersion>5.3.0</TgsConfigVersion>
-    <TgsApiVersion>10.10.0</TgsApiVersion>
->>>>>>> e82b1a6f
     <TgsCommonLibraryVersion>7.0.0</TgsCommonLibraryVersion>
     <TgsApiLibraryVersion>16.0.0</TgsApiLibraryVersion>
     <TgsClientVersion>19.0.0</TgsClientVersion>
