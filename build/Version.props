--- conflicted
+++ resolved
@@ -3,23 +3,13 @@
   <!-- Integration tests will ensure they match across the board -->
   <Import Project="ControlPanelVersion.props" />
   <PropertyGroup>
-<<<<<<< HEAD
     <TgsCoreVersion>6.0.0</TgsCoreVersion>
     <TgsConfigVersion>5.0.0</TgsConfigVersion>
     <TgsApiVersion>10.0.0</TgsApiVersion>
-    <TgsCommonLibraryVersion>6.0.0</TgsCommonLibraryVersion>
+    <TgsCommonLibraryVersion>6.0.1</TgsCommonLibraryVersion>
     <TgsApiLibraryVersion>12.0.0</TgsApiLibraryVersion>
     <TgsClientVersion>13.0.0</TgsClientVersion>
-    <TgsDmapiVersion>6.5.2</TgsDmapiVersion>
-=======
-    <TgsCoreVersion>5.14.1</TgsCoreVersion>
-    <TgsConfigVersion>4.7.1</TgsConfigVersion>
-    <TgsApiVersion>9.12.0</TgsApiVersion>
-    <TgsCommonLibraryVersion>6.0.1</TgsCommonLibraryVersion>
-    <TgsApiLibraryVersion>11.1.2</TgsApiLibraryVersion>
-    <TgsClientVersion>12.1.2</TgsClientVersion>
     <TgsDmapiVersion>6.5.3</TgsDmapiVersion>
->>>>>>> 63815c95
     <TgsInteropVersion>5.6.1</TgsInteropVersion>
     <TgsHostWatchdogVersion>1.4.0</TgsHostWatchdogVersion>
     <TgsContainerScriptVersion>1.2.1</TgsContainerScriptVersion>
