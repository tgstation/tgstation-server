<Project xmlns="http://schemas.microsoft.com/developer/msbuild/2003">
  <!-- This is the authorative version list -->
  <!-- Integration tests will ensure they match across the board -->
  <Import Project="ControlPanelVersion.props" />
  <PropertyGroup>
    <TgsCoreVersion>4.7.3</TgsCoreVersion>
    <TgsConfigVersion>2.2.0</TgsConfigVersion>
    <TgsApiVersion>8.3.0</TgsApiVersion>
    <TgsClientVersion>9.1.2</TgsClientVersion>
<<<<<<< HEAD
    <TgsDmapiVersion>6.0.0</TgsDmapiVersion>
    <TgsInteropVersion>5.3.0</TgsInteropVersion>
    <TgsHostWatchdogVersion>1.1.0</TgsHostWatchdogVersion>
=======
    <TgsDmapiVersion>5.3.0</TgsDmapiVersion>
    <TgsHostWatchdogVersion>1.1.1</TgsHostWatchdogVersion>
>>>>>>> 7aa24857
    <TgsContainerScriptVersion>1.2.0</TgsContainerScriptVersion>
  </PropertyGroup>
</Project>
<|MERGE_RESOLUTION|>--- conflicted
+++ resolved
@@ -7,14 +7,9 @@
     <TgsConfigVersion>2.2.0</TgsConfigVersion>
     <TgsApiVersion>8.3.0</TgsApiVersion>
     <TgsClientVersion>9.1.2</TgsClientVersion>
-<<<<<<< HEAD
     <TgsDmapiVersion>6.0.0</TgsDmapiVersion>
     <TgsInteropVersion>5.3.0</TgsInteropVersion>
-    <TgsHostWatchdogVersion>1.1.0</TgsHostWatchdogVersion>
-=======
-    <TgsDmapiVersion>5.3.0</TgsDmapiVersion>
     <TgsHostWatchdogVersion>1.1.1</TgsHostWatchdogVersion>
->>>>>>> 7aa24857
     <TgsContainerScriptVersion>1.2.0</TgsContainerScriptVersion>
   </PropertyGroup>
 </Project>
