--- conflicted
+++ resolved
@@ -3,15 +3,9 @@
   <!-- Integration tests will ensure they match across the board -->
   <Import Project="WebpanelVersion.props" />
   <PropertyGroup>
-<<<<<<< HEAD
-    <TgsCoreVersion>6.17.999</TgsCoreVersion>
-    <TgsConfigVersion>5.7.0</TgsConfigVersion>
-    <TgsRestVersion>10.13.1</TgsRestVersion>
-=======
-    <TgsCoreVersion>6.19.0</TgsCoreVersion>
+    <TgsCoreVersion>6.19.999</TgsCoreVersion>
     <TgsConfigVersion>5.8.0</TgsConfigVersion>
-    <TgsRestVersion>10.14.0</TgsRestVersion>
->>>>>>> 08e19b57
+    <TgsRestVersion>10.14.1</TgsRestVersion>
     <TgsGraphQLVersion>0.6.0</TgsGraphQLVersion>
     <TgsCommonLibraryVersion>7.0.0</TgsCommonLibraryVersion>
     <TgsApiLibraryVersion>18.2.0</TgsApiLibraryVersion>
