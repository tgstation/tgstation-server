<Project xmlns="http://schemas.microsoft.com/developer/msbuild/2003">
  <!-- This is the authorative version list -->
  <!-- Integration tests will ensure they match across the board -->
  <Import Project="WebpanelVersion.props" />
  <PropertyGroup>
<<<<<<< HEAD
    <TgsCoreVersion>6.0.0</TgsCoreVersion>
    <TgsConfigVersion>5.0.0</TgsConfigVersion>
    <TgsApiVersion>10.0.0</TgsApiVersion>
=======
    <TgsCoreVersion>5.18.0</TgsCoreVersion>
    <TgsConfigVersion>4.7.1</TgsConfigVersion>
    <TgsApiVersion>9.14.0</TgsApiVersion>
>>>>>>> 47f5c55b
    <TgsCommonLibraryVersion>7.0.0</TgsCommonLibraryVersion>
    <TgsApiLibraryVersion>13.0.0</TgsApiLibraryVersion>
    <TgsClientVersion>15.0.0</TgsClientVersion>
    <TgsDmapiVersion>6.7.1</TgsDmapiVersion>
    <TgsInteropVersion>5.7.0</TgsInteropVersion>
    <TgsHostWatchdogVersion>1.4.0</TgsHostWatchdogVersion>
    <TgsContainerScriptVersion>1.2.1</TgsContainerScriptVersion>
    <TgsMigratorVersion>2.0.0</TgsMigratorVersion>
    <TgsNugetNetFramework>netstandard2.0</TgsNugetNetFramework>
    <TgsNetMajorVersion>8</TgsNetMajorVersion>
    <!-- Update this frequently with dotnet runtime patches. MAJOR MUST MATCH ABOVE! -->
    <TgsDotnetRedistUrl>https://download.visualstudio.microsoft.com/download/pr/2a7ae819-fbc4-4611-a1ba-f3b072d4ea25/32f3b931550f7b315d9827d564202eeb/dotnet-hosting-8.0.0-win.exe</TgsDotnetRedistUrl>
    <TgsMariaDBRedistVersion>10.11.6</TgsMariaDBRedistVersion>
    <TgsYarnVersion>1.22.19</TgsYarnVersion>
  </PropertyGroup>
</Project><|MERGE_RESOLUTION|>--- conflicted
+++ resolved
@@ -3,15 +3,9 @@
   <!-- Integration tests will ensure they match across the board -->
   <Import Project="WebpanelVersion.props" />
   <PropertyGroup>
-<<<<<<< HEAD
     <TgsCoreVersion>6.0.0</TgsCoreVersion>
     <TgsConfigVersion>5.0.0</TgsConfigVersion>
     <TgsApiVersion>10.0.0</TgsApiVersion>
-=======
-    <TgsCoreVersion>5.18.0</TgsCoreVersion>
-    <TgsConfigVersion>4.7.1</TgsConfigVersion>
-    <TgsApiVersion>9.14.0</TgsApiVersion>
->>>>>>> 47f5c55b
     <TgsCommonLibraryVersion>7.0.0</TgsCommonLibraryVersion>
     <TgsApiLibraryVersion>13.0.0</TgsApiLibraryVersion>
     <TgsClientVersion>15.0.0</TgsClientVersion>
