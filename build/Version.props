<Project xmlns="http://schemas.microsoft.com/developer/msbuild/2003">
  <!-- This is the authorative version list -->
  <!-- Integration tests will ensure they match across the board -->
  <Import Project="ControlPanelVersion.props" />
  <PropertyGroup>
<<<<<<< HEAD
    <TgsCoreVersion>4.12.1</TgsCoreVersion>
    <TgsConfigVersion>3.1.0</TgsConfigVersion>
    <TgsApiVersion>9.1.0</TgsApiVersion>
    <TgsApiLibraryVersion>9.1.0</TgsApiLibraryVersion>
    <TgsClientVersion>10.1.0</TgsClientVersion>
=======
    <TgsCoreVersion>4.13.0</TgsCoreVersion>
    <TgsConfigVersion>4.0.0</TgsConfigVersion>
    <TgsApiVersion>9.0.1</TgsApiVersion>
    <TgsApiLibraryVersion>9.0.0</TgsApiLibraryVersion>
    <TgsClientVersion>10.0.0</TgsClientVersion>
>>>>>>> 316555da
    <TgsDmapiVersion>6.0.4</TgsDmapiVersion>
    <TgsInteropVersion>5.3.0</TgsInteropVersion>
    <TgsHostWatchdogVersion>1.1.1</TgsHostWatchdogVersion>
    <TgsContainerScriptVersion>1.2.0</TgsContainerScriptVersion>
  </PropertyGroup>
</Project><|MERGE_RESOLUTION|>--- conflicted
+++ resolved
@@ -3,19 +3,11 @@
   <!-- Integration tests will ensure they match across the board -->
   <Import Project="ControlPanelVersion.props" />
   <PropertyGroup>
-<<<<<<< HEAD
-    <TgsCoreVersion>4.12.1</TgsCoreVersion>
-    <TgsConfigVersion>3.1.0</TgsConfigVersion>
+    <TgsCoreVersion>4.13.0</TgsCoreVersion>
+    <TgsConfigVersion>4.0.0</TgsConfigVersion>
     <TgsApiVersion>9.1.0</TgsApiVersion>
     <TgsApiLibraryVersion>9.1.0</TgsApiLibraryVersion>
     <TgsClientVersion>10.1.0</TgsClientVersion>
-=======
-    <TgsCoreVersion>4.13.0</TgsCoreVersion>
-    <TgsConfigVersion>4.0.0</TgsConfigVersion>
-    <TgsApiVersion>9.0.1</TgsApiVersion>
-    <TgsApiLibraryVersion>9.0.0</TgsApiLibraryVersion>
-    <TgsClientVersion>10.0.0</TgsClientVersion>
->>>>>>> 316555da
     <TgsDmapiVersion>6.0.4</TgsDmapiVersion>
     <TgsInteropVersion>5.3.0</TgsInteropVersion>
     <TgsHostWatchdogVersion>1.1.1</TgsHostWatchdogVersion>
