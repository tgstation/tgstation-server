<Project xmlns="http://schemas.microsoft.com/developer/msbuild/2003">
  <!-- This is the authorative version list -->
  <!-- Integration tests will ensure they match across the board -->
  <Import Project="WebpanelVersion.props" />
  <PropertyGroup>
<<<<<<< HEAD
    <TgsCoreVersion>7.0.0</TgsCoreVersion>
=======
    <TgsCoreVersion>6.16.1</TgsCoreVersion>
>>>>>>> e9d870e2
    <TgsConfigVersion>5.7.0</TgsConfigVersion>
    <TgsRestVersion>10.13.0</TgsRestVersion>
    <TgsGraphQLVersion>0.6.0</TgsGraphQLVersion>
    <TgsCommonLibraryVersion>7.0.0</TgsCommonLibraryVersion>
    <TgsApiLibraryVersion>18.0.0</TgsApiLibraryVersion>
    <TgsClientVersion>21.0.0</TgsClientVersion>
    <TgsDmapiVersion>7.3.2</TgsDmapiVersion>
    <TgsInteropVersion>5.10.1</TgsInteropVersion>
    <TgsHostWatchdogVersion>1.6.0</TgsHostWatchdogVersion>
    <TgsSwarmProtocolVersion>9.0.0</TgsSwarmProtocolVersion>
    <TgsContainerScriptVersion>1.2.1</TgsContainerScriptVersion>
    <TgsNugetNetFramework>netstandard2.0</TgsNugetNetFramework>
    <TgsNetMajorVersion>10</TgsNetMajorVersion>
    <TgsNetPreviewBuild>true</TgsNetPreviewBuild>
    <!-- Update this frequently with dotnet runtime patches. MAJOR MUST MATCH ABOVE! -->
    <TgsDotnetRedistUrl>https://download.visualstudio.microsoft.com/download/pr/751d3fcd-72db-4da2-b8d0-709c19442225/33cc492bde704bfd6d70a2b9109005a0/dotnet-hosting-8.0.6-win.exe</TgsDotnetRedistUrl>
    <TgsMariaDBRedistVersion>11.4.2</TgsMariaDBRedistVersion>
    <!-- Only have this uncommented if the mariadb servers are shitting the bed, update if the version updates -->
    <!--<TgsMariaDBFallbackRedist>https://mirror.its.dal.ca/mariadb//mariadb-10.11.8/winx64-packages/mariadb-10.11.8-winx64.msi</TgsMariaDBFallbackRedist>-->
  </PropertyGroup>
</Project><|MERGE_RESOLUTION|>--- conflicted
+++ resolved
@@ -3,11 +3,7 @@
   <!-- Integration tests will ensure they match across the board -->
   <Import Project="WebpanelVersion.props" />
   <PropertyGroup>
-<<<<<<< HEAD
     <TgsCoreVersion>7.0.0</TgsCoreVersion>
-=======
-    <TgsCoreVersion>6.16.1</TgsCoreVersion>
->>>>>>> e9d870e2
     <TgsConfigVersion>5.7.0</TgsConfigVersion>
     <TgsRestVersion>10.13.0</TgsRestVersion>
     <TgsGraphQLVersion>0.6.0</TgsGraphQLVersion>
