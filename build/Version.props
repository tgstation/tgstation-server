--- conflicted
+++ resolved
@@ -2,15 +2,9 @@
   <PropertyGroup>
     <!-- This is the authorative version list -->
     <!-- Integration tests will ensure they match across the board -->
-<<<<<<< HEAD
     <TgsCoreVersion>4.5.0</TgsCoreVersion>
     <TgsConfigVersion>2.0.0</TgsConfigVersion>
-    <TgsApiVersion>7.2.0</TgsApiVersion>
-=======
-    <TgsCoreVersion>4.4.5</TgsCoreVersion>
-    <TgsConfigVersion>2.0.0</TgsConfigVersion>
-    <TgsApiVersion>7.2.3</TgsApiVersion>
->>>>>>> 3c05d48e
+    <TgsApiVersion>7.3.0</TgsApiVersion>
     <TgsClientVersion>8.2.0</TgsClientVersion>
     <TgsDmapiVersion>5.2.3</TgsDmapiVersion>
     <TgsControlPanelVersion>0.4.0</TgsControlPanelVersion>
