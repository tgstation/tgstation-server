--- conflicted
+++ resolved
@@ -6,13 +6,8 @@
     <TgsCoreVersion>4.7.3</TgsCoreVersion>
     <TgsConfigVersion>2.2.0</TgsConfigVersion>
     <TgsApiVersion>8.2.0</TgsApiVersion>
-<<<<<<< HEAD
-    <TgsClientVersion>9.1.1</TgsClientVersion>
+    <TgsClientVersion>9.1.2</TgsClientVersion>
     <TgsDmapiVersion>5.2.11</TgsDmapiVersion>
-=======
-    <TgsClientVersion>9.1.2</TgsClientVersion>
-    <TgsDmapiVersion>5.2.10</TgsDmapiVersion>
->>>>>>> c4c4a00c
     <TgsHostWatchdogVersion>1.1.0</TgsHostWatchdogVersion>
     <TgsContainerScriptVersion>1.2.0</TgsContainerScriptVersion>
   </PropertyGroup>
