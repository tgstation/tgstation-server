<Project xmlns="http://schemas.microsoft.com/developer/msbuild/2003">
  <!-- This is the authorative version list -->
  <!-- Integration tests will ensure they match across the board -->
  <Import Project="ControlPanelVersion.props" />
  <PropertyGroup>
    <TgsCoreVersion>6.0.0</TgsCoreVersion>
    <TgsConfigVersion>5.0.0</TgsConfigVersion>
<<<<<<< HEAD
    <TgsApiVersion>9.13.0</TgsApiVersion>
    <TgsCommonLibraryVersion>6.0.1</TgsCommonLibraryVersion>
    <TgsApiLibraryVersion>12.0.0</TgsApiLibraryVersion>
    <TgsClientVersion>13.0.0</TgsClientVersion>
    <TgsDmapiVersion>7.0.0</TgsDmapiVersion>
    <TgsInteropVersion>5.7.0</TgsInteropVersion>
=======
    <TgsApiVersion>10.0.0</TgsApiVersion>
    <TgsCommonLibraryVersion>7.0.0</TgsCommonLibraryVersion>
    <TgsApiLibraryVersion>12.0.0</TgsApiLibraryVersion>
    <TgsClientVersion>14.0.0</TgsClientVersion>
    <TgsDmapiVersion>6.5.3</TgsDmapiVersion>
    <TgsInteropVersion>5.6.1</TgsInteropVersion>
>>>>>>> 471856c5
    <TgsHostWatchdogVersion>1.4.0</TgsHostWatchdogVersion>
    <TgsContainerScriptVersion>1.2.1</TgsContainerScriptVersion>
    <TgsMigratorVersion>2.0.0</TgsMigratorVersion>
    <TgsNugetNetFramework>netstandard2.0</TgsNugetNetFramework>
    <TgsNetMajorVersion>8</TgsNetMajorVersion>
    <!-- Update this frequently with dotnet runtime patches. MAJOR MUST MATCH ABOVE! -->
    <TgsDotnetRedistUrl>https://download.visualstudio.microsoft.com/download/pr/f6fcf7ad-2ae2-4b26-97be-bfaff4e6d873/4005d9603269b7266bd156ad1393475c/dotnet-hosting-8.0.0-rc.1.23421.29-win.exe</TgsDotnetRedistUrl>
    <TgsMariaDBRedistVersion>10.11.5</TgsMariaDBRedistVersion>
    <!-- The two versions must match above, this is referenced by XML readers in scripts so we can't use an MSBuild property reference -->
    <TgsMariaDBRedistUrl>https://ftp.osuosl.org/pub/mariadb//mariadb-10.11.5/winx64-packages/mariadb-10.11.5-winx64.msi</TgsMariaDBRedistUrl>
  </PropertyGroup>
</Project><|MERGE_RESOLUTION|>--- conflicted
+++ resolved
@@ -5,21 +5,12 @@
   <PropertyGroup>
     <TgsCoreVersion>6.0.0</TgsCoreVersion>
     <TgsConfigVersion>5.0.0</TgsConfigVersion>
-<<<<<<< HEAD
     <TgsApiVersion>9.13.0</TgsApiVersion>
-    <TgsCommonLibraryVersion>6.0.1</TgsCommonLibraryVersion>
-    <TgsApiLibraryVersion>12.0.0</TgsApiLibraryVersion>
-    <TgsClientVersion>13.0.0</TgsClientVersion>
-    <TgsDmapiVersion>7.0.0</TgsDmapiVersion>
-    <TgsInteropVersion>5.7.0</TgsInteropVersion>
-=======
-    <TgsApiVersion>10.0.0</TgsApiVersion>
     <TgsCommonLibraryVersion>7.0.0</TgsCommonLibraryVersion>
     <TgsApiLibraryVersion>12.0.0</TgsApiLibraryVersion>
     <TgsClientVersion>14.0.0</TgsClientVersion>
-    <TgsDmapiVersion>6.5.3</TgsDmapiVersion>
-    <TgsInteropVersion>5.6.1</TgsInteropVersion>
->>>>>>> 471856c5
+    <TgsDmapiVersion>7.0.0</TgsDmapiVersion>
+    <TgsInteropVersion>5.7.0</TgsInteropVersion>
     <TgsHostWatchdogVersion>1.4.0</TgsHostWatchdogVersion>
     <TgsContainerScriptVersion>1.2.1</TgsContainerScriptVersion>
     <TgsMigratorVersion>2.0.0</TgsMigratorVersion>
