<Project xmlns="http://schemas.microsoft.com/developer/msbuild/2003">
  <!-- This is the authorative version list -->
  <!-- Integration tests will ensure they match across the board -->
  <Import Project="ControlPanelVersion.props" />
  <PropertyGroup>
<<<<<<< HEAD
    <TgsCoreVersion>4.7.0</TgsCoreVersion>
    <TgsConfigVersion>2.3.0</TgsConfigVersion>
    <TgsApiVersion>8.1.1</TgsApiVersion>
    <TgsClientVersion>9.1.1</TgsClientVersion>
    <TgsDmapiVersion>5.2.10</TgsDmapiVersion>
=======
    <TgsCoreVersion>4.7.3</TgsCoreVersion>
    <TgsConfigVersion>2.2.0</TgsConfigVersion>
    <TgsApiVersion>8.3.0</TgsApiVersion>
    <TgsClientVersion>9.1.2</TgsClientVersion>
    <TgsDmapiVersion>5.3.0</TgsDmapiVersion>
>>>>>>> 3d2c2ea4
    <TgsHostWatchdogVersion>1.1.0</TgsHostWatchdogVersion>
    <TgsContainerScriptVersion>1.2.0</TgsContainerScriptVersion>
  </PropertyGroup>
</Project>
<|MERGE_RESOLUTION|>--- conflicted
+++ resolved
@@ -3,19 +3,11 @@
   <!-- Integration tests will ensure they match across the board -->
   <Import Project="ControlPanelVersion.props" />
   <PropertyGroup>
-<<<<<<< HEAD
-    <TgsCoreVersion>4.7.0</TgsCoreVersion>
+    <TgsCoreVersion>4.7.3</TgsCoreVersion>
     <TgsConfigVersion>2.3.0</TgsConfigVersion>
-    <TgsApiVersion>8.1.1</TgsApiVersion>
-    <TgsClientVersion>9.1.1</TgsClientVersion>
-    <TgsDmapiVersion>5.2.10</TgsDmapiVersion>
-=======
-    <TgsCoreVersion>4.7.3</TgsCoreVersion>
-    <TgsConfigVersion>2.2.0</TgsConfigVersion>
     <TgsApiVersion>8.3.0</TgsApiVersion>
     <TgsClientVersion>9.1.2</TgsClientVersion>
     <TgsDmapiVersion>5.3.0</TgsDmapiVersion>
->>>>>>> 3d2c2ea4
     <TgsHostWatchdogVersion>1.1.0</TgsHostWatchdogVersion>
     <TgsContainerScriptVersion>1.2.0</TgsContainerScriptVersion>
   </PropertyGroup>
