<Project xmlns="http://schemas.microsoft.com/developer/msbuild/2003">
  <!-- This is the authorative version list -->
  <!-- Integration tests will ensure they match across the board -->
  <Import Project="ControlPanelVersion.props" />
  <PropertyGroup>
<<<<<<< HEAD
    <TgsCoreVersion>4.6.0</TgsCoreVersion>
    <TgsConfigVersion>2.1.1</TgsConfigVersion>
    <TgsApiVersion>7.4.0</TgsApiVersion>
    <TgsClientVersion>8.4.0</TgsClientVersion>
    <TgsDmapiVersion>5.2.10</TgsDmapiVersion>
=======
    <TgsCoreVersion>4.7.0</TgsCoreVersion>
    <TgsConfigVersion>2.2.0</TgsConfigVersion>
    <TgsApiVersion>8.0.0</TgsApiVersion>
    <TgsClientVersion>9.0.0</TgsClientVersion>
    <TgsDmapiVersion>5.2.9</TgsDmapiVersion>
>>>>>>> a9149482
    <TgsHostWatchdogVersion>1.1.0</TgsHostWatchdogVersion>
    <TgsContainerScriptVersion>1.2.0</TgsContainerScriptVersion>
  </PropertyGroup>
</Project>
<|MERGE_RESOLUTION|>--- conflicted
+++ resolved
@@ -3,19 +3,11 @@
   <!-- Integration tests will ensure they match across the board -->
   <Import Project="ControlPanelVersion.props" />
   <PropertyGroup>
-<<<<<<< HEAD
-    <TgsCoreVersion>4.6.0</TgsCoreVersion>
-    <TgsConfigVersion>2.1.1</TgsConfigVersion>
-    <TgsApiVersion>7.4.0</TgsApiVersion>
-    <TgsClientVersion>8.4.0</TgsClientVersion>
-    <TgsDmapiVersion>5.2.10</TgsDmapiVersion>
-=======
     <TgsCoreVersion>4.7.0</TgsCoreVersion>
     <TgsConfigVersion>2.2.0</TgsConfigVersion>
     <TgsApiVersion>8.0.0</TgsApiVersion>
     <TgsClientVersion>9.0.0</TgsClientVersion>
-    <TgsDmapiVersion>5.2.9</TgsDmapiVersion>
->>>>>>> a9149482
+    <TgsDmapiVersion>5.2.10</TgsDmapiVersion>
     <TgsHostWatchdogVersion>1.1.0</TgsHostWatchdogVersion>
     <TgsContainerScriptVersion>1.2.0</TgsContainerScriptVersion>
   </PropertyGroup>
