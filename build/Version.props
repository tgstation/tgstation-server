--- conflicted
+++ resolved
@@ -3,13 +3,8 @@
   <!-- Integration tests will ensure they match across the board -->
   <Import Project="WebpanelVersion.props" />
   <PropertyGroup>
-<<<<<<< HEAD
-    <TgsCoreVersion>6.1.4</TgsCoreVersion>
+    <TgsCoreVersion>6.1.5</TgsCoreVersion>
     <TgsConfigVersion>5.1.0</TgsConfigVersion>
-=======
-    <TgsCoreVersion>6.1.5</TgsCoreVersion>
-    <TgsConfigVersion>5.0.0</TgsConfigVersion>
->>>>>>> 4cb55c32
     <TgsApiVersion>10.0.0</TgsApiVersion>
     <TgsCommonLibraryVersion>7.0.0</TgsCommonLibraryVersion>
     <TgsApiLibraryVersion>13.0.1</TgsApiLibraryVersion>
