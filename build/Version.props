--- conflicted
+++ resolved
@@ -3,23 +3,13 @@
   <!-- Integration tests will ensure they match across the board -->
   <Import Project="WebpanelVersion.props" />
   <PropertyGroup>
-<<<<<<< HEAD
     <TgsCoreVersion>7.0.0</TgsCoreVersion>
     <TgsConfigVersion>6.0.0</TgsConfigVersion>
-    <TgsRestVersion>10.13.1</TgsRestVersion>
+    <TgsRestVersion>10.14.0</TgsRestVersion>
     <TgsGraphQLVersion>0.6.0</TgsGraphQLVersion>
     <TgsCommonLibraryVersion>7.0.0</TgsCommonLibraryVersion>
     <TgsApiLibraryVersion>19.0.0</TgsApiLibraryVersion>
     <TgsClientVersion>22.0.0</TgsClientVersion>
-=======
-    <TgsCoreVersion>6.19.0</TgsCoreVersion>
-    <TgsConfigVersion>5.8.0</TgsConfigVersion>
-    <TgsRestVersion>10.14.0</TgsRestVersion>
-    <TgsGraphQLVersion>0.6.0</TgsGraphQLVersion>
-    <TgsCommonLibraryVersion>7.0.0</TgsCommonLibraryVersion>
-    <TgsApiLibraryVersion>18.2.0</TgsApiLibraryVersion>
-    <TgsClientVersion>21.2.0</TgsClientVersion>
->>>>>>> 08e19b57
     <TgsDmapiVersion>7.3.3</TgsDmapiVersion>
     <TgsInteropVersion>5.10.1</TgsInteropVersion>
     <TgsHostWatchdogVersion>1.6.0</TgsHostWatchdogVersion>
