--- conflicted
+++ resolved
@@ -3,20 +3,12 @@
   <!-- Integration tests will ensure they match across the board -->
   <Import Project="ControlPanelVersion.props" />
   <PropertyGroup>
-<<<<<<< HEAD
     <TgsCoreVersion>4.10.0</TgsCoreVersion>
     <TgsConfigVersion>3.0.0</TgsConfigVersion>
     <TgsApiVersion>9.0.0</TgsApiVersion>
     <TgsApiLibraryVersion>9.0.0</TgsApiLibraryVersion>
     <TgsClientVersion>10.0.0</TgsClientVersion>
-    <TgsDmapiVersion>6.0.2</TgsDmapiVersion>
-=======
-    <TgsCoreVersion>4.9.3</TgsCoreVersion>
-    <TgsConfigVersion>3.0.0</TgsConfigVersion>
-    <TgsApiVersion>8.3.0</TgsApiVersion>
-    <TgsClientVersion>9.2.0</TgsClientVersion>
     <TgsDmapiVersion>6.0.3</TgsDmapiVersion>
->>>>>>> 9ed512ab
     <TgsInteropVersion>5.3.0</TgsInteropVersion>
     <TgsHostWatchdogVersion>1.1.1</TgsHostWatchdogVersion>
     <TgsContainerScriptVersion>1.2.0</TgsContainerScriptVersion>
