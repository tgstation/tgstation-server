<Project xmlns="http://schemas.microsoft.com/developer/msbuild/2003">
  <!-- This is the authorative version list -->
  <!-- Integration tests will ensure they match across the board -->
  <Import Project="ControlPanelVersion.props" />
  <PropertyGroup>
    <TgsCoreVersion>4.8.0</TgsCoreVersion>
    <TgsConfigVersion>2.3.0</TgsConfigVersion>
    <TgsApiVersion>8.3.0</TgsApiVersion>
<<<<<<< HEAD
    <TgsClientVersion>9.1.2</TgsClientVersion>
    <TgsDmapiVersion>6.0.1</TgsDmapiVersion>
=======
    <TgsClientVersion>9.2.0</TgsClientVersion>
    <TgsDmapiVersion>6.0.0</TgsDmapiVersion>
>>>>>>> fa9ec017
    <TgsInteropVersion>5.3.0</TgsInteropVersion>
    <TgsHostWatchdogVersion>1.1.1</TgsHostWatchdogVersion>
    <TgsContainerScriptVersion>1.2.0</TgsContainerScriptVersion>
  </PropertyGroup>
</Project>
<|MERGE_RESOLUTION|>--- conflicted
+++ resolved
@@ -6,13 +6,8 @@
     <TgsCoreVersion>4.8.0</TgsCoreVersion>
     <TgsConfigVersion>2.3.0</TgsConfigVersion>
     <TgsApiVersion>8.3.0</TgsApiVersion>
-<<<<<<< HEAD
-    <TgsClientVersion>9.1.2</TgsClientVersion>
+    <TgsClientVersion>9.2.0</TgsClientVersion>
     <TgsDmapiVersion>6.0.1</TgsDmapiVersion>
-=======
-    <TgsClientVersion>9.2.0</TgsClientVersion>
-    <TgsDmapiVersion>6.0.0</TgsDmapiVersion>
->>>>>>> fa9ec017
     <TgsInteropVersion>5.3.0</TgsInteropVersion>
     <TgsHostWatchdogVersion>1.1.1</TgsHostWatchdogVersion>
     <TgsContainerScriptVersion>1.2.0</TgsContainerScriptVersion>
