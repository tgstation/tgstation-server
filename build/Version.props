--- conflicted
+++ resolved
@@ -3,13 +3,8 @@
   <!-- Integration tests will ensure they match across the board -->
   <Import Project="ControlPanelVersion.props" />
   <PropertyGroup>
-<<<<<<< HEAD
-    <TgsCoreVersion>4.12.0</TgsCoreVersion>
+    <TgsCoreVersion>4.12.1</TgsCoreVersion>
     <TgsConfigVersion>3.1.0</TgsConfigVersion>
-=======
-    <TgsCoreVersion>4.12.1</TgsCoreVersion>
-    <TgsConfigVersion>3.0.0</TgsConfigVersion>
->>>>>>> b17ee1b6
     <TgsApiVersion>9.0.1</TgsApiVersion>
     <TgsApiLibraryVersion>9.0.0</TgsApiLibraryVersion>
     <TgsClientVersion>10.0.0</TgsClientVersion>
