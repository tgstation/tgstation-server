// tgstation-server DMAPI

<<<<<<< HEAD
#define TGS_DMAPI_VERSION "5.2.10"
=======
#define TGS_DMAPI_VERSION "5.2.9"
>>>>>>> a9149482

// All functions and datums outside this document are subject to change with any version and should not be relied on.

// CONFIGURATION

/// Create this define if you want to do TGS configuration outside of this file.
#ifndef TGS_EXTERNAL_CONFIGURATION

// Comment this out once you've filled in the below.
#error TGS API unconfigured

// Uncomment this if you wish to allow the game to interact with TGS 3.
// This will raise the minimum required security level of your game to TGS_SECURITY_TRUSTED due to it utilizing call()()
//#define TGS_V3_API

// Required interfaces (fill in with your codebase equivalent):

/// Create a global variable named `Name` and set it to `Value`.
#define TGS_DEFINE_AND_SET_GLOBAL(Name, Value)

/// Read the value in the global variable `Name`.
#define TGS_READ_GLOBAL(Name)

/// Set the value in the global variable `Name` to `Value`.
#define TGS_WRITE_GLOBAL(Name, Value)

/// Disallow ANYONE from reflecting a given `path`, security measure to prevent in-game use of DD -> TGS capabilities.
#define TGS_PROTECT_DATUM(Path)

/// Display an announcement `message` from the server to all players.
#define TGS_WORLD_ANNOUNCE(message)

/// Notify current in-game administrators of a string `event`.
#define TGS_NOTIFY_ADMINS(event)

/// Write an info `message` to a server log.
#define TGS_INFO_LOG(message)

/// Write an warning `message` to a server log.
#define TGS_WARNING_LOG(message)

/// Write an error `message` to a server log.
#define TGS_ERROR_LOG(message)

/// Get the number of connected /clients.
#define TGS_CLIENT_COUNT

#endif

// EVENT CODES

/// Before a reboot mode change, extras parameters are the current and new reboot mode enums
#define TGS_EVENT_REBOOT_MODE_CHANGE -1
/// Before a port change is about to happen, extra parameters is new port
#define TGS_EVENT_PORT_SWAP -2
/// Before the instance is renamed, extra parameter is the new name
#define TGS_EVENT_INSTANCE_RENAMED -3
/// After the watchdog reattaches to DD, extra parameter is the new [/datum/tgs_version] of the server
#define TGS_EVENT_WATCHDOG_REATTACH -4

/// When the repository is reset to its origin reference. Parameters: Reference name, Commit SHA
#define TGS_EVENT_REPO_RESET_ORIGIN 0
/// When the repository performs a checkout. Parameters: Checkout git object
#define TGS_EVENT_REPO_CHECKOUT 1
/// When the repository performs a fetch operation. No parameters
#define TGS_EVENT_REPO_FETCH 2
/// When the repository merges a pull request. Parameters: PR Number, PR Sha, (Nullable) Comment made by TGS user
#define TGS_EVENT_REPO_MERGE_PULL_REQUEST 3
/// Before the repository makes a sychronize operation. Parameters: Absolute repostiory path
#define TGS_EVENT_REPO_PRE_SYNCHRONIZE 4
/// Before a BYOND install operation begins. Parameters: [/datum/tgs_version] of the installing BYOND
#define TGS_EVENT_BYOND_INSTALL_START 5
/// When a BYOND install operation fails. Parameters: Error message
#define TGS_EVENT_BYOND_INSTALL_FAIL 6
/// When the active BYOND version changes.  Parameters: (Nullable) [/datum/tgs_version] of the current BYOND, [/datum/tgs_version] of the new BYOND
#define TGS_EVENT_BYOND_ACTIVE_VERSION_CHANGE 7
/// When the compiler starts running. Parameters: Game directory path, origin commit SHA
#define TGS_EVENT_COMPILE_START 8
/// When a compile is cancelled. No parameters
#define TGS_EVENT_COMPILE_CANCELLED 9
/// When a compile fails. Parameters: Game directory path, [TRUE]/[FALSE] based on if the cause for failure was DMAPI validation
#define TGS_EVENT_COMPILE_FAILURE 10
/// When a compile operation completes. Note, this event fires before the new .dmb is loaded into the watchdog. Consider using the [TGS_EVENT_DEPLOYMENT_COMPLETE] instead. Parameters: Game directory path
#define TGS_EVENT_COMPILE_COMPLETE 11
/// When an automatic update for the current instance begins. No parameters
#define TGS_EVENT_INSTANCE_AUTO_UPDATE_START 12
/// When the repository encounters a merge conflict: Parameters: Base SHA, target SHA, base reference, target reference
#define TGS_EVENT_REPO_MERGE_CONFLICT 13
/// When a deployment completes. No Parameters
#define TGS_EVENT_DEPLOYMENT_COMPLETE 14
/// Before the watchdog shuts down. Not sent for graceful shutdowns. No parameters.
#define TGS_EVENT_WATCHDOG_SHUTDOWN 15
/// Before the watchdog detaches for a TGS update/restart. No parameters.
#define TGS_EVENT_WATCHDOG_DETACH 16
// We don't actually implement this value as the DMAPI can never receive it
// #define TGS_EVENT_WATCHDOG_LAUNCH 17

// OTHER ENUMS

/// The server will reboot normally.
#define TGS_REBOOT_MODE_NORMAL 0
/// The server will stop running on reboot.
#define TGS_REBOOT_MODE_SHUTDOWN 1
/// The watchdog will restart on reboot.
#define TGS_REBOOT_MODE_RESTART 2

/// DreamDaemon Trusted security level.
#define TGS_SECURITY_TRUSTED 0
/// DreamDaemon Safe security level.
#define TGS_SECURITY_SAFE 1
/// DreamDaemon Ultrasafe security level.
#define TGS_SECURITY_ULTRASAFE 2

//REQUIRED HOOKS

/**
 * Call this somewhere in [/world/proc/New] that is always run. This function may sleep!
 *
 * * event_handler - Optional user defined [/datum/tgs_event_handler].
 * * minimum_required_security_level: The minimum required security level to run the game in which the DMAPI is integrated. Can be one of [TGS_SECURITY_ULTRASAFE], [TGS_SECURITY_SAFE], or [TGS_SECURITY_TRUSTED].
 */
/world/proc/TgsNew(datum/tgs_event_handler/event_handler, minimum_required_security_level = TGS_SECURITY_ULTRASAFE)
	return

/**
 * Call this when your initializations are complete and your game is ready to play before any player interactions happen.
 *
 * This may use [/world/var/sleep_offline] to make this happen so ensure no changes are made to it while this call is running.
 * Afterwards, consider explicitly setting it to what you want to avoid this BYOND bug: http://www.byond.com/forum/post/2575184
 * Before this point, note that any static files or directories may be in use by another server. Your code should account for this.
 * This function should not be called before ..() in [/world/proc/New].
 */
/world/proc/TgsInitializationComplete()
	return

/// Put this at the start of [/world/proc/Topic].
#define TGS_TOPIC var/tgs_topic_return = TgsTopic(args[1]); if(tgs_topic_return) return tgs_topic_return

/**
 * Call this at the beginning of [world/proc/Reboot].
 */
/world/proc/TgsReboot()
	return

// DATUM DEFINITIONS
// All datums defined here should be considered read-only

/// Represents git revision information.
/datum/tgs_revision_information
	/// Full SHA of the commit.
	var/commit
	/// Full sha of last known remote commit. This may be null if the TGS repository is not currently tracking a remote branch.
	var/origin_commit

/// Represents a version.
/datum/tgs_version
	/// The suite/major version number
	var/suite

	// This group of variables can be null to represent a wild card
	/// The minor version number. null for wildcards
	var/minor
	/// The patch version number. null for wildcards
	var/patch

	/// Legacy version number. Generally null
	var/deprecated_patch

	/// Unparsed string value
	var/raw_parameter
	/// String value minus prefix
	var/deprefixed_parameter

/**
 * Returns [TRUE]/[FALSE] based on if the [/datum/tgs_version] contains wildcards.
 */
/datum/tgs_version/proc/Wildcard()
	return

/**
 * Returns [TRUE]/[FALSE] based on if the [/datum/tgs_version] equals some other version.
 *
 * other_version - The [/datum/tgs_version] to compare against.
 */
/datum/tgs_version/proc/Equals(datum/tgs_version/other_version)
	return

/// Represents a merge of a GitHub pull request.
/datum/tgs_revision_information/test_merge
	/// The pull request number.
	var/number
	/// The pull request title when it was merged.
	var/title
	/// The pull request body when it was merged.
	var/body
	/// The GitHub username of the pull request's author.
	var/author
	/// An http URL to the pull request.
	var/url
	/// The SHA of the pull request when that was merged.
	var/pull_request_commit
	/// ISO 8601 timestamp of when the pull request was merged.
	var/time_merged
	/// (Nullable) Comment left by the TGS user who initiated the merge..
	var/comment

/// Represents a connected chat channel.
/datum/tgs_chat_channel
	/// TGS internal channel ID.
	var/id
	/// User friendly name of the channel.
	var/friendly_name
	/// Name of the chat connection. This is the IRC server address or the Discord guild.
	var/connection_name
	/// [TRUE]/[FALSE] based on if the server operator has marked this channel for game admins only.
	var/is_admin_channel
	/// [TRUE]/[FALSE] if the channel is a private message channel for a [/datum/tgs_chat_user].
	var/is_private_channel
	/// Tag string associated with the channel in TGS
	var/custom_tag

// Represents a chat user
/datum/tgs_chat_user
	/// TGS internal user ID.
	var/id
	// The user's display name.
	var/friendly_name
	// The string to use to ping this user in a message.
	var/mention
	/// The [/datum/tgs_chat_channel] the user was from
	var/datum/tgs_chat_channel/channel

/**
 * User definable callback for handling TGS events.
 *
 * event_code - One of the TGS_EVENT_ defines. Extra parameters will be documented in each
 */
/datum/tgs_event_handler/proc/HandleEvent(event_code, ...)
	set waitfor = FALSE
	return

/// User definable chat command
/datum/tgs_chat_command
	/// The string to trigger this command on a chat bot. e.g `@bot name ...` or `!tgs name ...`
	var/name = ""
	/// The help text displayed for this command
	var/help_text = ""
	/// If this command should be available to game administrators only
	var/admin_only = FALSE

/**
 * Process command activation. Should return a string to respond to the issuer with.
 *
 * sender - The [/datum/tgs_chat_user] who issued the command.
 * params - The trimmed string following the command `/datum/tgs_chat_command/var/name].
 */
/datum/tgs_chat_command/proc/Run(datum/tgs_chat_user/sender, params)
	CRASH("[type] has no implementation for Run()")

// API FUNCTIONS

/// Returns the maximum supported [/datum/tgs_version] of the DMAPI.
/world/proc/TgsMaximumAPIVersion()
	return

/// Returns the minimum supported [/datum/tgs_version] of the DMAPI.
/world/proc/TgsMinimumAPIVersion()
	return

/**
 * Returns [TRUE] if DreamDaemon was launched under TGS, the API matches, and was properly initialized. [FALSE] will be returned otherwise.
 */
/world/proc/TgsAvailable()
	return

// No function below this succeeds if it TgsAvailable() returns FALSE or if TgsNew() has yet to be called.

/**
 * Forces a hard reboot of DreamDaemon by ending the process.
 *
 * Unlike del(world) clients will try to reconnect.
 * If TGS has not requested a [TGS_REBOOT_MODE_SHUTDOWN] DreamDaemon will be launched again
 */
/world/proc/TgsEndProcess()
	return

/**
 * Send a message to connected chats.
 *
 * message - The string to send.
 * admin_only: If [TRUE], message will be sent to admin connected chats. Vice-versa applies.
 */
/world/proc/TgsTargetedChatBroadcast(message, admin_only = FALSE)
	return

/**
 * Send a private message to a specific user.
 *
 * message - The string to send.
 * user: The [/datum/tgs_chat_user] to PM.
 */
/world/proc/TgsChatPrivateMessage(message, datum/tgs_chat_user/user)
	return

// The following functions will sleep if a call to TgsNew() is sleeping

/**
 * Send a message to connected chats that are flagged as game-related in TGS.
 *
 * message - The string to send.
 * channels - Optional list of [/datum/tgs_chat_channel]s to restrict the message to.
 */
/world/proc/TgsChatBroadcast(message, list/channels = null)
	return

/// Returns the current [/datum/tgs_version] of TGS if it is running the server, null otherwise.
/world/proc/TgsVersion()
	return

/// Returns the current [/datum/tgs_version] of the DMAPI being used if it was activated, null otherwise.
/world/proc/TgsApiVersion()
	return

/// Returns the name of the TGS instance running the game if TGS is present, null otherwise.
/world/proc/TgsInstanceName()
	return

/// Return the current [/datum/tgs_revision_information] of the running server if TGS is present, null otherwise.
/world/proc/TgsRevision()
	return

/// Returns the current BYOND security level as a TGS_SECURITY_ define if TGS is present, null otherwise.
/world/proc/TgsSecurityLevel()
	return

/// Returns a list of active [/datum/tgs_revision_information/test_merge]s if TGS is present, null otherwise.
/world/proc/TgsTestMerges()
	return

/// Returns a list of connected [/datum/tgs_chat_channel]s if TGS is present, null otherwise.
/world/proc/TgsChatChannelInfo()
	return

/*
The MIT License

Copyright (c) 2017 Jordan Brown

Permission is hereby granted, free of charge,
to any person obtaining a copy of this software and
associated documentation files (the "Software"), to
deal in the Software without restriction, including
without limitation the rights to use, copy, modify,
merge, publish, distribute, sublicense, and/or sell
copies of the Software, and to permit persons to whom
the Software is furnished to do so,
subject to the following conditions:

The above copyright notice and this permission notice
shall be included in all copies or substantial portions of the Software.

THE SOFTWARE IS PROVIDED "AS IS", WITHOUT WARRANTY OF ANY KIND,
EXPRESS OR IMPLIED, INCLUDING BUT NOT LIMITED TO THE WARRANTIES
OF MERCHANTABILITY, FITNESS FOR A PARTICULAR PURPOSE AND NONINFRINGEMENT.
IN NO EVENT SHALL THE AUTHORS OR COPYRIGHT HOLDERS BE LIABLE FOR
ANY CLAIM, DAMAGES OR OTHER LIABILITY, WHETHER IN AN ACTION OF CONTRACT,
TORT OR OTHERWISE, ARISING FROM, OUT OF OR IN CONNECTION WITH THE
SOFTWARE OR THE USE OR OTHER DEALINGS IN THE SOFTWARE.
*/<|MERGE_RESOLUTION|>--- conflicted
+++ resolved
@@ -1,10 +1,6 @@
 // tgstation-server DMAPI
 
-<<<<<<< HEAD
 #define TGS_DMAPI_VERSION "5.2.10"
-=======
-#define TGS_DMAPI_VERSION "5.2.9"
->>>>>>> a9149482
 
 // All functions and datums outside this document are subject to change with any version and should not be relied on.
 
