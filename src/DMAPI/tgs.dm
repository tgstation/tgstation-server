// tgstation-server DMAPI

<<<<<<< HEAD
#define TGS_DMAPI_VERSION "7.0.3"
=======
#define TGS_DMAPI_VERSION "7.1.2"
>>>>>>> 9664a4f4

// All functions and datums outside this document are subject to change with any version and should not be relied on.

// CONFIGURATION

/// Create this define if you want to do TGS configuration outside of this file.
#ifndef TGS_EXTERNAL_CONFIGURATION

// Comment this out once you've filled in the below.
#error TGS API unconfigured

// Uncomment this if you wish to allow the game to interact with TGS 3..
// This will raise the minimum required security level of your game to TGS_SECURITY_TRUSTED due to it utilizing call()().
//#define TGS_V3_API

// Required interfaces (fill in with your codebase equivalent):

/// Create a global variable named `Name` and set it to `Value`.
#define TGS_DEFINE_AND_SET_GLOBAL(Name, Value)

/// Read the value in the global variable `Name`.
#define TGS_READ_GLOBAL(Name)

/// Set the value in the global variable `Name` to `Value`.
#define TGS_WRITE_GLOBAL(Name, Value)

/// Disallow ANYONE from reflecting a given `path`, security measure to prevent in-game use of DD -> TGS capabilities.
#define TGS_PROTECT_DATUM(Path)

/// Display an announcement `message` from the server to all players.
#define TGS_WORLD_ANNOUNCE(message)

/// Notify current in-game administrators of a string `event`.
#define TGS_NOTIFY_ADMINS(event)

/// Write an info `message` to a server log.
#define TGS_INFO_LOG(message)

/// Write an warning `message` to a server log.
#define TGS_WARNING_LOG(message)

/// Write an error `message` to a server log.
#define TGS_ERROR_LOG(message)

/// Get the number of connected /clients.
#define TGS_CLIENT_COUNT

#endif

#ifndef TGS_FILE2TEXT_NATIVE
#ifdef file2text
#error Your codebase is re-defining the BYOND proc file2text. The DMAPI requires the native version to read the result of world.Export(). You can fix this by adding "#define TGS_FILE2TEXT_NATIVE file2text" before your override of file2text to allow the DMAPI to use the native version. This will only be used for world.Export(), not regular file accesses
#endif
#define TGS_FILE2TEXT_NATIVE file2text
#endif

// EVENT CODES

/// Before a reboot mode change, extras parameters are the current and new reboot mode enums.
#define TGS_EVENT_REBOOT_MODE_CHANGE -1
/// Before a port change is about to happen, extra parameters is new port.
#define TGS_EVENT_PORT_SWAP -2
/// Before the instance is renamed, extra parameter is the new name.
#define TGS_EVENT_INSTANCE_RENAMED -3
/// After the watchdog reattaches to DD, extra parameter is the new [/datum/tgs_version] of the server.
#define TGS_EVENT_WATCHDOG_REATTACH -4
/// When the watchdog sends a health check to DD. No parameters.
#define TGS_EVENT_HEALTH_CHECK -5

/// When the repository is reset to its origin reference. Parameters: Reference name, Commit SHA.
#define TGS_EVENT_REPO_RESET_ORIGIN 0
/// When the repository performs a checkout. Parameters: Checkout git object.
#define TGS_EVENT_REPO_CHECKOUT 1
/// When the repository performs a fetch operation. No parameters.
#define TGS_EVENT_REPO_FETCH 2
/// When the repository test merges. Parameters: PR Number, PR Sha, (Nullable) Comment made by TGS user.
#define TGS_EVENT_REPO_MERGE_PULL_REQUEST 3
/// Before the repository makes a sychronize operation. Parameters: Absolute repostiory path.
#define TGS_EVENT_REPO_PRE_SYNCHRONIZE 4
/// Before a engine install operation begins. Parameters: Version string of the installing engine.
#define TGS_EVENT_ENGINE_INSTALL_START 5
/// When a engine install operation fails. Parameters: Error message
#define TGS_EVENT_ENGINE_INSTALL_FAIL 6
/// When the active engine version changes. Parameters: (Nullable) Version string of the current engine, version string of the new engine.
#define TGS_EVENT_ENGINE_ACTIVE_VERSION_CHANGE 7
/// When the compiler starts running. Parameters: Game directory path, origin commit SHA.
#define TGS_EVENT_COMPILE_START 8
/// When a compile is cancelled. No parameters.
#define TGS_EVENT_COMPILE_CANCELLED 9
/// When a compile fails. Parameters: Game directory path, [TRUE]/[FALSE] based on if the cause for failure was DMAPI validation.
#define TGS_EVENT_COMPILE_FAILURE 10
/// When a compile operation completes. Note, this event fires before the new .dmb is loaded into the watchdog. Consider using the [TGS_EVENT_DEPLOYMENT_COMPLETE] instead. Parameters: Game directory path.
#define TGS_EVENT_COMPILE_COMPLETE 11
/// When an automatic update for the current instance begins. No parameters.
#define TGS_EVENT_INSTANCE_AUTO_UPDATE_START 12
/// When the repository encounters a merge conflict: Parameters: Base SHA, target SHA, base reference, target reference.
#define TGS_EVENT_REPO_MERGE_CONFLICT 13
/// When a deployment completes. No Parameters.
#define TGS_EVENT_DEPLOYMENT_COMPLETE 14
/// Before the watchdog shuts down. Not sent for graceful shutdowns. No parameters.
#define TGS_EVENT_WATCHDOG_SHUTDOWN 15
/// Before the watchdog detaches for a TGS update/restart. No parameters.
#define TGS_EVENT_WATCHDOG_DETACH 16
// We don't actually implement these 4 events as the DMAPI can never receive them.
// #define TGS_EVENT_WATCHDOG_LAUNCH 17
// #define TGS_EVENT_WATCHDOG_CRASH 18
// #define TGS_EVENT_WORLD_END_PROCESS 19
// #define TGS_EVENT_WORLD_REBOOT 20
/// Watchdog event when TgsInitializationComplete() is called. No parameters.
#define TGS_EVENT_WORLD_PRIME 21
// DMAPI also doesnt implement this
// #define TGS_EVENT_DREAM_DAEMON_LAUNCH 22
/// After a single submodule update is performed. Parameters: Updated submodule name.
#define TGS_EVENT_REPO_SUBMODULE_UPDATE 23
/// After CodeModifications are applied, before DreamMaker is run. Parameters: Game directory path, origin commit sha, version string of the used engine.
#define TGS_EVENT_PRE_DREAM_MAKER 24
/// Whenever a deployment folder is deleted from disk. Parameters: Game directory path.
#define TGS_EVENT_DEPLOYMENT_CLEANUP 25

// OTHER ENUMS

/// The server will reboot normally.
#define TGS_REBOOT_MODE_NORMAL 0
/// The server will stop running on reboot.
#define TGS_REBOOT_MODE_SHUTDOWN 1
/// The watchdog will restart on reboot.
#define TGS_REBOOT_MODE_RESTART 2

// Note that security levels are currently meaningless in OpenDream
/// DreamDaemon Trusted security level.
#define TGS_SECURITY_TRUSTED 0
/// DreamDaemon Safe security level.
#define TGS_SECURITY_SAFE 1
/// DreamDaemon Ultrasafe security level.
#define TGS_SECURITY_ULTRASAFE 2

/// DreamDaemon public visibility level.
#define TGS_VISIBILITY_PUBLIC 0
/// DreamDaemon private visibility level.
#define TGS_VISIBILITY_PRIVATE 1
/// DreamDaemon invisible visibility level.
#define TGS_VISIBILITY_INVISIBLE 2

/// The Build Your Own Net Dream engine.
#define TGS_ENGINE_TYPE_BYOND 0
/// The OpenDream engine.
#define TGS_ENGINE_TYPE_OPENDREAM 1

//REQUIRED HOOKS

/**
 * Call this somewhere in [/world/proc/New] that is always run. This function may sleep!
 *
 * * event_handler - Optional user defined [/datum/tgs_event_handler].
 * * minimum_required_security_level: The minimum required security level to run the game in which the DMAPI is integrated. Can be one of [TGS_SECURITY_ULTRASAFE], [TGS_SECURITY_SAFE], or [TGS_SECURITY_TRUSTED].
 */
/world/proc/TgsNew(datum/tgs_event_handler/event_handler, minimum_required_security_level = TGS_SECURITY_ULTRASAFE)
	return

/**
 * Call this when your initializations are complete and your game is ready to play before any player interactions happen.
 *
 * This may use [/world/var/sleep_offline] to make this happen so ensure no changes are made to it while this call is running.
 * Afterwards, consider explicitly setting it to what you want to avoid this BYOND bug: http://www.byond.com/forum/post/2575184
 * This function should not be called before ..() in [/world/proc/New].
 */
/world/proc/TgsInitializationComplete()
	return

/// Put this at the start of [/world/proc/Topic].
#define TGS_TOPIC var/tgs_topic_return = TgsTopic(args[1]); if(tgs_topic_return) return tgs_topic_return

/**
 * Call this as late as possible in [world/proc/Reboot] (BEFORE ..()).
 */
/world/proc/TgsReboot()
	return

// DATUM DEFINITIONS
// All datums defined here should be considered read-only

/// Represents git revision information.
/datum/tgs_revision_information
	/// Full SHA of the commit.
	var/commit
	/// ISO 8601 timestamp of when the commit was created.
	var/timestamp
	/// Full sha of last known remote commit. This may be null if the TGS repository is not currently tracking a remote branch.
	var/origin_commit

/// Represents a version.
/datum/tgs_version
	/// The suite/major version number.
	var/suite

	// This group of variables can be null to represent a wild card.
	/// The minor version number. null for wildcards.
	var/minor
	/// The patch version number. null for wildcards.
	var/patch

	/// Legacy version number. Generally null.
	var/deprecated_patch

	/// Unparsed string value.
	var/raw_parameter
	/// String value minus prefix.
	var/deprefixed_parameter

/**
 * Returns [TRUE]/[FALSE] based on if the [/datum/tgs_version] contains wildcards.
 */
/datum/tgs_version/proc/Wildcard()
	return

/**
 * Returns [TRUE]/[FALSE] based on if the [/datum/tgs_version] equals some other version.
 *
 * other_version - The [/datum/tgs_version] to compare against.
 */
/datum/tgs_version/proc/Equals(datum/tgs_version/other_version)
	return

/// Represents a merge of a GitHub pull request.
/datum/tgs_revision_information/test_merge
	/// The test merge number.
	var/number
	/// The test merge source's title when it was merged.
	var/title
	/// The test merge source's body when it was merged.
	var/body
	/// The Username of the test merge source's author.
	var/author
	/// An http URL to the test merge source.
	var/url
	/// The SHA of the test merge when that was merged.
	var/head_commit
	/// Optional comment left by the TGS user who initiated the merge.
	var/comment

/// Represents a connected chat channel.
/datum/tgs_chat_channel
	/// TGS internal channel ID.
	var/id
	/// User friendly name of the channel.
	var/friendly_name
	/// Name of the chat connection. This is the IRC server address or the Discord guild.
	var/connection_name
	/// [TRUE]/[FALSE] based on if the server operator has marked this channel for game admins only.
	var/is_admin_channel
	/// [TRUE]/[FALSE] if the channel is a private message channel for a [/datum/tgs_chat_user].
	var/is_private_channel
	/// Tag string associated with the channel in TGS.
	var/custom_tag
	/// [TRUE]/[FALSE] if the channel supports embeds.
	var/embeds_supported

// Represents a chat user
/datum/tgs_chat_user
	/// TGS internal user ID.
	var/id
	/// The user's display name.
	var/friendly_name
	/// The string to use to ping this user in a message.
	var/mention
	/// The [/datum/tgs_chat_channel] the user was from.
	var/datum/tgs_chat_channel/channel

/// User definable handler for TGS events.
/datum/tgs_event_handler
	/// If the handler receieves [TGS_EVENT_HEALTH_CHECK] events.
	var/receive_health_checks = FALSE

/**
 * User definable callback for handling TGS events.
 *
 * event_code - One of the TGS_EVENT_ defines. Extra parameters will be documented in each.
 */
/datum/tgs_event_handler/proc/HandleEvent(event_code, ...)
	set waitfor = FALSE
	return

/// User definable chat command.
/datum/tgs_chat_command
	/// The string to trigger this command on a chat bot. e.g `@bot name ...` or `!tgs name ...`.
	var/name = ""
	/// The help text displayed for this command.
	var/help_text = ""
	/// If this command should be available to game administrators only.
	var/admin_only = FALSE
	/// A subtype of [/datum/tgs_chat_command] that is ignored when enumerating available commands. Use this to create shared base /datums for commands.
	var/ignore_type

/**
 * Process command activation. Should return a [/datum/tgs_message_content] to respond to the issuer with.
 *
 * sender - The [/datum/tgs_chat_user] who issued the command.
 * params - The trimmed string following the command `/datum/tgs_chat_command/var/name].
 */
/datum/tgs_chat_command/proc/Run(datum/tgs_chat_user/sender, params)
	CRASH("[type] has no implementation for Run()")

/// User definable chat message.
/datum/tgs_message_content
	/// The tring content of the message. Must be provided in New().
	var/text

	/// The [/datum/tgs_chat_embed] to embed in the message. Not supported on all chat providers.
	var/datum/tgs_chat_embed/structure/embed

/datum/tgs_message_content/New(text)
	..()
	if(!istext(text))
		TGS_ERROR_LOG("[/datum/tgs_message_content] created with no text!")
		text = null

	src.text = text

/// User definable chat embed. Currently mirrors Discord chat embeds. See https://discord.com/developers/docs/resources/channel#embed-object-embed-structure for details.
/datum/tgs_chat_embed/structure
	var/title
	var/description
	var/url

	/// Timestamp must be encoded as: time2text(world.timeofday, "YYYY-MM-DD hh:mm:ss"). Use the active timezone.
	var/timestamp

	/// Colour must be #AARRGGBB or #RRGGBB hex string.
	var/colour

	/// See https://discord.com/developers/docs/resources/channel#embed-object-embed-image-structure for details.
	var/datum/tgs_chat_embed/media/image

	/// See https://discord.com/developers/docs/resources/channel#embed-object-embed-thumbnail-structure for details.
	var/datum/tgs_chat_embed/media/thumbnail

	/// See https://discord.com/developers/docs/resources/channel#embed-object-embed-image-structure for details.
	var/datum/tgs_chat_embed/media/video

	var/datum/tgs_chat_embed/footer/footer
	var/datum/tgs_chat_embed/provider/provider
	var/datum/tgs_chat_embed/provider/author/author

	var/list/datum/tgs_chat_embed/field/fields

/// Common datum for similar discord embed medias.
/datum/tgs_chat_embed/media
	/// Must be set in New().
	var/url
	var/width
	var/height
	var/proxy_url

/datum/tgs_chat_embed/media/New(url)
	..()
	if(!istext(url))
		CRASH("[/datum/tgs_chat_embed/media] created with no url!")

	src.url = url

/// See https://discord.com/developers/docs/resources/channel#embed-object-embed-footer-structure for details.
/datum/tgs_chat_embed/footer
	/// Must be set in New().
	var/text
	var/icon_url
	var/proxy_icon_url

/datum/tgs_chat_embed/footer/New(text)
	..()
	if(!istext(text))
		CRASH("[/datum/tgs_chat_embed/footer] created with no text!")

	src.text = text

/// See https://discord.com/developers/docs/resources/channel#embed-object-embed-provider-structure for details.
/datum/tgs_chat_embed/provider
	var/name
	var/url

/// See https://discord.com/developers/docs/resources/channel#embed-object-embed-author-structure for details. Must have name set in New().
/datum/tgs_chat_embed/provider/author
	var/icon_url
	var/proxy_icon_url

/datum/tgs_chat_embed/provider/author/New(name)
	..()
	if(!istext(name))
		CRASH("[/datum/tgs_chat_embed/provider/author] created with no name!")

	src.name = name

/// See https://discord.com/developers/docs/resources/channel#embed-object-embed-field-structure for details. Must have name and value set in New().
/datum/tgs_chat_embed/field
	var/name
	var/value
	var/is_inline

/datum/tgs_chat_embed/field/New(name, value)
	..()
	if(!istext(name))
		CRASH("[/datum/tgs_chat_embed/field] created with no name!")

	if(!istext(value))
		CRASH("[/datum/tgs_chat_embed/field] created with no value!")

	src.name = name
	src.value = value

// API FUNCTIONS

/// Returns the maximum supported [/datum/tgs_version] of the DMAPI.
/world/proc/TgsMaximumApiVersion()
	return

/// Returns the minimum supported [/datum/tgs_version] of the DMAPI.
/world/proc/TgsMinimumApiVersion()
	return

/**
 * Returns [TRUE] if DreamDaemon was launched under TGS, the API matches, and was properly initialized. [FALSE] will be returned otherwise.
 */
/world/proc/TgsAvailable()
	return

// No function below this succeeds if it TgsAvailable() returns FALSE or if TgsNew() has yet to be called.

/**
 * Forces a hard reboot of DreamDaemon by ending the process. This function may sleep!
 *
 * Unlike del(world) clients will try to reconnect.
 * If TGS has not requested a [TGS_REBOOT_MODE_SHUTDOWN] DreamDaemon will be launched again.
 */
/world/proc/TgsEndProcess()
	return

/**
 * Send a message to connected chats. This function may sleep!
 * If TGS is offline when called, the message may be placed in a queue to be sent and this function will return immediately. Your message will be sent when TGS reconnects to the game.
 *
 * message - The [/datum/tgs_message_content] to send.
 * admin_only: If [TRUE], message will be sent to admin connected chats. Vice-versa applies.
 */
/world/proc/TgsTargetedChatBroadcast(datum/tgs_message_content/message, admin_only = FALSE)
	return

/**
 * Send a private message to a specific user. This function may sleep!
 * If TGS is offline when called, the message may be placed in a queue to be sent and this function will return immediately. Your message will be sent when TGS reconnects to the game.
 *
 * message - The [/datum/tgs_message_content] to send.
 * user: The [/datum/tgs_chat_user] to PM.
 */
/world/proc/TgsChatPrivateMessage(datum/tgs_message_content/message, datum/tgs_chat_user/user)
	return

/**
 * Send a message to connected chats that are flagged as game-related in TGS. This function may sleep!
 * If TGS is offline when called, the message may be placed in a queue to be sent and this function will return immediately. Your message will be sent when TGS reconnects to the game.
 *
 * message - The [/datum/tgs_message_content] to send.
 * channels - Optional list of [/datum/tgs_chat_channel]s to restrict the message to.
 */
/world/proc/TgsChatBroadcast(datum/tgs_message_content/message, list/channels = null)
	return

/// Returns the current [/datum/tgs_version] of TGS if it is running the server, null otherwise. This function may sleep if the call to [/world/proc/TgsNew] is sleeping!
/world/proc/TgsVersion()
	return

/// Returns the running engine type
/world/proc/TgsEngine()
	return

/// Returns the current [/datum/tgs_version] of the DMAPI being used if it was activated, null otherwise. This function may sleep if the call to [/world/proc/TgsNew] is sleeping!
/world/proc/TgsApiVersion()
	return

/// Returns the name of the TGS instance running the game if TGS is present, null otherwise. This function may sleep if the call to [/world/proc/TgsNew] is sleeping!
/world/proc/TgsInstanceName()
	return

/// Return the current [/datum/tgs_revision_information] of the running server if TGS is present, null otherwise. This function may sleep if the call to [/world/proc/TgsNew] is sleeping!
/world/proc/TgsRevision()
	return

/// Returns the current BYOND security level as a TGS_SECURITY_ define if TGS is present, null otherwise. This function may sleep if the call to [/world/proc/TgsNew] is sleeping!
/world/proc/TgsSecurityLevel()
	return

/// Returns the current BYOND visibility level as a TGS_VISIBILITY_ define if TGS is present, null otherwise. Requires TGS to be using interop API version 5 or higher otherwise the string "___unimplemented" wil be returned. This function may sleep if the call to [/world/proc/TgsNew] is sleeping!
/world/proc/TgsVisibility()
	return

/// Returns a list of active [/datum/tgs_revision_information/test_merge]s if TGS is present, null otherwise. This function may sleep if the call to [/world/proc/TgsNew] is sleeping!
/world/proc/TgsTestMerges()
	return

/// Returns a list of connected [/datum/tgs_chat_channel]s if TGS is present, null otherwise. This function may sleep if the call to [/world/proc/TgsNew] is sleeping!
/world/proc/TgsChatChannelInfo()
	return

/**
 * Trigger an event in TGS. Requires TGS version >= 6.3.0. Returns [TRUE] if the event was triggered successfully, [FALSE] otherwise. This function may sleep!
 *
 * event_name - The name of the event to trigger
 * parameters - Optional list of string parameters to pass as arguments to the event script. The first parameter passed to a script will always be the running game's directory followed by these parameters.
 * wait_for_completion - If set, this function will not return until the event has run to completion.
 */
/world/proc/TgsTriggerEvent(event_name, list/parameters, wait_for_completion = FALSE)
	return

/*
The MIT License

Copyright (c) 2017-2024 Jordan Brown

Permission is hereby granted, free of charge,
to any person obtaining a copy of this software and
associated documentation files (the "Software"), to
deal in the Software without restriction, including
without limitation the rights to use, copy, modify,
merge, publish, distribute, sublicense, and/or sell
copies of the Software, and to permit persons to whom
the Software is furnished to do so,
subject to the following conditions:

The above copyright notice and this permission notice
shall be included in all copies or substantial portions of the Software.

THE SOFTWARE IS PROVIDED "AS IS", WITHOUT WARRANTY OF ANY KIND,
EXPRESS OR IMPLIED, INCLUDING BUT NOT LIMITED TO THE WARRANTIES
OF MERCHANTABILITY, FITNESS FOR A PARTICULAR PURPOSE AND NONINFRINGEMENT.
IN NO EVENT SHALL THE AUTHORS OR COPYRIGHT HOLDERS BE LIABLE FOR
ANY CLAIM, DAMAGES OR OTHER LIABILITY, WHETHER IN AN ACTION OF CONTRACT,
TORT OR OTHERWISE, ARISING FROM, OUT OF OR IN CONNECTION WITH THE
SOFTWARE OR THE USE OR OTHER DEALINGS IN THE SOFTWARE.
*/<|MERGE_RESOLUTION|>--- conflicted
+++ resolved
@@ -1,10 +1,6 @@
 // tgstation-server DMAPI
 
-<<<<<<< HEAD
-#define TGS_DMAPI_VERSION "7.0.3"
-=======
-#define TGS_DMAPI_VERSION "7.1.2"
->>>>>>> 9664a4f4
+#define TGS_DMAPI_VERSION "7.1.3"
 
 // All functions and datums outside this document are subject to change with any version and should not be relied on.
 
