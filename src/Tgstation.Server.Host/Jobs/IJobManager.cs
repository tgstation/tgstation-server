--- conflicted
+++ resolved
@@ -33,13 +33,8 @@
 		/// <param name="canceller">The <see cref="User"/> to cancel the <paramref name="job"/>. If <see langword="null"/> the TGS user will be used.</param>
 		/// <param name="jobCancellationToken">A <see cref="CancellationToken"/> that will cancel the <paramref name="job"/>.</param>
 		/// <param name="cancellationToken">The <see cref="CancellationToken"/> for the operation.</param>
-<<<<<<< HEAD
-		/// <returns>A <see cref="ValueTask"/> representing the <see cref="Job"/>.</returns>
-		ValueTask WaitForJobCompletion(Job job, User canceller, CancellationToken jobCancellationToken, CancellationToken cancellationToken);
-=======
-		/// <returns>A <see cref="Task{TResult}"/> representing the <see cref="Job"/>. Results in <see langword="true"/> if the <see cref="Job"/> completed without errors, <see langword="false"/> if errors occurred, or <see langword="null"/> if the job isn't registered.</returns>
-		Task<bool?> WaitForJobCompletion(Job job, User canceller, CancellationToken jobCancellationToken, CancellationToken cancellationToken);
->>>>>>> 08e4f1fb
+		/// <returns>A <see cref="ValueTask{TResult}"/> representing the <see cref="Job"/>. Results in <see langword="true"/> if the <see cref="Job"/> completed without errors, <see langword="false"/> if errors occurred, or <see langword="null"/> if the job isn't registered.</returns>
+		ValueTask<bool?> WaitForJobCompletion(Job job, User canceller, CancellationToken jobCancellationToken, CancellationToken cancellationToken);
 
 		/// <summary>
 		/// Cancels a give <paramref name="job"/>.
