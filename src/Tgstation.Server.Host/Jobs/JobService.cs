﻿using System;
using System.Collections.Generic;
using System.Linq;
using System.Threading;
using System.Threading.Tasks;

using Microsoft.EntityFrameworkCore;
using Microsoft.Extensions.Logging;
using Serilog.Context;
using Tgstation.Server.Api.Models.Response;
using Tgstation.Server.Common.Extensions;
using Tgstation.Server.Host.Components;
using Tgstation.Server.Host.Database;
using Tgstation.Server.Host.Extensions;
using Tgstation.Server.Host.Models;
using Tgstation.Server.Host.Utils;

namespace Tgstation.Server.Host.Jobs
{
	/// <inheritdoc cref="IJobService" />
	sealed class JobService : IJobService, IDisposable
	{
		/// <summary>
		/// The <see cref="IServiceProvider"/> for the <see cref="JobService"/>.
		/// </summary>
		readonly IDatabaseContextFactory databaseContextFactory;

		/// <summary>
		/// The <see cref="ILoggerFactory"/> for the <see cref="JobService"/>.
		/// </summary>
		readonly ILoggerFactory loggerFactory;

		/// <summary>
		/// The <see cref="ILogger"/> for the <see cref="JobService"/>.
		/// </summary>
		readonly ILogger<JobService> logger;

		/// <summary>
		/// <see cref="Dictionary{TKey, TValue}"/> of <see cref="Job"/> <see cref="Api.Models.EntityId.Id"/>s to running <see cref="JobHandler"/>s.
		/// </summary>
		readonly Dictionary<long, JobHandler> jobs;

		/// <summary>
		/// <see cref="TaskCompletionSource{TResult}"/> to delay starting jobs until the server is ready.
		/// </summary>
		readonly TaskCompletionSource<IInstanceCoreProvider> activationTcs;

		/// <summary>
		/// <see langword="lock"/> <see cref="object"/> for various operations.
		/// </summary>
		readonly object synchronizationLock;

		/// <summary>
		/// Prevents a really REALLY rare race condition between add and cancel operations.
		/// </summary>
		readonly object addCancelLock;

		/// <summary>
		/// Prevents jobs that are registered after shutdown from activating.
		/// </summary>
		volatile bool noMoreJobsShouldStart;

		/// <summary>
		/// Initializes a new instance of the <see cref="JobService"/> class.
		/// </summary>
		/// <param name="databaseContextFactory">The value of <see cref="databaseContextFactory"/>.</param>
		/// <param name="loggerFactory">The value of <see cref="loggerFactory"/>.</param>
		/// <param name="logger">The value of <see cref="logger"/>.</param>
		public JobService(
			IDatabaseContextFactory databaseContextFactory,
			ILoggerFactory loggerFactory,
			ILogger<JobService> logger)
		{
			this.databaseContextFactory = databaseContextFactory ?? throw new ArgumentNullException(nameof(databaseContextFactory));
			this.loggerFactory = loggerFactory ?? throw new ArgumentNullException(nameof(loggerFactory));
			this.logger = logger ?? throw new ArgumentNullException(nameof(logger));
			jobs = new Dictionary<long, JobHandler>();
			activationTcs = new TaskCompletionSource<IInstanceCoreProvider>();
			synchronizationLock = new object();
			addCancelLock = new object();
		}

		/// <inheritdoc />
		public void Dispose()
		{
			foreach (var job in jobs)
				job.Value.Dispose();
		}

		/// <inheritdoc />
		public ValueTask RegisterOperation(Job job, JobEntrypoint operation, CancellationToken cancellationToken)
			=> databaseContextFactory.UseContext(
				async databaseContext =>
				{
					ArgumentNullException.ThrowIfNull(job);
					ArgumentNullException.ThrowIfNull(operation);

					job.StartedAt = DateTimeOffset.UtcNow;
					job.Cancelled = false;

					job.Instance = new Models.Instance
					{
						Id = job.Instance.Id,
					};
					databaseContext.Instances.Attach(job.Instance);

					if (job.StartedBy == null)
						job.StartedBy = await databaseContext
							.Users
							.GetTgsUser(cancellationToken);
					else
						job.StartedBy = new User
						{
							Id = job.StartedBy.Id,
						};
					databaseContext.Users.Attach(job.StartedBy);

					databaseContext.Jobs.Add(job);

					await databaseContext.Save(cancellationToken);

					logger.LogDebug("Registering job {jobId}: {jobDesc}...", job.Id, job.Description);
					var jobHandler = new JobHandler(jobCancellationToken => RunJob(job, operation, jobCancellationToken));
					try
					{
						lock (addCancelLock)
						{
							bool jobShouldStart;
							lock (synchronizationLock)
							{
								jobs.Add(job.Id.Value, jobHandler);
								jobShouldStart = !noMoreJobsShouldStart;
							}

							if (jobShouldStart)
								jobHandler.Start();
						}
					}
					catch
					{
						jobHandler.Dispose();
						throw;
					}
				});

		/// <inheritdoc />
		public Task StartAsync(CancellationToken cancellationToken)
			=> databaseContextFactory.UseContext(async databaseContext =>
			{
				// mark all jobs as cancelled
				var badJobIds = await databaseContext
					.Jobs
					.AsQueryable()
					.Where(y => !y.StoppedAt.HasValue)
					.Select(y => y.Id)
					.ToListAsync(cancellationToken);
				if (badJobIds.Count > 0)
				{
					logger.LogTrace("Cleaning {unfinishedJobCount} unfinished jobs...", badJobIds.Count);
					foreach (var badJobId in badJobIds)
					{
						var job = new Job { Id = badJobId };
						databaseContext.Jobs.Attach(job);
						job.Cancelled = true;
						job.StoppedAt = DateTimeOffset.UtcNow;
					}

					await databaseContext.Save(cancellationToken);
				}

				noMoreJobsShouldStart = false;
			})
			.AsTask();

		/// <inheritdoc />
		public Task StopAsync(CancellationToken cancellationToken)
		{
			List<ValueTask<Job>> joinTasks;
			lock (addCancelLock)
				lock (synchronizationLock)
				{
					noMoreJobsShouldStart = true;
					joinTasks = jobs.Select(x => CancelJob(
						new Job
						{
							Id = x.Key,
						},
						null,
						true,
						cancellationToken))
						.ToList();
				}

			return ValueTaskExtensions.WhenAll(joinTasks).AsTask();
		}

		/// <inheritdoc />
		public async ValueTask<Job> CancelJob(Job job, User user, bool blocking, CancellationToken cancellationToken)
		{
			ArgumentNullException.ThrowIfNull(job);

			JobHandler handler;
			lock (addCancelLock)
			{
				lock (synchronizationLock)
					if (!jobs.TryGetValue(job.Id.Value, out handler))
						return null;

				logger.LogDebug("Cancelling job ID {jobId}...", job.Id.Value);
				handler.Cancel(); // this will ensure the db update is only done once
			}

			await databaseContextFactory.UseContext(async databaseContext =>
			{
				user ??= await databaseContext.Users.GetTgsUser(cancellationToken);

				var updatedJob = new Job { Id = job.Id };
				databaseContext.Jobs.Attach(updatedJob);
				var attachedUser = new User { Id = user.Id };
				databaseContext.Users.Attach(attachedUser);
				updatedJob.CancelledBy = attachedUser;

				// let either startup or cancellation set job.cancelled
				await databaseContext.Save(cancellationToken);
				job.CancelledBy = user;
			});

			if (blocking)
			{
				logger.LogTrace("Waiting on cancelled job #{jobId}...", job.Id);
				await handler.Wait(cancellationToken);
				logger.LogTrace("Done waiting on job #{jobId}...", job.Id);
			}

			return job;
		}

		/// <inheritdoc />
		public void SetJobProgress(JobResponse apiResponse)
		{
			ArgumentNullException.ThrowIfNull(apiResponse);
			lock (synchronizationLock)
			{
				if (!jobs.TryGetValue(apiResponse.Id.Value, out var handler))
					return;
				apiResponse.Progress = handler.Progress;
				apiResponse.Stage = handler.Stage;
			}
		}

		/// <inheritdoc />
<<<<<<< HEAD
		public async ValueTask WaitForJobCompletion(Job job, User canceller, CancellationToken jobCancellationToken, CancellationToken cancellationToken)
=======
		public async Task<bool?> WaitForJobCompletion(Job job, User canceller, CancellationToken jobCancellationToken, CancellationToken cancellationToken)
>>>>>>> 08e4f1fb
		{
			ArgumentNullException.ThrowIfNull(job);

			if (!cancellationToken.CanBeCanceled)
				throw new ArgumentException("A cancellable CancellationToken should be provided!", nameof(cancellationToken));

			JobHandler handler;
			bool noMoreJobsShouldStart;
			lock (synchronizationLock)
			{
				if (!jobs.TryGetValue(job.Id.Value, out handler))
					return null;

				noMoreJobsShouldStart = this.noMoreJobsShouldStart;
			}

			if (noMoreJobsShouldStart && !handler.Started)
				await Extensions.TaskExtensions.InfiniteTask.WaitAsync(cancellationToken);

<<<<<<< HEAD
			ValueTask<Job>? cancelTask = null;
=======
			Task cancelTask = null;
			bool result;
>>>>>>> 08e4f1fb
			using (jobCancellationToken.Register(() => cancelTask = CancelJob(job, canceller, true, cancellationToken)))
				result = await handler.Wait(cancellationToken);

<<<<<<< HEAD
			if (cancelTask.HasValue)
				await cancelTask.Value;
=======
			if (cancelTask != null)
				await cancelTask;

			return result;
>>>>>>> 08e4f1fb
		}

		/// <inheritdoc />
		public void Activate(IInstanceCoreProvider instanceCoreProvider)
		{
			ArgumentNullException.ThrowIfNull(instanceCoreProvider);

			logger.LogTrace("Activating job manager...");
			activationTcs.SetResult(instanceCoreProvider);
		}

		/// <summary>
		/// Runner for <see cref="JobHandler"/>s.
		/// </summary>
		/// <param name="job">The <see cref="Job"/> being run.</param>
		/// <param name="operation">The <see cref="JobEntrypoint"/> for the <paramref name="job"/>.</param>
		/// <param name="cancellationToken">The <see cref="CancellationToken"/> for the operation.</param>
		/// <returns>A <see cref="Task"/> representing the running operation.</returns>
		async Task<bool> RunJob(Job job, JobEntrypoint operation, CancellationToken cancellationToken)
		{
			using (LogContext.PushProperty(SerilogContextHelper.JobIdContextProperty, job.Id))
				try
				{
					void LogException(Exception ex) => logger.LogDebug(ex, "Job {jobId} exited with error!", job.Id);

					var result = false;
					try
					{
						var oldJob = job;
						job = new Job { Id = oldJob.Id };

						void UpdateProgress(string stage, double? progress)
						{
							if (progress.HasValue
								&& (progress.Value < 0 || progress.Value > 1))
							{
								var exception = new ArgumentOutOfRangeException(nameof(progress), progress, "Progress must be a value from 0-1!");
								logger.LogError(exception, "Invalid progress value!");
								return;
							}

							lock (synchronizationLock)
								if (jobs.TryGetValue(oldJob.Id.Value, out var handler))
								{
									handler.Stage = stage;
									handler.Progress = progress.HasValue ? (int)Math.Floor(progress.Value * 100) : null;
								}
						}

						var instanceCoreProvider = await activationTcs.Task.WaitAsync(cancellationToken);

						logger.LogTrace("Starting job...");
						await operation(
							instanceCoreProvider.GetInstance(oldJob.Instance),
							databaseContextFactory,
							job,
							new JobProgressReporter(
								loggerFactory.CreateLogger<JobProgressReporter>(),
								null,
								UpdateProgress),
							cancellationToken);

						logger.LogDebug("Job {jobId} completed!", job.Id);
						result = true;
					}
					catch (OperationCanceledException ex)
					{
						logger.LogDebug(ex, "Job {jobId} cancelled!", job.Id);
						job.Cancelled = true;
					}
					catch (JobException e)
					{
						job.ErrorCode = e.ErrorCode;
						job.ExceptionDetails = String.IsNullOrWhiteSpace(e.Message) ? e.InnerException?.Message : e.Message + $" (Inner exception: {e.InnerException?.Message})";
						LogException(e);
					}
					catch (Exception e)
					{
						job.ExceptionDetails = e.ToString();
						LogException(e);
					}

					await databaseContextFactory.UseContext(async databaseContext =>
					{
						var attachedJob = new Job
						{
							Id = job.Id,
						};

						databaseContext.Jobs.Attach(attachedJob);
						attachedJob.StoppedAt = DateTimeOffset.UtcNow;
						attachedJob.ExceptionDetails = job.ExceptionDetails;
						attachedJob.ErrorCode = job.ErrorCode;
						attachedJob.Cancelled = job.Cancelled;

						// DCT: Cancellation token is for job, operation should always run
						await databaseContext.Save(CancellationToken.None);
					});

					return result;
				}
				finally
				{
					lock (synchronizationLock)
					{
						var handler = jobs[job.Id.Value];
						jobs.Remove(job.Id.Value);
						handler.Dispose();
					}
				}
		}
	}
}<|MERGE_RESOLUTION|>--- conflicted
+++ resolved
@@ -249,11 +249,7 @@
 		}
 
 		/// <inheritdoc />
-<<<<<<< HEAD
-		public async ValueTask WaitForJobCompletion(Job job, User canceller, CancellationToken jobCancellationToken, CancellationToken cancellationToken)
-=======
-		public async Task<bool?> WaitForJobCompletion(Job job, User canceller, CancellationToken jobCancellationToken, CancellationToken cancellationToken)
->>>>>>> 08e4f1fb
+		public async ValueTask<bool?> WaitForJobCompletion(Job job, User canceller, CancellationToken jobCancellationToken, CancellationToken cancellationToken)
 		{
 			ArgumentNullException.ThrowIfNull(job);
 
@@ -273,24 +269,15 @@
 			if (noMoreJobsShouldStart && !handler.Started)
 				await Extensions.TaskExtensions.InfiniteTask.WaitAsync(cancellationToken);
 
-<<<<<<< HEAD
 			ValueTask<Job>? cancelTask = null;
-=======
-			Task cancelTask = null;
 			bool result;
->>>>>>> 08e4f1fb
 			using (jobCancellationToken.Register(() => cancelTask = CancelJob(job, canceller, true, cancellationToken)))
 				result = await handler.Wait(cancellationToken);
 
-<<<<<<< HEAD
 			if (cancelTask.HasValue)
 				await cancelTask.Value;
-=======
-			if (cancelTask != null)
-				await cancelTask;
 
 			return result;
->>>>>>> 08e4f1fb
 		}
 
 		/// <inheritdoc />
