﻿using System;
using System.Collections.Generic;
using System.IO;
using System.Linq;
using System.Threading;
using System.Threading.Tasks;

using Microsoft.Extensions.DependencyInjection;
using Microsoft.Extensions.Hosting;
using Microsoft.Extensions.Logging;
using Microsoft.Extensions.Options;

using Tgstation.Server.Common.Extensions;
using Tgstation.Server.Host.Configuration;
using Tgstation.Server.Host.Core;

namespace Tgstation.Server.Host
{
	/// <inheritdoc />
	sealed class Server : IServer, IServerControl
	{
		/// <inheritdoc />
		public bool RestartRequested { get; private set; }

		/// <inheritdoc />
		public bool UpdateInProgress { get; private set; }

		/// <inheritdoc />
		public bool WatchdogPresent =>
#if WATCHDOG_FREE_RESTART
			true;
#else
			updatePath != null;
#endif

		/// <summary>
		/// The <see cref="IHost"/> of the running server.
		/// </summary>
		internal IHost Host { get; private set; }

		/// <summary>
		/// The <see cref="IHostBuilder"/> for the <see cref="Server"/>.
		/// </summary>
		readonly IHostBuilder hostBuilder;

		/// <summary>
		/// The <see cref="IRestartHandler"/>s to run when the <see cref="Server"/> restarts.
		/// </summary>
		readonly List<IRestartHandler> restartHandlers;

		/// <summary>
		/// The absolute path to install updates to.
		/// </summary>
		readonly string updatePath;

		/// <summary>
		/// <see langword="lock"/> <see cref="object"/> for certain restart related operations.
		/// </summary>
		readonly object restartLock;

		/// <summary>
		/// The <see cref="ILogger"/> for the <see cref="Server"/>.
		/// </summary>
		ILogger<Server> logger;

		/// <summary>
		/// The <see cref="GeneralConfiguration"/> for the <see cref="Server"/>.
		/// </summary>
		GeneralConfiguration generalConfiguration;

		/// <summary>
		/// The <see cref="cancellationTokenSource"/> for the <see cref="Server"/>.
		/// </summary>
		CancellationTokenSource cancellationTokenSource;

		/// <summary>
		/// The <see cref="Exception"/> to propagate when the server terminates.
		/// </summary>
		Exception propagatedException;

		/// <summary>
		/// The <see cref="Task"/> that is used for asynchronously updating the server.
		/// </summary>
		Task updateTask;

		/// <summary>
		/// If the server is being shut down or restarted.
		/// </summary>
		bool shutdownInProgress;

		/// <summary>
		/// If there is an update in progress and this flag is set, it should stop the server immediately if it fails.
		/// </summary>
		bool terminateIfUpdateFails;

		/// <summary>
		/// Initializes a new instance of the <see cref="Server"/> class.
		/// </summary>
		/// <param name="hostBuilder">The value of <see cref="hostBuilder"/>.</param>
		/// <param name="updatePath">The value of <see cref="updatePath"/>.</param>
		public Server(IHostBuilder hostBuilder, string updatePath)
		{
			this.hostBuilder = hostBuilder ?? throw new ArgumentNullException(nameof(hostBuilder));
			this.updatePath = updatePath;

			hostBuilder.ConfigureServices(serviceCollection => serviceCollection.AddSingleton<IServerControl>(this));

			restartHandlers = new List<IRestartHandler>();
			restartLock = new object();
		}

		/// <inheritdoc />
		public async Task Run(CancellationToken cancellationToken)
		{
			using (cancellationTokenSource = CancellationTokenSource.CreateLinkedTokenSource(cancellationToken))
			using (var fsWatcher = updatePath != null ? new FileSystemWatcher(Path.GetDirectoryName(updatePath)) : null)
			{
				if (fsWatcher != null)
				{
					fsWatcher.Created += WatchForShutdownFileCreation;
					fsWatcher.EnableRaisingEvents = true;
				}

				try
				{
					using (Host = hostBuilder.Build())
					{
						try
						{
							logger = Host.Services.GetRequiredService<ILogger<Server>>();
							using (cancellationToken.Register(() => logger.LogInformation("Server termination requested!")))
							{
								var generalConfigurationOptions = Host.Services.GetRequiredService<IOptions<GeneralConfiguration>>();
								generalConfiguration = generalConfigurationOptions.Value;
								await Host.RunAsync(cancellationTokenSource.Token);
							}

							if (updateTask != null)
								await updateTask;
						}
						catch (OperationCanceledException ex)
						{
							logger.LogDebug(ex, "Server run cancelled!");
						}
						catch (Exception ex)
						{
							CheckExceptionPropagation(ex);
							throw;
						}
						finally
						{
							logger = null;
						}
					}
				}
				finally
				{
					Host = null;
				}
			}

			CheckExceptionPropagation(null);
		}

		/// <inheritdoc />
		public bool TryStartUpdate(IServerUpdateExecutor updateExecutor, Version newVersion)
		{
			ArgumentNullException.ThrowIfNull(updateExecutor);
			ArgumentNullException.ThrowIfNull(newVersion);

			CheckSanity(true);

			logger.LogTrace("Begin ApplyUpdate...");

			CancellationToken criticalCancellationToken;
			lock (restartLock)
			{
				if (UpdateInProgress || shutdownInProgress)
				{
					logger.LogDebug("Aborted update due to concurrency conflict!");
					return false;
				}

				if (cancellationTokenSource == null)
					throw new InvalidOperationException("Tried to update a non-running Server!");

				criticalCancellationToken = cancellationTokenSource.Token;
				UpdateInProgress = true;
			}

			async Task RunUpdate()
			{
				if (await updateExecutor.ExecuteUpdate(updatePath, criticalCancellationToken, criticalCancellationToken))
				{
					logger.LogTrace("Update complete!");
					await RestartImpl(newVersion, null, true, true);
				}
				else if (terminateIfUpdateFails)
				{
					logger.LogTrace("Stopping host due to termination request...");
					cancellationTokenSource.Cancel();
				}
				else
				{
					logger.LogTrace("Update failed!");
					UpdateInProgress = false;
				}
			}

			updateTask = RunUpdate();
			return true;
		}

		/// <inheritdoc />
		public IRestartRegistration RegisterForRestart(IRestartHandler handler)
		{
			ArgumentNullException.ThrowIfNull(handler);

			CheckSanity(false);

			lock (restartLock)
				if (!shutdownInProgress)
				{
					logger.LogTrace("Registering restart handler {handlerImplementationName}...", handler);
					restartHandlers.Add(handler);
					return new RestartRegistration(() =>
					{
						lock (restartLock)
							if (!shutdownInProgress)
								restartHandlers.Remove(handler);
					});
				}

			logger.LogWarning("Restart handler {handlerImplementationName} register after a shutdown had begun!", handler);
			return new RestartRegistration(null);
		}

		/// <inheritdoc />
		public Task Restart() => RestartImpl(null, null, true, true);

		/// <inheritdoc />
		public Task GracefulShutdown(bool detach) => RestartImpl(null, null, false, detach);

		/// <inheritdoc />
		public Task Die(Exception exception) => RestartImpl(null, exception, false, true);

		/// <summary>
		/// Throws an <see cref="InvalidOperationException"/> if the <see cref="IServerControl"/> cannot be used.
		/// </summary>
		/// <param name="checkWatchdog">If <see cref="WatchdogPresent"/> should be checked.</param>
		void CheckSanity(bool checkWatchdog)
		{
			if (checkWatchdog && !WatchdogPresent && propagatedException == null)
				throw new InvalidOperationException("Server restarts are not supported");

			if (cancellationTokenSource == null || logger == null)
				throw new InvalidOperationException("Tried to control a non-running Server!");
		}

		/// <summary>
		/// Re-throw <see cref="propagatedException"/> if it exists.
		/// </summary>
		/// <param name="otherException">An existing <see cref="Exception"/> that should be thrown as well, but not by itself.</param>
		void CheckExceptionPropagation(Exception otherException)
		{
			if (propagatedException == null)
				return;

			if (otherException != null)
				throw new AggregateException(propagatedException, otherException);

			throw propagatedException;
		}

		/// <summary>
		/// Implements <see cref="Restart()"/>.
		/// </summary>
		/// <param name="newVersion">The <see cref="Version"/> of any potential updates being applied.</param>
		/// <param name="exception">The potential value of <see cref="propagatedException"/>.</param>
		/// <param name="requireWatchdog">If the host watchdog is required for this "restart".</param>
		/// <param name="completeAsap">If the restart should wait for extremely long running tasks to complete (Like the current DreamDaemon world).</param>
		/// <returns>A <see cref="Task"/> representing the running operation.</returns>
		async Task RestartImpl(Version newVersion, Exception exception, bool requireWatchdog, bool completeAsap)
		{
			CheckSanity(requireWatchdog);

			// if the watchdog isn't required and there's no issue, this is just a graceful shutdown
			bool isGracefulShutdown = !requireWatchdog && exception == null;
			logger.LogTrace(
				"Begin {restartType}...",
				isGracefulShutdown
					? completeAsap
						? "semi-graceful shutdown"
						: "graceful shutdown"
					: "restart");

			lock (restartLock)
			{
				if ((UpdateInProgress && newVersion == null) || shutdownInProgress)
				{
					logger.LogTrace("Aborted restart due to concurrency conflict!");
					return;
				}

				RestartRequested = !isGracefulShutdown;
				propagatedException ??= exception;
			}

			if (exception == null)
			{
				var giveHandlersTimeToWaitAround = isGracefulShutdown && !completeAsap;
				logger.LogInformation("Stopping server...");
				using var cts = new CancellationTokenSource(
					TimeSpan.FromMinutes(
						giveHandlersTimeToWaitAround
							? generalConfiguration.ShutdownTimeoutMinutes
							: generalConfiguration.RestartTimeoutMinutes));
				var cancellationToken = cts.Token;
				try
				{
<<<<<<< HEAD
					ValueTask eventsTask;
					lock (restartLock)
						eventsTask = ValueTaskExtensions.WhenAll(
							restartHandlers
								.Select(
									x => x.HandleRestart(newVersion, isGracefulShutdown, cancellationToken))
								.ToList());
=======
					var eventsTask = Task.WhenAll(
						restartHandlers.Select(
							x => x.HandleRestart(newVersion, giveHandlersTimeToWaitAround, cancellationToken))
						.ToList());
>>>>>>> a7063fc8

					logger.LogTrace("Joining restart handlers...");
					await eventsTask;
				}
				catch (OperationCanceledException ex)
				{
					if (isGracefulShutdown)
						logger.LogWarning(ex, "Graceful shutdown timeout hit! Existing DreamDaemon processes will be terminated!");
					else
						logger.LogError(
							ex,
							"Restart timeout hit! Existing DreamDaemon processes will be lost and must be killed manually before being restarted with TGS!");
				}
				catch (Exception e)
				{
					logger.LogError(e, "Restart handlers error!");
				}
			}

			StopServerImmediate();
		}

		/// <summary>
		/// Event handler for the <see cref="updatePath"/>'s <see cref="FileSystemWatcher"/>. Triggers shutdown if requested by host watchdog.
		/// </summary>
		/// <param name="sender">The <see cref="object"/> that sent the event.</param>
		/// <param name="eventArgs">The <see cref="FileSystemEventArgs"/>.</param>
		void WatchForShutdownFileCreation(object sender, FileSystemEventArgs eventArgs)
		{
			logger?.LogTrace("FileSystemWatcher triggered.");

			// TODO: Refactor this to not use System.IO function here.
			if (eventArgs.FullPath == Path.GetFullPath(updatePath) && File.Exists(eventArgs.FullPath))
			{
				logger?.LogInformation("Host watchdog appears to be requesting server termination!");
				lock (restartLock)
				{
					if (!UpdateInProgress)
					{
						StopServerImmediate();
						return;
					}

					terminateIfUpdateFails = true;
				}

				logger?.LogInformation("An update is in progress, we will wait for that to complete...");
			}
		}

		/// <summary>
		/// Fires off the <see cref="cancellationTokenSource"/> without any checks, shutting down everything.
		/// </summary>
		void StopServerImmediate()
		{
			shutdownInProgress = true;
			logger.LogTrace("Stopping host...");
			cancellationTokenSource.Cancel();
		}
	}
}<|MERGE_RESOLUTION|>--- conflicted
+++ resolved
@@ -318,20 +318,13 @@
 				var cancellationToken = cts.Token;
 				try
 				{
-<<<<<<< HEAD
 					ValueTask eventsTask;
 					lock (restartLock)
 						eventsTask = ValueTaskExtensions.WhenAll(
 							restartHandlers
 								.Select(
-									x => x.HandleRestart(newVersion, isGracefulShutdown, cancellationToken))
+									x => x.HandleRestart(newVersion, giveHandlersTimeToWaitAround, cancellationToken))
 								.ToList());
-=======
-					var eventsTask = Task.WhenAll(
-						restartHandlers.Select(
-							x => x.HandleRestart(newVersion, giveHandlersTimeToWaitAround, cancellationToken))
-						.ToList());
->>>>>>> a7063fc8
 
 					logger.LogTrace("Joining restart handlers...");
 					await eventsTask;
