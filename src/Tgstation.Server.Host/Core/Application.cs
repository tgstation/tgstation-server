﻿using System;
using System.Collections.Generic;
using System.Globalization;
using System.Linq;
using System.Threading.Tasks;

using Cyberboss.AspNetCore.AsyncInitializer;

using Elastic.CommonSchema.Serilog;

using Microsoft.AspNetCore.Authentication;
using Microsoft.AspNetCore.Authentication.JwtBearer;
using Microsoft.AspNetCore.Builder;
using Microsoft.AspNetCore.Cors.Infrastructure;
using Microsoft.AspNetCore.Hosting;
using Microsoft.AspNetCore.Http;
using Microsoft.AspNetCore.Http.Connections;
using Microsoft.AspNetCore.Identity;
using Microsoft.AspNetCore.Mvc.Filters;
using Microsoft.AspNetCore.Mvc.Infrastructure;
using Microsoft.AspNetCore.SignalR;
using Microsoft.Extensions.Configuration;
using Microsoft.Extensions.DependencyInjection;
using Microsoft.Extensions.Hosting;
using Microsoft.Extensions.Logging;
using Microsoft.Extensions.Options;

using Newtonsoft.Json;

using Serilog;
using Serilog.Events;
using Serilog.Formatting.Display;
using Serilog.Sinks.Elasticsearch;

using Tgstation.Server.Api;
using Tgstation.Server.Api.Hubs;
using Tgstation.Server.Common.Http;
using Tgstation.Server.Host.Components;
using Tgstation.Server.Host.Components.Byond;
using Tgstation.Server.Host.Components.Chat;
using Tgstation.Server.Host.Components.Deployment.Remote;
using Tgstation.Server.Host.Components.Interop;
using Tgstation.Server.Host.Components.Interop.Bridge;
using Tgstation.Server.Host.Components.Repository;
using Tgstation.Server.Host.Components.Session;
using Tgstation.Server.Host.Components.Watchdog;
using Tgstation.Server.Host.Configuration;
using Tgstation.Server.Host.Controllers;
using Tgstation.Server.Host.Controllers.Results;
using Tgstation.Server.Host.Database;
using Tgstation.Server.Host.Extensions;
using Tgstation.Server.Host.Extensions.Converters;
using Tgstation.Server.Host.IO;
using Tgstation.Server.Host.Jobs;
using Tgstation.Server.Host.Properties;
using Tgstation.Server.Host.Security;
using Tgstation.Server.Host.Security.OAuth;
using Tgstation.Server.Host.Setup;
using Tgstation.Server.Host.Swarm;
using Tgstation.Server.Host.System;
using Tgstation.Server.Host.Transfer;
using Tgstation.Server.Host.Utils;

namespace Tgstation.Server.Host.Core
{
	/// <summary>
	/// Sets up dependency injection.
	/// </summary>
#pragma warning disable CA1506
	public sealed class Application : SetupApplication
	{
		/// <summary>
		/// The <see cref="IWebHostEnvironment"/> for the <see cref="Application"/>.
		/// </summary>
		readonly IWebHostEnvironment hostingEnvironment;

		/// <summary>
		/// The <see cref="ITokenFactory"/> for the <see cref="Application"/>.
		/// </summary>
		ITokenFactory tokenFactory;

		/// <summary>
		/// Create the default <see cref="IServerFactory"/>.
		/// </summary>
		/// <returns>A new <see cref="IServerFactory"/> with the default settings.</returns>
		public static IServerFactory CreateDefaultServerFactory()
		{
			var assemblyInformationProvider = new AssemblyInformationProvider();
			var ioManager = new DefaultIOManager();
			return new ServerFactory(
				assemblyInformationProvider,
				ioManager);
		}

		/// <summary>
		/// Adds the <see cref="IWatchdogFactory"/> implementation.
		/// </summary>
		/// <typeparam name="TSystemWatchdogFactory">The <see cref="WatchdogFactory"/> child <see langword="class"/> for the current system.</typeparam>
		/// <param name="services">The <see cref="IServiceCollection"/> to configure.</param>
		/// <param name="postSetupServices">The <see cref="IPostSetupServices"/> to use.</param>
		static void AddWatchdog<TSystemWatchdogFactory>(IServiceCollection services, IPostSetupServices postSetupServices)
			where TSystemWatchdogFactory : class, IWatchdogFactory
		{
			if (postSetupServices.GeneralConfiguration.UseBasicWatchdog)
				services.AddSingleton<IWatchdogFactory, WatchdogFactory>();
			else
				services.AddSingleton<IWatchdogFactory, TSystemWatchdogFactory>();
		}

		/// <summary>
		/// Initializes a new instance of the <see cref="Application"/> class.
		/// </summary>
		/// <param name="configuration">The <see cref="IConfiguration"/> for the <see cref="SetupApplication"/>.</param>
		/// <param name="hostingEnvironment">The <see cref="IWebHostEnvironment"/> for the <see cref="SetupApplication"/>.</param>
		public Application(
			IConfiguration configuration,
			IWebHostEnvironment hostingEnvironment)
			: base(configuration)
		{
			this.hostingEnvironment = hostingEnvironment ?? throw new ArgumentNullException(nameof(hostingEnvironment));
		}

		/// <summary>
		/// Configure the <see cref="Application"/>'s <paramref name="services"/>.
		/// </summary>
		/// <param name="services">The <see cref="IServiceCollection"/> to configure.</param>
		/// <param name="assemblyInformationProvider">The <see cref="IAssemblyInformationProvider"/> needed for configuration.</param>
		/// <param name="ioManager">The <see cref="IIOManager"/> needed for configuration.</param>
		/// <param name="postSetupServices">The <see cref="IPostSetupServices"/> needed for configuration.</param>
		public void ConfigureServices(
			IServiceCollection services,
			IAssemblyInformationProvider assemblyInformationProvider,
			IIOManager ioManager,
			IPostSetupServices postSetupServices)
		{
			ConfigureServices(services, assemblyInformationProvider, ioManager);

			ArgumentNullException.ThrowIfNull(postSetupServices);

			// configure configuration
			services.UseStandardConfig<UpdatesConfiguration>(Configuration);
			services.UseStandardConfig<ControlPanelConfiguration>(Configuration);
			services.UseStandardConfig<SwarmConfiguration>(Configuration);
			services.UseStandardConfig<SessionConfiguration>(Configuration);

			// enable options which give us config reloading
			services.AddOptions();

			// Set the timeout for IHostedService.StopAsync
			services.Configure<HostOptions>(
				opts => opts.ShutdownTimeout = TimeSpan.FromMinutes(postSetupServices.GeneralConfiguration.RestartTimeoutMinutes));

			static LogEventLevel? ConvertSeriLogLevel(LogLevel logLevel) =>
				logLevel switch
				{
					LogLevel.Critical => LogEventLevel.Fatal,
					LogLevel.Debug => LogEventLevel.Debug,
					LogLevel.Error => LogEventLevel.Error,
					LogLevel.Information => LogEventLevel.Information,
					LogLevel.Trace => LogEventLevel.Verbose,
					LogLevel.Warning => LogEventLevel.Warning,
					LogLevel.None => null,
					_ => throw new InvalidOperationException(String.Format(CultureInfo.InvariantCulture, "Invalid log level {0}", logLevel)),
				};

			var microsoftEventLevel = ConvertSeriLogLevel(postSetupServices.FileLoggingConfiguration.MicrosoftLogLevel);
			var elasticsearchConfiguration = postSetupServices.ElasticsearchConfiguration;
			services.SetupLogging(
				config =>
				{
					if (microsoftEventLevel.HasValue)
					{
						config.MinimumLevel.Override("Microsoft", microsoftEventLevel.Value);
						config.MinimumLevel.Override("System.Net.Http.HttpClient", microsoftEventLevel.Value);
					}
				},
				sinkConfig =>
				{
					if (postSetupServices.FileLoggingConfiguration.Disable)
						return;

					var logPath = postSetupServices.FileLoggingConfiguration.GetFullLogDirectory(
						ioManager,
						assemblyInformationProvider,
						postSetupServices.PlatformIdentifier);

					var logEventLevel = ConvertSeriLogLevel(postSetupServices.FileLoggingConfiguration.LogLevel);

					var formatter = new MessageTemplateTextFormatter(
						"{Timestamp:o} "
						+ SerilogContextHelper.Template
						+ "): [{Level:u3}] {SourceContext:l}: {Message} ({EventId:x8}){NewLine}{Exception}",
						null);

					logPath = ioManager.ConcatPath(logPath, "tgs-.log");
					var rollingFileConfig = sinkConfig.File(
						formatter,
						logPath,
						logEventLevel ?? LogEventLevel.Verbose,
						50 * 1024 * 1024, // 50MB max size
						flushToDiskInterval: TimeSpan.FromSeconds(2),
						rollingInterval: RollingInterval.Day,
						rollOnFileSizeLimit: true);
				},
				elasticsearchConfiguration.Enable
					? new ElasticsearchSinkOptions(elasticsearchConfiguration.Host ?? throw new InvalidOperationException($"Missing {ElasticsearchConfiguration.Section}:{nameof(elasticsearchConfiguration.Host)}!"))
					{
						// Yes I know this means they cannot use a self signed cert unless they also have authentication, but lets be real here
						// No one is going to be doing one of those but not the other
						ModifyConnectionSettings = connectionConfigration => (!String.IsNullOrWhiteSpace(elasticsearchConfiguration.Username) && !String.IsNullOrWhiteSpace(elasticsearchConfiguration.Password))
							? connectionConfigration
								.BasicAuthentication(
									elasticsearchConfiguration.Username,
									elasticsearchConfiguration.Password)
								.ServerCertificateValidationCallback((o, certificate, chain, errors) => true)
							: null,
						CustomFormatter = new EcsTextFormatter(),
						AutoRegisterTemplate = true,
						AutoRegisterTemplateVersion = AutoRegisterTemplateVersion.ESv7,
						IndexFormat = "tgs-logs",
					}
					: null,
				postSetupServices.InternalConfiguration,
				postSetupServices.FileLoggingConfiguration);

<<<<<<< HEAD
			// configure bearer token validation
			services
				.AddAuthentication(JwtBearerDefaults.AuthenticationScheme)
				.AddJwtBearer(jwtBearerOptions =>
				{
					// this line isn't actually run until the first request is made
					// at that point tokenFactory will be populated
					jwtBearerOptions.TokenValidationParameters = tokenFactory.ValidationParameters;
					jwtBearerOptions.MapInboundClaims = false;
					jwtBearerOptions.Events = new JwtBearerEvents
					{
						// Application is our composition root so this monstrosity of a line is okay
						// At least, that's what I tell myself to sleep at night
						OnTokenValidated = ctx => ctx
							.HttpContext
							.RequestServices
							.GetRequiredService<IClaimsInjector>()
							.InjectClaimsIntoContext(
								ctx,
								ctx.HttpContext.RequestAborted),
					};
				});
=======
			// configure authentication pipeline
			ConfigureAuthenticationPipeline(services);
>>>>>>> eec92ca8

			// add mvc, configure the json serializer settings
			var jsonVersionConverterList = new List<JsonConverter>
			{
				new VersionConverter(),
			};

			void ConfigureNewtonsoftJsonSerializerSettingsForApi(JsonSerializerSettings settings)
			{
				settings.NullValueHandling = NullValueHandling.Ignore;
				settings.CheckAdditionalContent = true;
				settings.MissingMemberHandling = MissingMemberHandling.Error;
				settings.ReferenceLoopHandling = ReferenceLoopHandling.Ignore;
				settings.Converters = jsonVersionConverterList;
			}

			services
				.AddMvc(options =>
				{
					options.ReturnHttpNotAcceptable = true;
					options.RespectBrowserAcceptHeader = true;
				})
				.AddNewtonsoftJson(options =>
				{
					options.AllowInputFormatterExceptionMessages = true;
					ConfigureNewtonsoftJsonSerializerSettingsForApi(options.SerializerSettings);
				});

			services.AddSignalR(
				options =>
				{
					options.AddFilter<AuthorizationContextHubFilter>();
				})
				.AddNewtonsoftJsonProtocol(options =>
				{
					ConfigureNewtonsoftJsonSerializerSettingsForApi(options.PayloadSerializerSettings);
				});

			services.AddHub<JobsHub, IJobsHub>();

			if (postSetupServices.GeneralConfiguration.HostApiDocumentation)
			{
				string GetDocumentationFilePath(string assemblyLocation) => ioManager.ConcatPath(ioManager.GetDirectoryName(assemblyLocation), String.Concat(ioManager.GetFileNameWithoutExtension(assemblyLocation), ".xml"));
				var assemblyDocumentationPath = GetDocumentationFilePath(GetType().Assembly.Location);
				var apiDocumentationPath = GetDocumentationFilePath(typeof(ApiHeaders).Assembly.Location);
				services.AddSwaggerGen(genOptions => SwaggerConfiguration.Configure(genOptions, assemblyDocumentationPath, apiDocumentationPath));
				services.AddSwaggerGenNewtonsoftSupport();
			}

			// CORS conditionally enabled later
			services.AddCors();

			// Enable managed HTTP clients
			services.AddHttpClient();
			services.AddSingleton<IAbstractHttpClientFactory, AbstractHttpClientFactory>();

			void AddTypedContext<TContext>()
				where TContext : DatabaseContext
			{
				var configureAction = DatabaseContext.GetConfigureAction<TContext>();

				services.AddDbContextPool<TContext>((serviceProvider, builder) =>
				{
					if (hostingEnvironment.IsDevelopment())
						builder.EnableSensitiveDataLogging();

					var databaseConfigOptions = serviceProvider.GetRequiredService<IOptions<DatabaseConfiguration>>();
					var databaseConfig = databaseConfigOptions.Value ?? throw new InvalidOperationException("DatabaseConfiguration missing!");
					configureAction(builder, databaseConfig);
				});
				services.AddScoped<IDatabaseContext>(x => x.GetRequiredService<TContext>());
			}

			// add the correct database context type
			var dbType = postSetupServices.DatabaseConfiguration.DatabaseType;
			switch (dbType)
			{
				case DatabaseType.MySql:
				case DatabaseType.MariaDB:
					AddTypedContext<MySqlDatabaseContext>();
					break;
				case DatabaseType.SqlServer:
					AddTypedContext<SqlServerDatabaseContext>();
					break;
				case DatabaseType.Sqlite:
					AddTypedContext<SqliteDatabaseContext>();
					break;
				case DatabaseType.PostgresSql:
					AddTypedContext<PostgresSqlDatabaseContext>();
					break;
				default:
					throw new InvalidOperationException(String.Format(CultureInfo.InvariantCulture, "Invalid {0}: {1}!", nameof(DatabaseType), dbType));
			}

			// configure other database services
			services.AddSingleton<IDatabaseContextFactory, DatabaseContextFactory>();
			services.AddSingleton<IDatabaseSeeder, DatabaseSeeder>();

			// configure other security services
			services.AddSingleton<IOAuthProviders, OAuthProviders>();
			services.AddSingleton<IIdentityCache, IdentityCache>();
			services.AddSingleton<ICryptographySuite, CryptographySuite>();
			services.AddSingleton<ITokenFactory, TokenFactory>();
			services.AddSingleton<IPasswordHasher<Models.User>, PasswordHasher<Models.User>>();

			// configure platform specific services
			if (postSetupServices.PlatformIdentifier.IsWindows)
			{
				AddWatchdog<WindowsWatchdogFactory>(services, postSetupServices);
				services.AddSingleton<ISystemIdentityFactory, WindowsSystemIdentityFactory>();
				services.AddSingleton<IFilesystemLinkFactory, WindowsFilesystemLinkFactory>();
				services.AddSingleton<IByondInstaller, WindowsByondInstaller>();
				services.AddSingleton<IPostWriteHandler, WindowsPostWriteHandler>();
				services.AddSingleton<IProcessFeatures, WindowsProcessFeatures>();

				services.AddSingleton<WindowsNetworkPromptReaper>();
				services.AddSingleton<INetworkPromptReaper>(x => x.GetRequiredService<WindowsNetworkPromptReaper>());
				services.AddSingleton<IHostedService>(x => x.GetRequiredService<WindowsNetworkPromptReaper>());
			}
			else
			{
				AddWatchdog<PosixWatchdogFactory>(services, postSetupServices);
				services.AddSingleton<ISystemIdentityFactory, PosixSystemIdentityFactory>();
				services.AddSingleton<IFilesystemLinkFactory, PosixFilesystemLinkFactory>();
				services.AddSingleton<IByondInstaller, PosixByondInstaller>();
				services.AddSingleton<IPostWriteHandler, PosixPostWriteHandler>();

				services.AddSingleton<IProcessFeatures, PosixProcessFeatures>();

				// PosixProcessFeatures also needs a IProcessExecutor for gcore
				services.AddSingleton(x => new Lazy<IProcessExecutor>(() => x.GetRequiredService<IProcessExecutor>(), true));
				services.AddSingleton<INetworkPromptReaper, PosixNetworkPromptReaper>();

				services.AddHostedService<PosixSignalHandler>();
			}

			if (postSetupServices.InternalConfiguration.UsingSystemD)
				services.AddHostedService<SystemDManager>();

			// configure file transfer services
			services.AddSingleton<FileTransferService>();
			services.AddSingleton<IFileTransferStreamHandler>(x => x.GetRequiredService<FileTransferService>());
			services.AddSingleton<IFileTransferTicketProvider>(x => x.GetRequiredService<FileTransferService>());
			services.AddTransient<IActionResultExecutor<LimitedStreamResult>, LimitedStreamResultExecutor>();

			// configure swarm service
			services.AddSingleton<SwarmService>();
			services.AddSingleton<ISwarmService>(x => x.GetRequiredService<SwarmService>());
			services.AddSingleton<ISwarmOperations>(x => x.GetRequiredService<SwarmService>());
			services.AddSingleton<ISwarmServiceController>(x => x.GetRequiredService<SwarmService>());

			// configure component services
			services.AddScoped<IPortAllocator, PortAllocator>();
			services.AddSingleton<IInstanceFactory, InstanceFactory>();
			services.AddSingleton<IGitRemoteFeaturesFactory, GitRemoteFeaturesFactory>();
			services.AddSingleton<ILibGit2RepositoryFactory, LibGit2RepositoryFactory>();
			services.AddSingleton<ILibGit2Commands, LibGit2Commands>();
			services.AddSingleton<IRemoteDeploymentManagerFactory, RemoteDeploymentManagerFactory>();
			services.AddChatProviderFactory();
			services.AddSingleton<IChatManagerFactory, ChatManagerFactory>();
			services.AddSingleton<IServerUpdater, ServerUpdater>();
			services.AddSingleton<IServerUpdateInitiator, ServerUpdateInitiator>();

			// configure misc services
			services.AddSingleton<IProcessExecutor, ProcessExecutor>();
			services.AddSingleton<ISynchronousIOManager, SynchronousIOManager>();
			services.AddSingleton<IServerPortProvider, ServerPortProivder>();
			services.AddSingleton<ITopicClientFactory, TopicClientFactory>();
			services.AddHostedService<CommandPipeManager>();

			services.AddFileDownloader();
			services.AddGitHub();

			// configure root services
			services.AddSingleton<JobService>();
			services.AddSingleton<IJobService>(provider => provider.GetRequiredService<JobService>());
			services.AddSingleton<IJobsHubUpdater>(provider => provider.GetRequiredService<JobService>());
			services.AddSingleton<IJobManager>(x => x.GetRequiredService<IJobService>());
			services.AddSingleton<IPermissionsUpdateNotifyee, JobsHubGroupMapper>();

			services.AddSingleton<InstanceManager>();
			services.AddSingleton<IBridgeDispatcher>(x => x.GetRequiredService<InstanceManager>());
			services.AddSingleton<IInstanceManager>(x => x.GetRequiredService<InstanceManager>());
		}

		/// <summary>
		/// Configure the <see cref="Application"/>.
		/// </summary>
		/// <param name="applicationBuilder">The <see cref="IApplicationBuilder"/> to configure.</param>
		/// <param name="serverControl">The <see cref="IServerControl"/> for the <see cref="Application"/>.</param>
		/// <param name="tokenFactory">The value of <see cref="tokenFactory"/>.</param>
		/// <param name="serverPortProvider">The <see cref="IServerPortProvider"/>.</param>
		/// <param name="assemblyInformationProvider">The <see cref="IAssemblyInformationProvider"/>.</param>
		/// <param name="controlPanelConfigurationOptions">The <see cref="IOptions{TOptions}"/> containing the <see cref="ControlPanelConfiguration"/> to use.</param>
		/// <param name="generalConfigurationOptions">The <see cref="IOptions{TOptions}"/> containing the <see cref="GeneralConfiguration"/> to use.</param>
		/// <param name="swarmConfigurationOptions">The <see cref="IOptions{TOptions}"/> containing the <see cref="SwarmConfiguration"/> to use.</param>
		/// <param name="logger">The <see cref="Microsoft.Extensions.Logging.ILogger"/> for the <see cref="Application"/>.</param>
		public void Configure(
			IApplicationBuilder applicationBuilder,
			IServerControl serverControl,
			ITokenFactory tokenFactory,
			IServerPortProvider serverPortProvider,
			IAssemblyInformationProvider assemblyInformationProvider,
			IOptions<ControlPanelConfiguration> controlPanelConfigurationOptions,
			IOptions<GeneralConfiguration> generalConfigurationOptions,
			IOptions<SwarmConfiguration> swarmConfigurationOptions,
			ILogger<Application> logger)
		{
			ArgumentNullException.ThrowIfNull(applicationBuilder);
			ArgumentNullException.ThrowIfNull(serverControl);

			this.tokenFactory = tokenFactory ?? throw new ArgumentNullException(nameof(tokenFactory));

			ArgumentNullException.ThrowIfNull(serverPortProvider);
			ArgumentNullException.ThrowIfNull(assemblyInformationProvider);

			var controlPanelConfiguration = controlPanelConfigurationOptions?.Value ?? throw new ArgumentNullException(nameof(controlPanelConfigurationOptions));
			var generalConfiguration = generalConfigurationOptions?.Value ?? throw new ArgumentNullException(nameof(generalConfigurationOptions));
			var swarmConfiguration = swarmConfigurationOptions?.Value ?? throw new ArgumentNullException(nameof(swarmConfigurationOptions));

			ArgumentNullException.ThrowIfNull(logger);

			logger.LogDebug("Content Root: {contentRoot}", hostingEnvironment.ContentRootPath);
			logger.LogTrace("Web Root: {webRoot}", hostingEnvironment.WebRootPath);

			// setup the HTTP request pipeline
			// Add additional logging context to the request
			applicationBuilder.UseAdditionalRequestLoggingContext(swarmConfiguration);

			// Wrap exceptions in a 500 (ErrorMessage) response
			applicationBuilder.UseServerErrorHandling();

			// Add the X-Powered-By response header
			applicationBuilder.UseServerBranding(assemblyInformationProvider);

			// suppress OperationCancelledExceptions, they are just aborted HTTP requests
			applicationBuilder.UseCancelledRequestSuppression();

			// 503 requests made while the application is starting
			applicationBuilder.UseAsyncInitialization<IInstanceManager>(
				(instanceManager, cancellationToken) => instanceManager.Ready.WaitAsync(cancellationToken));

			if (generalConfiguration.HostApiDocumentation)
			{
				applicationBuilder.UseSwagger();
				applicationBuilder.UseSwaggerUI(c => c.SwaggerEndpoint("/swagger/v1/swagger.json", "TGS API"));
				logger.LogTrace("Swagger API generation enabled");
			}

			// spa loading if necessary
			if (controlPanelConfiguration.Enable)
			{
				logger.LogInformation("Web control panel enabled.");
				applicationBuilder.UseFileServer(new FileServerOptions
				{
					RequestPath = ControlPanelController.ControlPanelRoute,
					EnableDefaultFiles = true,
					EnableDirectoryBrowsing = false,
				});
			}
			else
#if NO_WEBPANEL
				logger.LogDebug("Web control panel was not included in TGS build!");
#else
				logger.LogTrace("Web control panel disabled!");
#endif

			// Enable endpoint routing
			applicationBuilder.UseRouting();

			// Set up CORS based on configuration if necessary
			Action<CorsPolicyBuilder> corsBuilder = null;
			if (controlPanelConfiguration.AllowAnyOrigin)
			{
				logger.LogTrace("Access-Control-Allow-Origin: *");
				corsBuilder = builder => builder.SetIsOriginAllowed(_ => true);
			}
			else if (controlPanelConfiguration.AllowedOrigins?.Count > 0)
			{
				logger.LogTrace("Access-Control-Allow-Origin: {allowedOrigins}", String.Join(',', controlPanelConfiguration.AllowedOrigins));
				corsBuilder = builder => builder.WithOrigins(controlPanelConfiguration.AllowedOrigins.ToArray());
			}

			var originalBuilder = corsBuilder;
			corsBuilder = builder =>
			{
				builder
					.AllowAnyHeader()
					.AllowAnyMethod()
					.AllowCredentials()
					.SetPreflightMaxAge(TimeSpan.FromDays(1));
				originalBuilder?.Invoke(builder);
			};
			applicationBuilder.UseCors(corsBuilder);

			// validate the API version
			applicationBuilder.UseApiCompatibility();

			// authenticate JWT tokens using our security pipeline if present, returns 401 if bad
			applicationBuilder.UseAuthentication();

			// enable authorization on endpoints
			applicationBuilder.UseAuthorization();

			// suppress and log database exceptions
			applicationBuilder.UseDbConflictHandling();

			// setup endpoints
			applicationBuilder.UseEndpoints(endpoints =>
			{
				// access to the signalR jobs hub
				endpoints.MapHub<JobsHub>(
					Routes.JobsHub,
					options =>
					{
						options.Transports = HttpTransportType.ServerSentEvents;
						options.CloseOnAuthenticationExpiration = true;
					})
					.RequireAuthorization()
					.RequireCors(corsBuilder);

				// majority of handling is done in the controllers
				endpoints.MapControllers();
			});

			// 404 anything that gets this far
			// End of request pipeline setup
			logger.LogTrace("Configuration version: {configVersion}", GeneralConfiguration.CurrentConfigVersion);
			logger.LogTrace("DMAPI Interop version: {interopVersion}", DMApiConstants.InteropVersion);
			if (controlPanelConfiguration.Enable)
				logger.LogTrace("Web control panel version: {webCPVersion}", MasterVersionsAttribute.Instance.RawControlPanelVersion);

			logger.LogDebug("Starting hosting on port {httpApiPort}...", serverPortProvider.HttpApiPort);
		}

		/// <inheritdoc />
		protected override void ConfigureHostedService(IServiceCollection services)
			=> services.AddSingleton<IHostedService>(x => x.GetRequiredService<InstanceManager>());

		/// <summary>
		/// Configure the <paramref name="services"/> for the authentication pipeline.
		/// </summary>
		/// <param name="services">The <see cref="IServiceCollection"/> to configure.</param>
		void ConfigureAuthenticationPipeline(IServiceCollection services)
		{
			services.AddHttpContextAccessor();
			services.AddScoped<IApiHeadersProvider, ApiHeadersProvider>();
			services.AddScoped<AuthenticationContextFactory>();
			services.AddScoped<IAuthenticationContextFactory>(provider => provider.GetRequiredService<AuthenticationContextFactory>());

			// what if you
			// wanted to just do this:
			// return provider.GetRequiredService<AuthenticationContextFactory>().CurrentAuthenticationContext
			// But M$ said
			// https://stackoverflow.com/questions/56792917/scoped-services-in-asp-net-core-with-signalr-hubs
			services.AddScoped(provider => provider
				.GetRequiredService<IHttpContextAccessor>()
				.HttpContext
				.RequestServices
				.GetRequiredService<AuthenticationContextFactory>()
				.CurrentAuthenticationContext);
			services.AddScoped<IClaimsTransformation, AuthenticationContextClaimsTransformation>();
			services.AddScoped<IAuthorizationFilter, AuthenticationContextAuthorizationFilter>();

			services
				.AddAuthentication(JwtBearerDefaults.AuthenticationScheme)
				.AddJwtBearer(jwtBearerOptions =>
				{
					// this line isn't actually run until the first request is made
					// at that point tokenFactory will be populated
					jwtBearerOptions.TokenValidationParameters = tokenFactory?.ValidationParameters ?? throw new InvalidOperationException("tokenFactory not initialized!");
					jwtBearerOptions.Events = new JwtBearerEvents
					{
						OnMessageReceived = context =>
						{
							if (String.IsNullOrWhiteSpace(context.Token))
							{
								var accessToken = context.Request.Query["access_token"];
								var path = context.HttpContext.Request.Path;

								if (!String.IsNullOrWhiteSpace(accessToken) &&
									path.StartsWithSegments(Routes.HubsRoot, StringComparison.OrdinalIgnoreCase))
								{
									context.Token = accessToken;
								}
							}

							return Task.CompletedTask;
						},
					};
				});

			// WARNING: STATIC CODE
			// fucking prevents converting 'sub' to M$ bs
			// can't be done in the above lambda, that's too late
			JwtSecurityTokenHandler.DefaultInboundClaimTypeMap.Clear();
		}
	}
}<|MERGE_RESOLUTION|>--- conflicted
+++ resolved
@@ -223,33 +223,8 @@
 				postSetupServices.InternalConfiguration,
 				postSetupServices.FileLoggingConfiguration);
 
-<<<<<<< HEAD
-			// configure bearer token validation
-			services
-				.AddAuthentication(JwtBearerDefaults.AuthenticationScheme)
-				.AddJwtBearer(jwtBearerOptions =>
-				{
-					// this line isn't actually run until the first request is made
-					// at that point tokenFactory will be populated
-					jwtBearerOptions.TokenValidationParameters = tokenFactory.ValidationParameters;
-					jwtBearerOptions.MapInboundClaims = false;
-					jwtBearerOptions.Events = new JwtBearerEvents
-					{
-						// Application is our composition root so this monstrosity of a line is okay
-						// At least, that's what I tell myself to sleep at night
-						OnTokenValidated = ctx => ctx
-							.HttpContext
-							.RequestServices
-							.GetRequiredService<IClaimsInjector>()
-							.InjectClaimsIntoContext(
-								ctx,
-								ctx.HttpContext.RequestAborted),
-					};
-				});
-=======
 			// configure authentication pipeline
 			ConfigureAuthenticationPipeline(services);
->>>>>>> eec92ca8
 
 			// add mvc, configure the json serializer settings
 			var jsonVersionConverterList = new List<JsonConverter>
@@ -621,6 +596,7 @@
 					// this line isn't actually run until the first request is made
 					// at that point tokenFactory will be populated
 					jwtBearerOptions.TokenValidationParameters = tokenFactory?.ValidationParameters ?? throw new InvalidOperationException("tokenFactory not initialized!");
+					jwtBearerOptions.MapInboundClaims = false;
 					jwtBearerOptions.Events = new JwtBearerEvents
 					{
 						OnMessageReceived = context =>
@@ -641,11 +617,6 @@
 						},
 					};
 				});
-
-			// WARNING: STATIC CODE
-			// fucking prevents converting 'sub' to M$ bs
-			// can't be done in the above lambda, that's too late
-			JwtSecurityTokenHandler.DefaultInboundClaimTypeMap.Clear();
 		}
 	}
 }