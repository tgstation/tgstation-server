--- conflicted
+++ resolved
@@ -28,11 +28,7 @@
 		/// To guarantee that all data is received from the <see cref="IProcess"/> when redirecting streams to a file
 		/// the result of this function must be <see langword="await"/>ed before <see cref="IAsyncDisposable.DisposeAsync"/> is called.
 		/// </remarks>
-<<<<<<< HEAD
-		ValueTask<string?> GetCombinedOutput(CancellationToken cancellationToken);
-=======
-		Task<string> GetCombinedOutput(CancellationToken cancellationToken);
->>>>>>> ee8db3cc
+		Task<string?> GetCombinedOutput(CancellationToken cancellationToken);
 
 		/// <summary>
 		/// Asycnhronously terminates the process.
