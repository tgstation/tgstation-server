﻿using System;
using System.IO;
using System.Text;
using System.Threading;
using System.Threading.Tasks;

using Microsoft.Extensions.Logging;

using Tgstation.Server.Host.IO;
using Tgstation.Server.Host.Utils;

namespace Tgstation.Server.Host.System
{
	/// <inheritdoc />
	sealed class ProcessExecutor : IProcessExecutor
	{
		/// <summary>
		/// <see cref="ReaderWriterLockSlim"/> for <see cref="WithProcessLaunchExclusivity(Action)"/>.
		/// </summary>
		static readonly ReaderWriterLockSlim ExclusiveProcessLaunchLock = new();

		/// <summary>
		/// The <see cref="IProcessFeatures"/> for the <see cref="ProcessExecutor"/>.
		/// </summary>
		readonly IProcessFeatures processFeatures;

		/// <summary>
		/// The <see cref="IAsyncDelayer"/> for the <see cref="ProcessExecutor"/>.
		/// </summary>
		readonly IAsyncDelayer asyncDelayer;

		/// <summary>
		/// The <see cref="IIOManager"/> for the <see cref="ProcessExecutor"/>.
		/// </summary>
		readonly IIOManager ioManager;

		/// <summary>
		/// The <see cref="ILogger"/> for the <see cref="ProcessExecutor"/>.
		/// </summary>
		readonly ILogger<ProcessExecutor> logger;

		/// <summary>
		/// The <see cref="ILoggerFactory"/> for the <see cref="ProcessExecutor"/>.
		/// </summary>
		readonly ILoggerFactory loggerFactory;

		/// <summary>
		/// Runs a given <paramref name="action"/> making sure to not launch any processes while its running.
		/// </summary>
		/// <param name="action">The <see cref="Action"/> to execute.</param>
		public static void WithProcessLaunchExclusivity(Action action)
		{
			ExclusiveProcessLaunchLock.EnterWriteLock();
			try
			{
				action();
			}
			finally
			{
				ExclusiveProcessLaunchLock.ExitWriteLock();
			}
		}

		/// <summary>
		/// Initializes a new instance of the <see cref="ProcessExecutor"/> class.
		/// </summary>
		/// <param name="processFeatures">The value of <see cref="processFeatures"/>.</param>
		/// <param name="asyncDelayer">The value of <see cref="asyncDelayer"/>.</param>
		/// <param name="ioManager">The value of <see cref="ioManager"/>.</param>
		/// <param name="logger">The value of <see cref="logger"/>.</param>
		/// <param name="loggerFactory">The value of <see cref="loggerFactory"/>.</param>
		public ProcessExecutor(
			IProcessFeatures processFeatures,
			IAsyncDelayer asyncDelayer,
			IIOManager ioManager,
			ILogger<ProcessExecutor> logger,
			ILoggerFactory loggerFactory)
		{
			this.processFeatures = processFeatures ?? throw new ArgumentNullException(nameof(processFeatures));
			this.asyncDelayer = asyncDelayer ?? throw new ArgumentNullException(nameof(asyncDelayer));
			this.ioManager = ioManager ?? throw new ArgumentNullException(nameof(ioManager));
			this.logger = logger ?? throw new ArgumentNullException(nameof(logger));
			this.loggerFactory = loggerFactory ?? throw new ArgumentNullException(nameof(loggerFactory));
		}

		/// <inheritdoc />
		public IProcess? GetProcess(int id)
		{
			logger.LogDebug("Attaching to process {pid}...", id);
			global::System.Diagnostics.Process handle;
			try
			{
				handle = global::System.Diagnostics.Process.GetProcessById(id);
			}
			catch (Exception e)
			{
				logger.LogDebug(e, "Unable to get process {pid}!", id);
				return null;
			}

			return CreateFromExistingHandle(handle);
		}

		/// <inheritdoc />
		public IProcess GetCurrentProcess()
		{
			logger.LogTrace("Getting current process...");
			var handle = global::System.Diagnostics.Process.GetCurrentProcess();
			return CreateFromExistingHandle(handle);
		}

		/// <inheritdoc />
		public IProcess LaunchProcess(
			string fileName,
			string workingDirectory,
			string arguments,
			string? fileRedirect,
			bool readStandardHandles,
			bool noShellExecute)
		{
			ArgumentNullException.ThrowIfNull(fileName);
			ArgumentNullException.ThrowIfNull(workingDirectory);
			ArgumentNullException.ThrowIfNull(arguments);

			if (!noShellExecute && readStandardHandles)
				throw new InvalidOperationException("Requesting output/error reading requires noShellExecute to be true!");

			logger.LogDebug(
				noShellExecute
					? "Launching process in {workingDirectory}: {exe} {arguments}"
					: "Shell launching process in {workingDirectory}: {exe} {arguments}",
				workingDirectory,
				fileName,
				arguments);
			var handle = new global::System.Diagnostics.Process();
			try
			{
				handle.StartInfo.FileName = fileName;
				handle.StartInfo.Arguments = arguments;
				handle.StartInfo.WorkingDirectory = workingDirectory;

				handle.StartInfo.UseShellExecute = !noShellExecute;

				Task<string?>? readTask = null;
				CancellationTokenSource? disposeCts = null;
				try
				{
					TaskCompletionSource? processStartTcs = null;
					if (readStandardHandles)
					{
						processStartTcs = new TaskCompletionSource();
						handle.StartInfo.RedirectStandardOutput = true;
						handle.StartInfo.RedirectStandardError = true;

						disposeCts = new CancellationTokenSource();
						readTask = ConsumeReaders(handle, processStartTcs.Task, fileRedirect, disposeCts.Token);
					}

					try
					{
						ExclusiveProcessLaunchLock.EnterReadLock();
						try
						{
							handle.Start();
						}
						finally
						{
							ExclusiveProcessLaunchLock.ExitReadLock();
						}

						processStartTcs?.SetResult();
					}
					catch (Exception ex)
					{
						processStartTcs?.SetException(ex);
						throw;
					}

					var process = new Process(
						processFeatures,
						asyncDelayer,
						handle,
						disposeCts,
						readTask,
						loggerFactory.CreateLogger<Process>(),
						false);

					return process;
				}
				catch
				{
					disposeCts?.Dispose();
					throw;
				}
			}
			catch
			{
				handle.Dispose();
				throw;
			}
		}

		/// <inheritdoc />
		public IProcess? GetProcessByName(string name)
		{
			logger.LogTrace("GetProcessByName: {processName}...", name ?? throw new ArgumentNullException(nameof(name)));
			var procs = global::System.Diagnostics.Process.GetProcessesByName(name);
			global::System.Diagnostics.Process? handle = null;
			foreach (var proc in procs)
				if (handle == null)
					handle = proc;
				else
				{
					logger.LogTrace("Disposing extra found PID: {pid}...", proc.Id);
					proc.Dispose();
				}

			if (handle == null)
				return null;

			return CreateFromExistingHandle(handle);
		}

		/// <summary>
		/// Consume the stdout/stderr streams into a <see cref="Task"/>.
		/// </summary>
		/// <param name="handle">The <see cref="global::System.Diagnostics.Process"/>.</param>
		/// <param name="startTask">The <see cref="Task"/> that completes when <paramref name="handle"/> starts.</param>
		/// <param name="fileRedirect">The optional path to redirect the streams to.</param>
		/// <param name="disposeToken">The <see cref="CancellationToken"/> that triggers when the <see cref="Process"/> is disposed.</param>
		/// <returns>A <see cref="Task{TResult}"/> resulting in the program's output/error text if <paramref name="fileRedirect"/> is <see langword="null"/>, <see langword="null"/> otherwise.</returns>
		async Task<string?> ConsumeReaders(global::System.Diagnostics.Process handle, Task startTask, string? fileRedirect, CancellationToken disposeToken)
		{
			await startTask;

			var pid = handle.Id;
			logger.LogTrace("Starting read for PID {pid}...", pid);

			// once we obtain these handles we're responsible for them
			using var stdOutHandle = handle.StandardOutput;
			using var stdErrHandle = handle.StandardError;
			Task<string?>? outputReadTask = null, errorReadTask = null;
			bool outputOpen = true, errorOpen = true;
			async Task<string?> GetNextLine()
			{
				if (outputOpen && outputReadTask == null)
					outputReadTask = stdOutHandle.ReadLineAsync(disposeToken).AsTask();

				if (errorOpen && errorReadTask == null)
					errorReadTask = stdErrHandle.ReadLineAsync(disposeToken).AsTask();

<<<<<<< HEAD
				var completedTask = await Task.WhenAny(outputReadTask ?? errorReadTask!, errorReadTask ?? outputReadTask!);
				var line = await completedTask;
=======
				var completedTask = await Task.WhenAny(outputReadTask ?? errorReadTask, errorReadTask ?? outputReadTask);
				var line = await completedTask.WaitAsync(disposeToken);
>>>>>>> 73ca167b
				if (completedTask == outputReadTask)
				{
					outputReadTask = null;
					if (line == null)
						outputOpen = false;
				}
				else
				{
					errorReadTask = null;
					if (line == null)
						errorOpen = false;
				}

				if (line == null && (errorOpen || outputOpen))
					return await GetNextLine();

				return line;
			}

			await using var fileStream = fileRedirect != null ? ioManager.CreateAsyncSequentialWriteStream(fileRedirect) : null;
			await using var writer = fileStream != null ? new StreamWriter(fileStream) : null;

			string? text;
			var stringBuilder = fileStream == null ? new StringBuilder() : null;
			try
			{
				while ((text = await GetNextLine()) != null)
				{
					if (fileStream != null)
					{
						await writer!.WriteLineAsync(text.AsMemory(), disposeToken);
						await writer.FlushAsync(disposeToken);
					}
					else
						stringBuilder!.AppendLine(text);
				}

				logger.LogTrace("Finished read for PID {pid}", pid);
			}
			catch (OperationCanceledException ex)
			{
				logger.LogWarning(ex, "PID {pid} stream reading interrupted!", pid);
				if (fileStream != null)
					await writer!.WriteLineAsync("-- Process detached, log truncated. This is likely due a to TGS restart --");
			}

			return stringBuilder?.ToString();
		}

		/// <summary>
		/// Create a <see cref="IProcess"/> given an existing <paramref name="handle"/>.
		/// </summary>
		/// <param name="handle">The <see cref="global::System.Diagnostics.Process"/> to create a <see cref="IProcess"/> from.</param>
		/// <returns>The <see cref="IProcess"/> based on <paramref name="handle"/>.</returns>
		Process CreateFromExistingHandle(global::System.Diagnostics.Process handle)
		{
			try
			{
				var pid = handle.Id;
				return new Process(
					processFeatures,
					asyncDelayer,
					handle,
					null,
					null,
					loggerFactory.CreateLogger<Process>(),
					true);
			}
			catch
			{
				handle.Dispose();
				throw;
			}
		}
	}
}<|MERGE_RESOLUTION|>--- conflicted
+++ resolved
@@ -249,13 +249,8 @@
 				if (errorOpen && errorReadTask == null)
 					errorReadTask = stdErrHandle.ReadLineAsync(disposeToken).AsTask();
 
-<<<<<<< HEAD
 				var completedTask = await Task.WhenAny(outputReadTask ?? errorReadTask!, errorReadTask ?? outputReadTask!);
-				var line = await completedTask;
-=======
-				var completedTask = await Task.WhenAny(outputReadTask ?? errorReadTask, errorReadTask ?? outputReadTask);
 				var line = await completedTask.WaitAsync(disposeToken);
->>>>>>> 73ca167b
 				if (completedTask == outputReadTask)
 				{
 					outputReadTask = null;
