--- conflicted
+++ resolved
@@ -141,11 +141,7 @@
 				CancellationTokenSource? disposeCts = null;
 				try
 				{
-<<<<<<< HEAD
-					TaskCompletionSource? processStartTcs = null;
-=======
-					TaskCompletionSource<int> processStartTcs = null;
->>>>>>> ee8db3cc
+					TaskCompletionSource<int>? processStartTcs = null;
 					if (readStandardHandles)
 					{
 						processStartTcs = new TaskCompletionSource<int>();
@@ -227,27 +223,15 @@
 		/// <param name="fileRedirect">The optional path to redirect the streams to.</param>
 		/// <param name="cancellationToken">The <see cref="CancellationToken"/> for the operation.</param>
 		/// <returns>A <see cref="Task{TResult}"/> resulting in the program's output/error text if <paramref name="fileRedirect"/> is <see langword="null"/>, <see langword="null"/> otherwise.</returns>
-<<<<<<< HEAD
-		async Task<string?> ConsumeReaders(global::System.Diagnostics.Process handle, Task startTask, string? fileRedirect, CancellationToken disposeToken)
-=======
-		async Task<string> ConsumeReaders(global::System.Diagnostics.Process handle, Task<int> startupAndPid, string fileRedirect, CancellationToken cancellationToken)
->>>>>>> ee8db3cc
+		async Task<string?> ConsumeReaders(global::System.Diagnostics.Process handle, Task<int> startupAndPid, string? fileRedirect, CancellationToken cancellationToken)
 		{
 			handle.StartInfo.RedirectStandardOutput = true;
 			handle.StartInfo.RedirectStandardError = true;
 
 			bool writingToFile;
 			await using var fileStream = (writingToFile = fileRedirect != null) ? ioManager.CreateAsyncSequentialWriteStream(fileRedirect) : null;
-			await using var writer = fileStream != null ? new StreamWriter(fileStream) : null;
-
-<<<<<<< HEAD
-			// once we obtain these handles we're responsible for them
-			using var stdOutHandle = handle.StandardOutput;
-			using var stdErrHandle = handle.StandardError;
-			Task<string?>? outputReadTask = null, errorReadTask = null;
-			bool outputOpen = true, errorOpen = true;
-			async Task<string?> GetNextLine()
-=======
+			await using var fileWriter = fileStream != null ? new StreamWriter(fileStream) : null;
+
 			var stringBuilder = fileStream == null ? new StringBuilder() : null;
 
 			var dataChannel = Channel.CreateUnbounded<string>(
@@ -260,7 +244,6 @@
 
 			var handlesOpen = 2;
 			async void DataReceivedHandler(object sender, DataReceivedEventArgs eventArgs)
->>>>>>> ee8db3cc
 			{
 				var line = eventArgs.Data;
 				if (line == null)
@@ -272,13 +255,7 @@
 					return;
 				}
 
-<<<<<<< HEAD
-				var completedTask = await Task.WhenAny(outputReadTask ?? errorReadTask!, errorReadTask ?? outputReadTask!);
-				var line = await completedTask.WaitAsync(disposeToken);
-				if (completedTask == outputReadTask)
-=======
 				try
->>>>>>> ee8db3cc
 				{
 					await dataChannel.Writer.WriteAsync(line, cancellationToken);
 				}
@@ -291,13 +268,7 @@
 			handle.OutputDataReceived += DataReceivedHandler;
 			handle.ErrorDataReceived += DataReceivedHandler;
 
-<<<<<<< HEAD
-			string? text;
-			var stringBuilder = fileStream == null ? new StringBuilder() : null;
-			try
-=======
 			async ValueTask OutputWriter()
->>>>>>> ee8db3cc
 			{
 				var enumerable = dataChannel.Reader.ReadAllAsync(cancellationToken);
 				if (writingToFile)
@@ -306,25 +277,17 @@
 					var nextEnumeration = enumerator.MoveNextAsync();
 					while (await nextEnumeration)
 					{
-<<<<<<< HEAD
-						await writer!.WriteLineAsync(text.AsMemory(), disposeToken);
-						await writer.FlushAsync(disposeToken);
-					}
-					else
-						stringBuilder!.AppendLine(text);
-=======
 						var text = enumerator.Current;
 						nextEnumeration = enumerator.MoveNextAsync();
-						await writer.WriteLineAsync(text.AsMemory(), cancellationToken);
+						await fileWriter!.WriteLineAsync(text.AsMemory(), cancellationToken);
 
 						if (!nextEnumeration.IsCompleted)
-							await writer.FlushAsync(cancellationToken);
-					}
->>>>>>> ee8db3cc
+							await fileWriter.FlushAsync(cancellationToken);
+					}
 				}
 				else
 					await foreach (var text in enumerable)
-						stringBuilder.AppendLine(text);
+						stringBuilder!.AppendLine(text);
 			}
 
 			var pid = await startupAndPid;
@@ -332,11 +295,6 @@
 
 			using (cancellationToken.Register(() => dataChannel.Writer.TryComplete()))
 			{
-<<<<<<< HEAD
-				logger.LogWarning(ex, "PID {pid} stream reading interrupted!", pid);
-				if (fileStream != null)
-					await writer!.WriteLineAsync("-- Process detached, log truncated. This is likely due a to TGS restart --");
-=======
 				handle.BeginOutputReadLine();
 				using (cancellationToken.Register(handle.CancelOutputRead))
 				{
@@ -352,12 +310,11 @@
 						catch (OperationCanceledException ex)
 						{
 							logger.LogWarning(ex, "PID {pid} stream reading interrupted!", pid);
-							if (fileStream != null)
-								await writer.WriteLineAsync("-- Process detached, log truncated. This is likely due a to TGS restart --");
+							if (writingToFile)
+								await fileWriter!.WriteLineAsync("-- Process detached, log truncated. This is likely due a to TGS restart --");
 						}
 					}
 				}
->>>>>>> ee8db3cc
 			}
 
 			return stringBuilder?.ToString();
