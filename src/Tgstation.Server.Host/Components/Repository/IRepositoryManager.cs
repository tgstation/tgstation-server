﻿using System;
using System.Threading;
using System.Threading.Tasks;

using Tgstation.Server.Host.Jobs;

namespace Tgstation.Server.Host.Components.Repository
{
	/// <summary>
	/// Factory for creating and loading <see cref="IRepository"/>s.
	/// </summary>
	public interface IRepositoryManager : IDisposable
	{
		/// <summary>
		/// If something is holding a lock on the repository.
		/// </summary>
		bool InUse { get; }

		/// <summary>
<<<<<<< HEAD
		/// If a <see cref="CloneRepository(Uri, string, string, string, JobProgressReporter, bool, CancellationToken)"/> operation is in progress.
=======
		/// If a <see cref="CloneRepository(Uri, Action{int}, string?, string?, string?, bool, CancellationToken)"/> operation is in progress.
>>>>>>> 252529d3
		/// </summary>
		bool CloneInProgress { get; }

		/// <summary>
		/// Attempt to load the <see cref="IRepository"/> from the default location.
		/// </summary>
		/// <param name="cancellationToken">The <see cref="CancellationToken"/> for the operation.</param>
		/// <returns>The loaded <see cref="IRepository"/> if it exists, <see langword="null"/> otherwise.</returns>
		Task<IRepository?> LoadRepository(CancellationToken cancellationToken);

		/// <summary>
		/// Clone the repository at <paramref name="url"/>.
		/// </summary>
		/// <param name="url">The <see cref="Uri"/> of the remote repository to clone.</param>
		/// <param name="progressReporter">A function to report 0-100 progress of the clone.</param>
		/// <param name="initialBranch">The branch to clone.</param>
		/// <param name="username">The username to clone from <paramref name="url"/>.</param>
		/// <param name="password">The password to clone from <paramref name="url"/>.</param>
<<<<<<< HEAD
		/// <param name="progressReporter">The <see cref="JobProgressReporter"/> for progress of the clone.</param>
=======
>>>>>>> 252529d3
		/// <param name="recurseSubmodules">If submodules should be recusively cloned and initialized.</param>
		/// <param name="cancellationToken">The <see cref="CancellationToken"/> for the operation.</param>
		/// <returns>The newly cloned <see cref="IRepository"/>, <see langword="null"/> if one already exists.</returns>
		Task<IRepository?> CloneRepository(
			Uri url,
<<<<<<< HEAD
			string initialBranch,
			string username,
			string password,
			JobProgressReporter progressReporter,
=======
			Action<int> progressReporter,
			string? initialBranch,
			string? username,
			string? password,
>>>>>>> 252529d3
			bool recurseSubmodules,
			CancellationToken cancellationToken);

		/// <summary>
		/// Delete the current repository.
		/// </summary>
		/// <param name="cancellationToken">The <see cref="CancellationToken"/> for the operation.</param>
		/// <returns>A <see cref="Task"/> representing the running operation.</returns>
		Task DeleteRepository(CancellationToken cancellationToken);
	}
}<|MERGE_RESOLUTION|>--- conflicted
+++ resolved
@@ -17,11 +17,7 @@
 		bool InUse { get; }
 
 		/// <summary>
-<<<<<<< HEAD
-		/// If a <see cref="CloneRepository(Uri, string, string, string, JobProgressReporter, bool, CancellationToken)"/> operation is in progress.
-=======
-		/// If a <see cref="CloneRepository(Uri, Action{int}, string?, string?, string?, bool, CancellationToken)"/> operation is in progress.
->>>>>>> 252529d3
+		/// If a <see cref="CloneRepository(Uri, JobProgressReporter, string?, string?, string?, bool, CancellationToken)"/> operation is in progress.
 		/// </summary>
 		bool CloneInProgress { get; }
 
@@ -36,30 +32,19 @@
 		/// Clone the repository at <paramref name="url"/>.
 		/// </summary>
 		/// <param name="url">The <see cref="Uri"/> of the remote repository to clone.</param>
-		/// <param name="progressReporter">A function to report 0-100 progress of the clone.</param>
+		/// <param name="progressReporter">The <see cref="JobProgressReporter"/> for progress of the clone.</param>
 		/// <param name="initialBranch">The branch to clone.</param>
 		/// <param name="username">The username to clone from <paramref name="url"/>.</param>
 		/// <param name="password">The password to clone from <paramref name="url"/>.</param>
-<<<<<<< HEAD
-		/// <param name="progressReporter">The <see cref="JobProgressReporter"/> for progress of the clone.</param>
-=======
->>>>>>> 252529d3
 		/// <param name="recurseSubmodules">If submodules should be recusively cloned and initialized.</param>
 		/// <param name="cancellationToken">The <see cref="CancellationToken"/> for the operation.</param>
 		/// <returns>The newly cloned <see cref="IRepository"/>, <see langword="null"/> if one already exists.</returns>
 		Task<IRepository?> CloneRepository(
 			Uri url,
-<<<<<<< HEAD
-			string initialBranch,
-			string username,
-			string password,
 			JobProgressReporter progressReporter,
-=======
-			Action<int> progressReporter,
 			string? initialBranch,
 			string? username,
 			string? password,
->>>>>>> 252529d3
 			bool recurseSubmodules,
 			CancellationToken cancellationToken);
 
