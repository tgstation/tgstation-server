﻿using System;
using System.Collections.Generic;
using System.Globalization;
using System.Linq;
using System.Threading;
using System.Threading.Tasks;

using LibGit2Sharp;
using LibGit2Sharp.Handlers;

using Microsoft.Extensions.Logging;

using Tgstation.Server.Api.Models;
using Tgstation.Server.Api.Models.Internal;
using Tgstation.Server.Host.Components.Events;
using Tgstation.Server.Host.Configuration;
using Tgstation.Server.Host.Extensions;
using Tgstation.Server.Host.IO;
using Tgstation.Server.Host.Jobs;

namespace Tgstation.Server.Host.Components.Repository
{
	/// <inheritdoc />
#pragma warning disable CA1506 // TODO: Decomplexify
	sealed class Repository : IRepository
	{
		/// <summary>
		/// The default username for committers.
		/// </summary>
		public const string DefaultCommitterName = "tgstation-server";

		/// <summary>
		/// The default password for committers.
		/// </summary>
		public const string DefaultCommitterEmail = "tgstation-server@users.noreply.github.com";

		/// <summary>
		/// Template error message for when tracking of the most recent origin commit fails.
		/// </summary>
		public const string OriginTrackingErrorTemplate = "Unable to determine most recent origin commit of {sha}. Marking it as an origin commit. This may result in invalid git metadata until the next hard reset to an origin reference.";

		/// <summary>
		/// The branch name used for publishing testmerge commits.
		/// </summary>
		public const string RemoteTemporaryBranchName = "___TGSTempBranch";

		/// <summary>
		/// Used when a reference cannot be determined.
		/// </summary>
		const string UnknownReference = "<UNKNOWN>";

		/// <inheritdoc />
		public RemoteGitProvider? RemoteGitProvider => gitRemoteFeatures.RemoteGitProvider;

		/// <inheritdoc />
		public string RemoteRepositoryOwner => gitRemoteFeatures.RemoteRepositoryOwner;

		/// <inheritdoc />
		public string RemoteRepositoryName => gitRemoteFeatures.RemoteRepositoryName;

		/// <inheritdoc />
		public bool Tracking => Reference != null && libGitRepo.Head.IsTracking;

		/// <inheritdoc />
		public string Head => libGitRepo.Head.Tip.Sha;

		/// <inheritdoc />
		public string Reference => libGitRepo.Head.FriendlyName;

		/// <inheritdoc />
		public Uri Origin => new (libGitRepo.Network.Remotes.First().Url);

		/// <summary>
		/// The <see cref="LibGit2Sharp.IRepository"/> for the <see cref="Repository"/>.
		/// </summary>
		readonly LibGit2Sharp.IRepository libGitRepo;

		/// <summary>
		/// The <see cref="ILibGit2Commands"/> for the <see cref="Repository"/>.
		/// </summary>
		readonly ILibGit2Commands commands;

		/// <summary>
		/// The <see cref="IIOManager"/> for the <see cref="Repository"/>.
		/// </summary>
		readonly IIOManager ioMananger;

		/// <summary>
		/// The <see cref="IEventConsumer"/> for the <see cref="Repository"/>.
		/// </summary>
		readonly IEventConsumer eventConsumer;

		/// <summary>
		/// The <see cref="ICredentialsProvider"/> for the <see cref="Repository"/>.
		/// </summary>
		readonly ICredentialsProvider credentialsProvider;

		/// <summary>
		/// The <see cref="IPostWriteHandler"/> for the <see cref="Repository"/>.
		/// </summary>
		readonly IPostWriteHandler postWriteHandler;

		/// <summary>
		/// The <see cref="IGitRemoteFeatures"/> for the <see cref="Repository"/>.
		/// </summary>
		readonly IGitRemoteFeatures gitRemoteFeatures;

		/// <summary>
		/// The <see cref="ILogger"/> for the <see cref="Repository"/>.
		/// </summary>
		readonly ILogger<Repository> logger;

		/// <summary>
		/// The <see cref="GeneralConfiguration"/> for the <see cref="Repository"/>.
		/// </summary>
		readonly GeneralConfiguration generalConfiguration;

		/// <summary>
		/// <see cref="Action"/> to be taken when <see cref="Dispose"/> is called.
		/// </summary>
		readonly Action onDispose;

		/// <summary>
		/// If the <see cref="Repository"/> was disposed.
		/// </summary>
		bool disposed;

		/// <summary>
		/// Initializes a new instance of the <see cref="Repository"/> class.
		/// </summary>
		/// <param name="libGitRepo">The value of <see cref="libGitRepo"/>.</param>
		/// <param name="commands">The value of <see cref="commands"/>.</param>
		/// <param name="ioMananger">The value of <see cref="ioMananger"/>.</param>
		/// <param name="eventConsumer">The value of <see cref="eventConsumer"/>.</param>
		/// <param name="credentialsProvider">The value of <see cref="credentialsProvider"/>.</param>
		/// <param name="postWriteHandler">The value of <see cref="postWriteHandler"/>.</param>
		/// <param name="gitRemoteFeaturesFactory">The <see cref="IGitRemoteFeaturesFactory"/> to provide the value of <see cref="gitRemoteFeatures"/>.</param>
		/// <param name="logger">The value of <see cref="logger"/>.</param>
		/// <param name="generalConfiguration">The value of <see cref="generalConfiguration"/>.</param>
		/// <param name="onDispose">The value if <see cref="onDispose"/>.</param>
		public Repository(
			LibGit2Sharp.IRepository libGitRepo,
			ILibGit2Commands commands,
			IIOManager ioMananger,
			IEventConsumer eventConsumer,
			ICredentialsProvider credentialsProvider,
			IPostWriteHandler postWriteHandler,
			IGitRemoteFeaturesFactory gitRemoteFeaturesFactory,
			ILogger<Repository> logger,
			GeneralConfiguration generalConfiguration,
			Action onDispose)
		{
			this.libGitRepo = libGitRepo ?? throw new ArgumentNullException(nameof(libGitRepo));
			this.commands = commands ?? throw new ArgumentNullException(nameof(commands));
			this.ioMananger = ioMananger ?? throw new ArgumentNullException(nameof(ioMananger));
			this.eventConsumer = eventConsumer ?? throw new ArgumentNullException(nameof(eventConsumer));
			this.credentialsProvider = credentialsProvider ?? throw new ArgumentNullException(nameof(credentialsProvider));
			this.postWriteHandler = postWriteHandler ?? throw new ArgumentNullException(nameof(postWriteHandler));
			ArgumentNullException.ThrowIfNull(gitRemoteFeaturesFactory);

			this.logger = logger ?? throw new ArgumentNullException(nameof(logger));
			this.generalConfiguration = generalConfiguration ?? throw new ArgumentNullException(nameof(generalConfiguration));
			this.onDispose = onDispose ?? throw new ArgumentNullException(nameof(onDispose));

			gitRemoteFeatures = gitRemoteFeaturesFactory.CreateGitRemoteFeatures(this);
		}

		/// <inheritdoc />
		public void Dispose()
		{
			lock (onDispose)
			{
				if (disposed)
					return;

				disposed = true;
			}

			logger.LogTrace("Disposing...");
			libGitRepo.Dispose();
			onDispose();
		}

		/// <inheritdoc />
#pragma warning disable CA1506 // TODO: Decomplexify
		public async ValueTask<TestMergeResult> AddTestMerge(
			TestMergeParameters testMergeParameters,
			string committerName,
			string committerEmail,
			string username,
			string password,
			bool updateSubmodules,
			JobProgressReporter progressReporter,
			CancellationToken cancellationToken)
		{
			ArgumentNullException.ThrowIfNull(testMergeParameters);
			ArgumentNullException.ThrowIfNull(committerName);
			ArgumentNullException.ThrowIfNull(committerEmail);
			ArgumentNullException.ThrowIfNull(progressReporter);

			logger.LogDebug(
				"Begin AddTestMerge: #{prNumber} at {targetSha} ({comment}) by <{committerName} ({committerEmail})>",
				testMergeParameters.Number,
				testMergeParameters.TargetCommitSha?[..7],
				testMergeParameters.Comment,
				committerName,
				committerEmail);

			if (RemoteGitProvider == Api.Models.RemoteGitProvider.Unknown)
				throw new InvalidOperationException("Cannot test merge with an Unknown RemoteGitProvider!");

			var commitMessage = String.Format(
				CultureInfo.InvariantCulture,
				"TGS Test Merge (#{0}){1}{2}",
				testMergeParameters.Number,
				testMergeParameters.Comment != null
					? Environment.NewLine
					: String.Empty,
				testMergeParameters.Comment ?? String.Empty);

			var testMergeBranchName = String.Format(CultureInfo.InvariantCulture, "tm-{0}", testMergeParameters.Number);
			var localBranchName = String.Format(CultureInfo.InvariantCulture, gitRemoteFeatures.TestMergeLocalBranchNameFormatter, testMergeParameters.Number, testMergeBranchName);

			var refSpec = String.Format(CultureInfo.InvariantCulture, gitRemoteFeatures.TestMergeRefSpecFormatter, testMergeParameters.Number, testMergeBranchName);
			var refSpecList = new List<string> { refSpec };
			var logMessage = String.Format(CultureInfo.InvariantCulture, "Test merge #{0}", testMergeParameters.Number);

			var originalCommit = libGitRepo.Head;

			MergeResult result = null;

			var progressFactor = 1.0 / (updateSubmodules ? 3 : 2);

			var sig = new Signature(new Identity(committerName, committerEmail), DateTimeOffset.UtcNow);
			List<string> conflictedPaths = null;
			await Task.Factory.StartNew(
				() =>
				{
					try
					{
						try
						{
							logger.LogTrace("Fetching refspec {refSpec}...", refSpec);

							var remote = libGitRepo.Network.Remotes.First();
							commands.Fetch(
								libGitRepo,
								refSpecList,
								remote,
								new FetchOptions
								{
									Prune = true,
									OnProgress = (a) => !cancellationToken.IsCancellationRequested,
									OnTransferProgress = TransferProgressHandler(
										progressReporter.CreateSection($"Fetch {refSpec}", progressFactor),
										cancellationToken),
									OnUpdateTips = (a, b, c) => !cancellationToken.IsCancellationRequested,
									CredentialsProvider = credentialsProvider.GenerateCredentialsHandler(username, password),
								},
								logMessage);
						}
						catch (UserCancelledException)
						{
						}
						catch (LibGit2SharpException ex)
						{
							credentialsProvider.CheckBadCredentialsException(ex);
						}

						cancellationToken.ThrowIfCancellationRequested();

						libGitRepo.RemoveUntrackedFiles();

						cancellationToken.ThrowIfCancellationRequested();

						var objectName = testMergeParameters.TargetCommitSha ?? localBranchName;
						var gitObject = libGitRepo.Lookup(objectName) ?? throw new JobException($"Could not find object to merge: {objectName}");

						testMergeParameters.TargetCommitSha = gitObject.Sha;

						cancellationToken.ThrowIfCancellationRequested();

						logger.LogTrace("Merging {targetCommitSha} into {currentReference}...", testMergeParameters.TargetCommitSha[..7], Reference);

						result = libGitRepo.Merge(testMergeParameters.TargetCommitSha, sig, new MergeOptions
						{
							CommitOnSuccess = commitMessage == null,
							FailOnConflict = false, // Needed to get conflicting files
							FastForwardStrategy = FastForwardStrategy.NoFastForward,
							SkipReuc = true,
							OnCheckoutProgress = CheckoutProgressHandler(
								progressReporter.CreateSection($"Merge {testMergeParameters.TargetCommitSha[..7]}", progressFactor)),
						});
					}
					finally
					{
						libGitRepo.Branches.Remove(localBranchName);
					}

					cancellationToken.ThrowIfCancellationRequested();

					if (result.Status == MergeStatus.Conflicts)
					{
						var repoStatus = libGitRepo.RetrieveStatus();
						conflictedPaths = new List<string>();
						foreach (var file in repoStatus)
							if (file.State == FileStatus.Conflicted)
								conflictedPaths.Add(file.FilePath);

						var revertTo = originalCommit.CanonicalName ?? originalCommit.Tip.Sha;
						logger.LogDebug("Merge conflict, aborting and reverting to {revertTarget}", revertTo);
						progressReporter.ReportProgress(0);
						RawCheckout(revertTo, progressReporter.CreateSection("Hard Reset to {revertTo}", 1.0), cancellationToken);
						cancellationToken.ThrowIfCancellationRequested();
					}

					libGitRepo.RemoveUntrackedFiles();
				},
				cancellationToken,
				DefaultIOManager.BlockingTaskCreationOptions,
				TaskScheduler.Current);

			if (result.Status == MergeStatus.Conflicts)
			{
				var arguments = new List<string>
				{
					originalCommit.Tip.Sha,
					testMergeParameters.TargetCommitSha,
					originalCommit.FriendlyName ?? UnknownReference,
					testMergeBranchName,
				};

				arguments.AddRange(conflictedPaths);

				await eventConsumer.HandleEvent(
					EventType.RepoMergeConflict,
					arguments,
					false,
					cancellationToken);
				return new TestMergeResult
				{
					Status = result.Status,
					ConflictingFiles = conflictedPaths,
				};
			}

			if (result.Status != MergeStatus.UpToDate)
			{
				logger.LogTrace("Committing merge: \"{commitMessage}\"...", commitMessage);
				await Task.Factory.StartNew(
					() => libGitRepo.Commit(commitMessage, sig, sig, new CommitOptions
					{
						PrettifyMessage = true,
					}),
					cancellationToken,
					DefaultIOManager.BlockingTaskCreationOptions,
					TaskScheduler.Current);

				if (updateSubmodules)
				{
					await UpdateSubmodules(
						progressReporter.CreateSection("Update Submodules", progressFactor),
						username,
						password,
						false,
						cancellationToken);
				}
			}

			await eventConsumer.HandleEvent(
				EventType.RepoAddTestMerge,
				new List<string>
				{
					testMergeParameters.Number.ToString(CultureInfo.InvariantCulture),
					testMergeParameters.TargetCommitSha,
					testMergeParameters.Comment,
				},
				false,
				cancellationToken);

			return new TestMergeResult
			{
				Status = result.Status,
			};
		}
#pragma warning restore CA1506

		/// <inheritdoc />
		public async ValueTask CheckoutObject(
			string committish,
			string username,
			string password,
			bool updateSubmodules,
			JobProgressReporter progressReporter,
			CancellationToken cancellationToken)
		{
			ArgumentNullException.ThrowIfNull(committish);

			logger.LogDebug("Checkout object: {committish}...", committish);
			await eventConsumer.HandleEvent(EventType.RepoCheckout, new List<string> { committish }, false, cancellationToken);
			await Task.Factory.StartNew(
				() =>
				{
					libGitRepo.RemoveUntrackedFiles();
					RawCheckout(
						committish,
						progressReporter?.CreateSection(null, updateSubmodules ? 2.0 / 3 : 1.0),
						cancellationToken);
				},
				cancellationToken,
				DefaultIOManager.BlockingTaskCreationOptions,
				TaskScheduler.Current);

			if (updateSubmodules)
				await UpdateSubmodules(
					progressReporter?.CreateSection(null, 1.0 / 3),
					username,
					password,
					false,
					cancellationToken);
		}

		/// <inheritdoc />
		public async ValueTask FetchOrigin(
			JobProgressReporter progressReporter,
			string username,
			string password,
			bool deploymentPipeline,
			CancellationToken cancellationToken)
		{
			logger.LogDebug("Fetch origin...");
			await eventConsumer.HandleEvent(EventType.RepoFetch, Enumerable.Empty<string>(), deploymentPipeline, cancellationToken);
			await Task.Factory.StartNew(
				() =>
				{
					var remote = libGitRepo.Network.Remotes.First();
					try
					{
						var fetchOptions = new FetchOptions
						{
							Prune = true,
							OnProgress = (a) => !cancellationToken.IsCancellationRequested,
							OnUpdateTips = (a, b, c) => !cancellationToken.IsCancellationRequested,
							CredentialsProvider = credentialsProvider.GenerateCredentialsHandler(username, password),
						};

						if (progressReporter != null)
							fetchOptions.OnTransferProgress = TransferProgressHandler(progressReporter.CreateSection("Fetch Origin", 1.0), cancellationToken);

						commands.Fetch(
							libGitRepo,
							remote
								.FetchRefSpecs
								.Select(x => x.Specification),
							remote,
<<<<<<< HEAD
							fetchOptions,
=======
							new FetchOptions
							{
								Prune = true,
								OnProgress = (a) => !cancellationToken.IsCancellationRequested,
								OnTransferProgress = TransferProgressHandler(progressReporter.CreateSection("Fetch Origin", 1.0), cancellationToken),
								OnUpdateTips = (a, b, c) => !cancellationToken.IsCancellationRequested,
								CredentialsProvider = credentialsProvider.GenerateCredentialsHandler(username, password),
								TagFetchMode = TagFetchMode.All,
							},
>>>>>>> 9ea704b2
							"Fetch origin commits");
					}
					catch (UserCancelledException)
					{
						cancellationToken.ThrowIfCancellationRequested();
					}
					catch (LibGit2SharpException ex)
					{
						credentialsProvider.CheckBadCredentialsException(ex);
					}
				},
				cancellationToken,
				DefaultIOManager.BlockingTaskCreationOptions,
				TaskScheduler.Current);
		}

		/// <inheritdoc />
		public async ValueTask ResetToOrigin(
			JobProgressReporter progressReporter,
			string username,
			string password,
			bool updateSubmodules,
			bool deploymentPipeline,
			CancellationToken cancellationToken)
		{
			ArgumentNullException.ThrowIfNull(progressReporter);
			if (!Tracking)
				throw new JobException(ErrorCode.RepoReferenceRequired);
			logger.LogTrace("Reset to origin...");
			var trackedBranch = libGitRepo.Head.TrackedBranch;
			await eventConsumer.HandleEvent(EventType.RepoResetOrigin, new List<string> { trackedBranch.FriendlyName, trackedBranch.Tip.Sha }, deploymentPipeline, cancellationToken);
			await ResetToSha(
				trackedBranch.Tip.Sha,
				progressReporter.CreateSection(null, updateSubmodules ? 2.0 / 3 : 1.0),
				cancellationToken);

			if (updateSubmodules)
				await UpdateSubmodules(
					progressReporter.CreateSection(null, 1.0 / 3),
					username,
					password,
					deploymentPipeline,
					cancellationToken);
		}

		/// <inheritdoc />
		public Task ResetToSha(string sha, JobProgressReporter progressReporter, CancellationToken cancellationToken) => Task.Factory.StartNew(
			() =>
			{
				ArgumentNullException.ThrowIfNull(sha);
				ArgumentNullException.ThrowIfNull(progressReporter);

				logger.LogDebug("Reset to sha: {sha}", sha[..7]);

				libGitRepo.RemoveUntrackedFiles();
				cancellationToken.ThrowIfCancellationRequested();

				var gitObject = libGitRepo.Lookup(sha, ObjectType.Commit);
				cancellationToken.ThrowIfCancellationRequested();

				if (gitObject == null)
					throw new InvalidOperationException(String.Format(CultureInfo.InvariantCulture, "Cannot reset to non-existent SHA: {0}", sha));

				libGitRepo.Reset(ResetMode.Hard, gitObject.Peel<Commit>(), new CheckoutOptions
				{
					OnCheckoutProgress = CheckoutProgressHandler(progressReporter.CreateSection($"Reset to {gitObject.Sha}", 1.0)),
				});
			},
			cancellationToken,
			DefaultIOManager.BlockingTaskCreationOptions,
			TaskScheduler.Current);

		/// <inheritdoc />
		public async ValueTask CopyTo(string path, CancellationToken cancellationToken)
		{
			ArgumentNullException.ThrowIfNull(path);
			logger.LogTrace("Copying to {path}...", path);
			await ioMananger.CopyDirectory(
				new List<string> { ".git" },
				(src, dest) =>
				{
					if (postWriteHandler.NeedsPostWrite(src))
						postWriteHandler.HandleWrite(dest);

					return ValueTask.CompletedTask;
				},
				ioMananger.ResolvePath(),
				path,
				generalConfiguration.GetCopyDirectoryTaskThrottle(),
				cancellationToken);
		}

		/// <inheritdoc />
		public Task<string> GetOriginSha(CancellationToken cancellationToken) => Task.Factory.StartNew(
			() =>
			{
				if (!Tracking)
					throw new JobException(ErrorCode.RepoReferenceRequired);

				cancellationToken.ThrowIfCancellationRequested();

				return libGitRepo.Head.TrackedBranch.Tip.Sha;
			},
			cancellationToken,
			DefaultIOManager.BlockingTaskCreationOptions,
			TaskScheduler.Current);

		/// <inheritdoc />
		public async ValueTask<bool?> MergeOrigin(
			JobProgressReporter progressReporter,
			string committerName,
			string committerEmail,
			bool deploymentPipeline,
			CancellationToken cancellationToken)
		{
			ArgumentNullException.ThrowIfNull(progressReporter);

			MergeResult result = null;
			Branch trackedBranch = null;

			var oldHead = libGitRepo.Head;
			var oldTip = oldHead.Tip;

			await Task.Factory.StartNew(
				() =>
				{
					if (!Tracking)
						throw new JobException(ErrorCode.RepoReferenceRequired);

					libGitRepo.RemoveUntrackedFiles();

					cancellationToken.ThrowIfCancellationRequested();

					trackedBranch = libGitRepo.Head.TrackedBranch;
					logger.LogDebug(
						"Merge origin/{trackedBranch}: <{committerName} ({committerEmail})>",
						trackedBranch.FriendlyName,
						committerName,
						committerEmail);
					result = libGitRepo.Merge(trackedBranch, new Signature(committerName, committerEmail, DateTimeOffset.UtcNow), new MergeOptions
					{
						CommitOnSuccess = true,
						FailOnConflict = true,
						FastForwardStrategy = FastForwardStrategy.Default,
						SkipReuc = true,
						OnCheckoutProgress = CheckoutProgressHandler(progressReporter.CreateSection("Merge Origin", 1.0)),
					});

					cancellationToken.ThrowIfCancellationRequested();

					if (result.Status == MergeStatus.Conflicts)
					{
						logger.LogDebug("Merge conflict, aborting and reverting to {oldHeadFriendlyName}", oldHead.FriendlyName);
						progressReporter.ReportProgress(0);
						libGitRepo.Reset(ResetMode.Hard, oldTip, new CheckoutOptions
						{
							OnCheckoutProgress = CheckoutProgressHandler(progressReporter.CreateSection($"Hard Reset to {oldHead.FriendlyName}", 1.0)),
						});
						cancellationToken.ThrowIfCancellationRequested();
					}

					libGitRepo.RemoveUntrackedFiles();
				},
				cancellationToken,
				DefaultIOManager.BlockingTaskCreationOptions,
				TaskScheduler.Current);

			if (result.Status == MergeStatus.Conflicts)
			{
				await eventConsumer.HandleEvent(
					EventType.RepoMergeConflict,
					new List<string>
					{
						oldTip.Sha,
						trackedBranch.Tip.Sha,
						oldHead.FriendlyName ?? UnknownReference,
						trackedBranch.FriendlyName,
					},
					deploymentPipeline,
					cancellationToken);
				return null;
			}

			return result.Status == MergeStatus.FastForward;
		}

		/// <inheritdoc />
		public async ValueTask<bool> Sychronize(
			JobProgressReporter progressReporter,
			string username,
			string password,
			string committerName,
			string committerEmail,
			bool synchronizeTrackedBranch,
			bool deploymentPipeline,
			CancellationToken cancellationToken)
		{
			ArgumentNullException.ThrowIfNull(committerName);
			ArgumentNullException.ThrowIfNull(committerEmail);
			ArgumentNullException.ThrowIfNull(progressReporter);

			if (username == null && password == null)
			{
				logger.LogTrace("Not synchronizing due to lack of credentials!");
				return false;
			}

			logger.LogTrace("Begin Synchronize...");

			ArgumentNullException.ThrowIfNull(username);
			ArgumentNullException.ThrowIfNull(password);

			var startHead = Head;

			logger.LogTrace("Configuring <{committerName} ({committerEmail})> as author/committer", committerName, committerEmail);
			await Task.Factory.StartNew(
				() =>
				{
					libGitRepo.Config.Set("user.name", committerName);
					cancellationToken.ThrowIfCancellationRequested();
					libGitRepo.Config.Set("user.email", committerEmail);
				},
				cancellationToken,
				DefaultIOManager.BlockingTaskCreationOptions,
				TaskScheduler.Current);

			cancellationToken.ThrowIfCancellationRequested();
			try
			{
				await eventConsumer.HandleEvent(
					EventType.RepoPreSynchronize,
					new List<string>
					{
						ioMananger.ResolvePath(),
					},
					deploymentPipeline,
					cancellationToken);
			}
			finally
			{
				logger.LogTrace("Resetting and cleaning untracked files...");
				await Task.Factory.StartNew(
					() =>
					{
						libGitRepo.Reset(ResetMode.Hard, libGitRepo.Head.Tip, new CheckoutOptions
						{
							OnCheckoutProgress = CheckoutProgressHandler(progressReporter.CreateSection("Hard reset and remove untracked files", 0.1)),
						});
						cancellationToken.ThrowIfCancellationRequested();
						libGitRepo.RemoveUntrackedFiles();
					},
					cancellationToken,
					DefaultIOManager.BlockingTaskCreationOptions,
					TaskScheduler.Current);
			}

			var remainingProgressFactor = 0.9;
			if (!synchronizeTrackedBranch)
			{
				await PushHeadToTemporaryBranch(
					username,
					password,
					progressReporter.CreateSection("Push to temporary branch", remainingProgressFactor),
					cancellationToken);
				return false;
			}

			var sameHead = Head == startHead;
			if (sameHead || !Tracking)
			{
				logger.LogTrace("Aborted synchronize due to {abortReason}!", sameHead ? "lack of changes" : "not being on tracked reference");
				return false;
			}

			logger.LogInformation("Synchronizing with origin...");

			return await Task.Factory.StartNew(
				() =>
				{
					var remote = libGitRepo.Network.Remotes.First();
					try
					{
						libGitRepo.Network.Push(
							libGitRepo.Head,
							GeneratePushOptions(
								progressReporter.CreateSection("Push to origin", remainingProgressFactor),
								username,
								password,
								cancellationToken));
						return true;
					}
					catch (NonFastForwardException)
					{
						logger.LogInformation("Synchronize aborted, non-fast forward!");
						return false;
					}
					catch (UserCancelledException e)
					{
						cancellationToken.ThrowIfCancellationRequested();
						throw new InvalidOperationException("Caught UserCancelledException without cancellationToken triggering", e);
					}
					catch (LibGit2SharpException e)
					{
						logger.LogWarning(e, "Unable to make synchronization push!");
						return false;
					}
				},
				cancellationToken,
				DefaultIOManager.BlockingTaskCreationOptions,
				TaskScheduler.Current);
		}

		/// <inheritdoc />
		public Task<bool> IsSha(string committish, CancellationToken cancellationToken) => Task.Factory.StartNew(
			() =>
			{
				// check if it's a tag
				var gitObject = libGitRepo.Lookup(committish, ObjectType.Tag);
				if (gitObject != null)
					return false;
				cancellationToken.ThrowIfCancellationRequested();

				// check if it's a branch
				if (libGitRepo.Branches[committish] != null)
					return false;
				cancellationToken.ThrowIfCancellationRequested();

				// err on the side of references, if we can't look it up, assume its a reference
				if (libGitRepo.Lookup<Commit>(committish) != null)
					return true;
				return false;
			},
			cancellationToken,
			DefaultIOManager.BlockingTaskCreationOptions,
			TaskScheduler.Current);

		/// <inheritdoc />
		public Task<bool> CommittishIsParent(string committish, CancellationToken cancellationToken) => Task.Factory.StartNew(
			() =>
			{
				var targetObject = libGitRepo.Lookup(committish);
				if (targetObject == null)
				{
					logger.LogTrace("Committish {committish} not found in repository", committish);
					return false;
				}

				if (targetObject is not Commit targetCommit)
				{
					if (targetObject is not TagAnnotation)
					{
						logger.LogTrace("Committish {committish} is a {type} and does not point to a commit!", committish, targetObject.GetType().Name);
						return false;
					}

					targetCommit = targetObject.Peel<Commit>();
					if (targetCommit == null)
					{
						logger.LogError(
							"TagAnnotation {committish} was found but the commit associated with it could not be found in repository!",
							committish);
						return false;
					}
				}

				cancellationToken.ThrowIfCancellationRequested();
				var startSha = Head;
				var mergeResult = libGitRepo.Merge(
					targetCommit,
					new Signature(
						DefaultCommitterName,
						DefaultCommitterEmail,
						DateTimeOffset.UtcNow),
					new MergeOptions
					{
						FastForwardStrategy = FastForwardStrategy.FastForwardOnly,
						FailOnConflict = true,
					});

				if (mergeResult.Status == MergeStatus.UpToDate)
					return true;

				commands.Checkout(
					libGitRepo,
					new CheckoutOptions
					{
						CheckoutModifiers = CheckoutModifiers.Force,
					},
					startSha);

				return false;
			},
			cancellationToken,
			DefaultIOManager.BlockingTaskCreationOptions,
			TaskScheduler.Current);

		/// <inheritdoc />
		public ValueTask<Models.TestMerge> GetTestMerge(
			TestMergeParameters parameters,
			RepositorySettings repositorySettings,
			CancellationToken cancellationToken) => gitRemoteFeatures.GetTestMerge(
				parameters,
				repositorySettings,
				cancellationToken);

		/// <inheritdoc />
		public Task<DateTimeOffset> TimestampCommit(string sha, CancellationToken cancellationToken) => Task.Factory.StartNew(
			() =>
			{
				ArgumentNullException.ThrowIfNull(sha);

				var commit = libGitRepo.Lookup<Commit>(sha) ?? throw new JobException($"Commit {sha} does not exist in the repository!");
				return commit.Committer.When.ToUniversalTime();
			},
			cancellationToken,
			DefaultIOManager.BlockingTaskCreationOptions,
			TaskScheduler.Current);

		/// <summary>
		/// Runs a blocking force checkout to <paramref name="committish"/>.
		/// </summary>
		/// <param name="committish">The committish to checkout.</param>
		/// <param name="progressReporter">The optional <see cref="JobProgressReporter"/> for the operation.</param>
		/// <param name="cancellationToken">The <see cref="CancellationToken"/> for the operation.</param>
		void RawCheckout(string committish, JobProgressReporter progressReporter, CancellationToken cancellationToken)
		{
			logger.LogTrace("Checkout: {committish}", committish);

			var checkoutOptions = new CheckoutOptions
			{
				CheckoutModifiers = CheckoutModifiers.Force,
			};

			if (progressReporter != null)
			{
				var stage = $"Checkout {committish}";
				progressReporter = progressReporter.CreateSection(stage, 1.0);
				progressReporter.ReportProgress(0);
				checkoutOptions.OnCheckoutProgress = CheckoutProgressHandler(progressReporter);
			}

			cancellationToken.ThrowIfCancellationRequested();

			void RunCheckout() => commands.Checkout(
				libGitRepo,
				checkoutOptions,
				committish);

			try
			{
				RunCheckout();
			}
			catch (NotFoundException)
			{
				// Maybe (likely) a remote?
				var remoteName = $"origin/{committish}";
				var remoteBranch = libGitRepo.Branches.FirstOrDefault(
					branch => branch.FriendlyName.Equals(remoteName, StringComparison.Ordinal));
				cancellationToken.ThrowIfCancellationRequested();

				if (remoteBranch == default)
					throw;

				logger.LogDebug("Creating local branch for {remoteBranchFriendlyName}...", remoteBranch.FriendlyName);
				var branch = libGitRepo.CreateBranch(committish, remoteBranch.Tip);

				libGitRepo.Branches.Update(branch, branchUpdate => branchUpdate.TrackedBranch = remoteBranch.CanonicalName);

				cancellationToken.ThrowIfCancellationRequested();

				RunCheckout();
			}

			cancellationToken.ThrowIfCancellationRequested();

			libGitRepo.RemoveUntrackedFiles();
		}

		/// <summary>
		/// Force push the current repository HEAD to <see cref="RemoteTemporaryBranchName"/>;.
		/// </summary>
		/// <param name="username">The username to fetch from the origin repository.</param>
		/// <param name="password">The password to fetch from the origin repository.</param>
		/// <param name="progressReporter"><see cref="JobProgressReporter"/> of the operation.</param>
		/// <param name="cancellationToken">The <see cref="CancellationToken"/> for the operation.</param>
		/// <returns>A <see cref="Task"/> representing the running operation.</returns>
		Task PushHeadToTemporaryBranch(string username, string password, JobProgressReporter progressReporter, CancellationToken cancellationToken) => Task.Factory.StartNew(
			() =>
			{
				logger.LogInformation("Pushing changes to temporary remote branch...");
				var branch = libGitRepo.CreateBranch(RemoteTemporaryBranchName);
				try
				{
					cancellationToken.ThrowIfCancellationRequested();
					var remote = libGitRepo.Network.Remotes.First();
					try
					{
						var forcePushString = String.Format(CultureInfo.InvariantCulture, "+{0}:{0}", branch.CanonicalName);
						libGitRepo.Network.Push(remote, forcePushString, GeneratePushOptions(progressReporter.CreateSection(null, 0.9), username, password, cancellationToken));
						var removalString = String.Format(CultureInfo.InvariantCulture, ":{0}", branch.CanonicalName);
						libGitRepo.Network.Push(remote, removalString, GeneratePushOptions(progressReporter.CreateSection(null, 0.1), username, password, cancellationToken));
					}
					catch (UserCancelledException)
					{
						cancellationToken.ThrowIfCancellationRequested();
					}
					catch (LibGit2SharpException e)
					{
						logger.LogWarning(e, "Unable to push to temporary branch!");
					}
				}
				finally
				{
					libGitRepo.Branches.Remove(branch);
				}
			},
			cancellationToken,
			DefaultIOManager.BlockingTaskCreationOptions,
			TaskScheduler.Current);

		/// <summary>
		/// Generate a standard set of <see cref="PushOptions"/>.
		/// </summary>
		/// <param name="progressReporter"><see cref="JobProgressReporter"/> of the operation.</param>
		/// <param name="username">The username for the <see cref="credentialsProvider"/>.</param>
		/// <param name="password">The password for the <see cref="credentialsProvider"/>.</param>
		/// <param name="cancellationToken">The <see cref="CancellationToken"/> for the operation.</param>
		/// <returns>A new set of <see cref="PushOptions"/>.</returns>
		PushOptions GeneratePushOptions(JobProgressReporter progressReporter, string username, string password, CancellationToken cancellationToken)
		{
			var subProgressReporter = progressReporter.CreateSection(null, 0.5);

			return new PushOptions
			{
				OnPackBuilderProgress = (stage, current, total) =>
				{
					var baseProgress = stage == PackBuilderStage.Counting ? 0 : 0.5;
					var addon = total > 0 && current <= total ? (0.5 * ((double)current / total)) : 0;
					progressReporter.ReportProgress(baseProgress + addon);
					return !cancellationToken.IsCancellationRequested;
				},
				OnNegotiationCompletedBeforePush = (a) =>
				{
					subProgressReporter = progressReporter.CreateSection(null, 0.5);
					return !cancellationToken.IsCancellationRequested;
				},
				OnPushTransferProgress = (a, sentBytes, totalBytes) =>
				{
					progressReporter.ReportProgress((double)sentBytes / totalBytes);
					return !cancellationToken.IsCancellationRequested;
				},
				CredentialsProvider = credentialsProvider.GenerateCredentialsHandler(username, password),
			};
		}

		/// <summary>
		/// Recusively update all <see cref="Submodule"/>s in the <see cref="libGitRepo"/>.
		/// </summary>
		/// <param name="progressReporter">Optional <see cref="JobProgressReporter"/> of the operation.</param>
		/// <param name="username">The username for the <see cref="credentialsProvider"/>.</param>
		/// <param name="password">The password for the <see cref="credentialsProvider"/>.</param>
		/// <param name="deploymentPipeline">If any events created should be marked as part of the deployment pipeline.</param>
		/// <param name="cancellationToken">The <see cref="CancellationToken"/> for the operation.</param>
		/// <returns>A <see cref="ValueTask"/> representing the running operation.</returns>
		async ValueTask UpdateSubmodules(
			JobProgressReporter progressReporter,
			string username,
			string password,
			bool deploymentPipeline,
			CancellationToken cancellationToken)
		{
			var submoduleCount = libGitRepo.Submodules.Count();
			if (submoduleCount == 0)
			{
				logger.LogTrace("No submodules, skipping update");
				return;
			}

			logger.LogTrace("Updating submodules with{orWithout} credentials...", username == null ? "out" : String.Empty);

			var factor = 1.0 / submoduleCount / 2;
			foreach (var submodule in libGitRepo.Submodules)
			{
				var submoduleUpdateOptions = new SubmoduleUpdateOptions
				{
					Init = true,
					OnProgress = output => !cancellationToken.IsCancellationRequested,
					OnUpdateTips = (a, b, c) => !cancellationToken.IsCancellationRequested,
					CredentialsProvider = credentialsProvider.GenerateCredentialsHandler(username, password),
				};

				if (progressReporter != null)
				{
					submoduleUpdateOptions.OnTransferProgress = TransferProgressHandler(
						progressReporter.CreateSection($"Fetch submodule {submodule.Name}", factor),
						cancellationToken);
					submoduleUpdateOptions.OnCheckoutProgress = CheckoutProgressHandler(
						progressReporter.CreateSection($"Checkout submodule {submodule.Name}", factor));
				}

				logger.LogDebug("Updating submodule {submoduleName}...", submodule.Name);
				Task RawSubModuleUpdate() => Task.Factory.StartNew(
					() => libGitRepo.Submodules.Update(submodule.Name, submoduleUpdateOptions),
					cancellationToken,
					DefaultIOManager.BlockingTaskCreationOptions,
					TaskScheduler.Current);
				try
				{
					await RawSubModuleUpdate();
				}
				catch (LibGit2SharpException ex)
				{
					// workaround for https://github.com/libgit2/libgit2/issues/3820
					// kill off the modules/ folder in .git and try again
					progressReporter?.ReportProgress(null);
					credentialsProvider.CheckBadCredentialsException(ex);
					logger.LogWarning(ex, "Initial update of submodule {submoduleName} failed. Deleting submodule directories and re-attempting...", submodule.Name);

					await Task.WhenAll(
						ioMananger.DeleteDirectory($".git/modules/{submodule.Path}", cancellationToken),
						ioMananger.DeleteDirectory(submodule.Path, cancellationToken));

					logger.LogTrace("Second update attempt for submodule {submoduleName}...", submodule.Name);
					try
					{
						await RawSubModuleUpdate();
					}
					catch (UserCancelledException)
					{
						cancellationToken.ThrowIfCancellationRequested();
					}
					catch (LibGit2SharpException ex2)
					{
						credentialsProvider.CheckBadCredentialsException(ex2);
						logger.LogTrace(ex2, "Retried update of submodule {submoduleName} failed!", submodule.Name);
						throw new AggregateException(ex, ex2);
					}
				}

				await eventConsumer.HandleEvent(
					EventType.RepoSubmoduleUpdate,
					new List<string> { submodule.Name },
					deploymentPipeline,
					cancellationToken);
			}
		}

		/// <summary>
		/// Converts a given <paramref name="progressReporter"/> to a <see cref="LibGit2Sharp.Handlers.CheckoutProgressHandler"/>.
		/// </summary>
		/// <param name="progressReporter">The <see cref="JobProgressReporter"/> of the operation.</param>
		/// <returns>A <see cref="LibGit2Sharp.Handlers.CheckoutProgressHandler"/> based on <paramref name="progressReporter"/>.</returns>
		CheckoutProgressHandler CheckoutProgressHandler(JobProgressReporter progressReporter) => (a, completedSteps, totalSteps) =>
		{
			double? percentage;

			// short circuit initialization where totalSteps is 0
			if (completedSteps == 0)
				percentage = 0;
			else if (totalSteps < completedSteps || totalSteps == 0)
				percentage = null;
			else
			{
				percentage = ((double)completedSteps) / totalSteps;
				if (percentage < 0)
					percentage = null;
			}

			if (percentage == null)
				logger.LogDebug(
					"Bad checkout progress values (Please tell Dominion)! Completeds: {completed}, Total: {total}",
					completedSteps,
					totalSteps);

			progressReporter.ReportProgress(percentage);
		};

		/// <summary>
		/// Generate a <see cref="LibGit2Sharp.Handlers.TransferProgressHandler"/> from a given <paramref name="progressReporter"/> and <paramref name="cancellationToken"/>.
		/// </summary>
		/// <param name="progressReporter">The <see cref="JobProgressReporter"/> of the operation.</param>
		/// <param name="cancellationToken">The <see cref="CancellationToken"/> for the operation.</param>
		/// <returns>A new <see cref="LibGit2Sharp.Handlers.TransferProgressHandler"/> based on <paramref name="progressReporter"/>.</returns>
		TransferProgressHandler TransferProgressHandler(JobProgressReporter progressReporter, CancellationToken cancellationToken) => (transferProgress) =>
		{
			double? percentage;
			var totalObjectsToProcess = transferProgress.TotalObjects * 2;
			var processedObjects = transferProgress.IndexedObjects + transferProgress.ReceivedObjects;
			if (totalObjectsToProcess < processedObjects || totalObjectsToProcess == 0)
				percentage = null;
			else
			{
				percentage = (double)processedObjects / totalObjectsToProcess;
				if (percentage < 0)
					percentage = null;
			}

			if (percentage == null)
				logger.LogDebug(
					"Bad transfer progress values (Please tell Cyberboss)! Indexed: {indexed}, Received: {received}, Total: {total}",
					transferProgress.IndexedObjects,
					transferProgress.ReceivedObjects,
					transferProgress.TotalObjects);

			progressReporter.ReportProgress(percentage);
			return !cancellationToken.IsCancellationRequested;
		};
	}
#pragma warning restore CA1506
}<|MERGE_RESOLUTION|>--- conflicted
+++ resolved
@@ -442,6 +442,7 @@
 							OnProgress = (a) => !cancellationToken.IsCancellationRequested,
 							OnUpdateTips = (a, b, c) => !cancellationToken.IsCancellationRequested,
 							CredentialsProvider = credentialsProvider.GenerateCredentialsHandler(username, password),
+							TagFetchMode = TagFetchMode.All,
 						};
 
 						if (progressReporter != null)
@@ -453,19 +454,7 @@
 								.FetchRefSpecs
 								.Select(x => x.Specification),
 							remote,
-<<<<<<< HEAD
 							fetchOptions,
-=======
-							new FetchOptions
-							{
-								Prune = true,
-								OnProgress = (a) => !cancellationToken.IsCancellationRequested,
-								OnTransferProgress = TransferProgressHandler(progressReporter.CreateSection("Fetch Origin", 1.0), cancellationToken),
-								OnUpdateTips = (a, b, c) => !cancellationToken.IsCancellationRequested,
-								CredentialsProvider = credentialsProvider.GenerateCredentialsHandler(username, password),
-								TagFetchMode = TagFetchMode.All,
-							},
->>>>>>> 9ea704b2
 							"Fetch origin commits");
 					}
 					catch (UserCancelledException)
