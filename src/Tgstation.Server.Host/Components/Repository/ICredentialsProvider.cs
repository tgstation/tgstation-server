--- conflicted
+++ resolved
@@ -16,16 +16,12 @@
 		/// <param name="username">The optional username to use in the <see cref="CredentialsHandler"/>.</param>
 		/// <param name="password">The optional password to use in the <see cref="CredentialsHandler"/>.</param>
 		/// <returns>A new <see cref="CredentialsHandler"/>.</returns>
-<<<<<<< HEAD
 		CredentialsHandler GenerateCredentialsHandler(string? username, string? password);
-=======
-		CredentialsHandler GenerateCredentialsHandler(string username, string password);
 
 		/// <summary>
 		/// Rethrow the authentication failure message as a <see cref="JobException"/> if it is one.
 		/// </summary>
 		/// <param name="exception">The current <see cref="LibGit2SharpException"/>.</param>
 		public void CheckBadCredentialsException(LibGit2SharpException exception);
->>>>>>> b3256af9
 	}
 }