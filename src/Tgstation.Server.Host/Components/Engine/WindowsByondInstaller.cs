--- conflicted
+++ resolved
@@ -77,16 +77,7 @@
 		readonly IProcessExecutor processExecutor;
 
 		/// <summary>
-<<<<<<< HEAD
 		/// The <see cref="SessionConfiguration"/> for the <see cref="WindowsByondInstaller"/>.
-=======
-		/// The <see cref="GeneralConfiguration"/> <see cref="IOptionsMonitor{TOptions}"/> for the <see cref="WindowsByondInstaller"/>.
-		/// </summary>
-		readonly IOptionsMonitor<GeneralConfiguration> generalConfigurationOptions;
-
-		/// <summary>
-		/// The <see cref="SessionConfiguration"/> <see cref="IOptionsMonitor{TOptions}"/> for the <see cref="WindowsByondInstaller"/>.
->>>>>>> 5930b51e
 		/// </summary>
 		readonly IOptionsMonitor<SessionConfiguration> sessionConfigurationOptions;
 
@@ -104,13 +95,8 @@
 		/// Initializes a new instance of the <see cref="WindowsByondInstaller"/> class.
 		/// </summary>
 		/// <param name="processExecutor">The value of <see cref="processExecutor"/>.</param>
-<<<<<<< HEAD
 		/// <param name="generalConfigurationOptions">The <see cref="IOptionsMonitor{TOptions}"/> containing the <see cref="GeneralConfiguration"/>.</param>
-		/// <param name="sessionConfigurationOptions">The <see cref="IOptions{TOptions}"/> containing the value of <see cref="sessionConfiguration"/>.</param>
-=======
-		/// <param name="generalConfigurationOptions">The <see cref="IOptions{TOptions}"/> containing the value of <see cref="generalConfigurationOptions"/>.</param>
-		/// <param name="sessionConfigurationOptions">The <see cref="IOptions{TOptions}"/> containing the value of <see cref="sessionConfigurationOptions"/>.</param>
->>>>>>> 5930b51e
+		/// <param name="sessionConfigurationOptions">The <see cref="IOptionsMonitor{TOptions}"/> containing the value of <see cref="sessionConfigurationOptions"/>.</param>
 		/// <param name="ioManager">The <see cref="IIOManager"/> for the <see cref="ByondInstallerBase"/>.</param>
 		/// <param name="fileDownloader">The <see cref="IFileDownloader"/> for the <see cref="ByondInstallerBase"/>.</param>
 		/// <param name="logger">The <see cref="ILogger"/> for the <see cref="ByondInstallerBase"/>.</param>
@@ -119,21 +105,12 @@
 			IIOManager ioManager,
 			IFileDownloader fileDownloader,
 			IOptionsMonitor<GeneralConfiguration> generalConfigurationOptions,
-<<<<<<< HEAD
-			IOptions<SessionConfiguration> sessionConfigurationOptions,
-=======
 			IOptionsMonitor<SessionConfiguration> sessionConfigurationOptions,
->>>>>>> 5930b51e
 			ILogger<WindowsByondInstaller> logger)
 			: base(ioManager, logger, fileDownloader, generalConfigurationOptions)
 		{
 			this.processExecutor = processExecutor ?? throw new ArgumentNullException(nameof(processExecutor));
-<<<<<<< HEAD
-			sessionConfiguration = sessionConfigurationOptions?.Value ?? throw new ArgumentNullException(nameof(sessionConfigurationOptions));
-=======
-			this.generalConfigurationOptions = generalConfigurationOptions ?? throw new ArgumentNullException(nameof(generalConfigurationOptions));
 			this.sessionConfigurationOptions = sessionConfigurationOptions ?? throw new ArgumentNullException(nameof(sessionConfigurationOptions));
->>>>>>> 5930b51e
 
 			var useServiceSpecialTactics = Environment.Is64BitProcess && Environment.UserName == $"{Environment.MachineName}$";
 
@@ -154,42 +131,12 @@
 		public void Dispose() => semaphore.Dispose();
 
 		/// <inheritdoc />
-<<<<<<< HEAD
-=======
-		public override ValueTask Install(EngineVersion version, string path, bool deploymentPipelineProcesses, CancellationToken cancellationToken)
+		public override async ValueTask UpgradeInstallation(EngineVersion version, string path, CancellationToken cancellationToken)
 		{
 			CheckVersionValidity(version);
 			ArgumentNullException.ThrowIfNull(path);
 
-			var noPromptTrustedTask = SetNoPromptTrusted(path, cancellationToken);
-			var installDirectXTask = InstallDirectX(path, cancellationToken);
-			var tasks = new List<ValueTask>(3)
-			{
-				noPromptTrustedTask,
-				installDirectXTask,
-			};
-
-			if (!generalConfigurationOptions.CurrentValue.SkipAddingByondFirewallException)
-			{
-				var firewallTask = AddDreamDaemonToFirewall(version, path, deploymentPipelineProcesses, cancellationToken);
-				tasks.Add(firewallTask);
-			}
-
-			return ValueTaskExtensions.WhenAll(tasks);
-		}
-
-		/// <inheritdoc />
->>>>>>> 5930b51e
-		public override async ValueTask UpgradeInstallation(EngineVersion version, string path, CancellationToken cancellationToken)
-		{
-			CheckVersionValidity(version);
-			ArgumentNullException.ThrowIfNull(path);
-
-<<<<<<< HEAD
 			if (GeneralConfigurationOptions.CurrentValue.SkipAddingByondFirewallException)
-=======
-			if (generalConfigurationOptions.CurrentValue.SkipAddingByondFirewallException)
->>>>>>> 5930b51e
 				return;
 
 			if (version.Version < DDExeVersion)
