﻿using System;
using System.Linq;
using System.Net.Http;
using System.Threading;
using System.Threading.Tasks;

using Microsoft.Extensions.Logging;
using Microsoft.Extensions.Options;

using Tgstation.Server.Api.Models;
using Tgstation.Server.Common.Extensions;
using Tgstation.Server.Host.Components.Repository;
using Tgstation.Server.Host.Configuration;
using Tgstation.Server.Host.IO;
using Tgstation.Server.Host.Jobs;
using Tgstation.Server.Host.System;
using Tgstation.Server.Host.Utils;

namespace Tgstation.Server.Host.Components.Engine
{
	/// <summary>
	/// Implementation of <see cref="IEngineInstaller"/> for <see cref="EngineType.OpenDream"/>.
	/// </summary>
	class OpenDreamInstaller : EngineInstallerBase
	{
		/// <summary>
		/// The bin directory name.
		/// </summary>
		const string BinDir = "bin";

		/// <summary>
		/// The OD server directory name.
		/// </summary>
		const string ServerDir = "server";

		/// <summary>
		/// The name of the subdirectory in an installation's <see cref="BinDir"/> used to store the compiler binaries.
		/// </summary>
		const string InstallationCompilerDirectory = "compiler";

		/// <summary>
		/// The name of the subdirectory used for the <see cref="RepositoryEngineInstallationData"/>'s copy.
		/// </summary>
		const string InstallationSourceSubDirectory = "TgsSourceSubdir";

		/// <inheritdoc />
		protected override EngineType TargetEngineType => EngineType.OpenDream;

		/// <summary>
		/// The <see cref="IProcessExecutor"/> for the <see cref="OpenDreamInstaller"/>.
		/// </summary>
		protected IProcessExecutor ProcessExecutor { get; }

		/// <summary>
		/// The <see cref="GeneralConfiguration"/> for the <see cref="OpenDreamInstaller"/>.
		/// </summary>
		protected IOptionsMonitor<GeneralConfiguration> GeneralConfiguration { get; }

		/// <summary>
		/// The <see cref="Configuration.SessionConfiguration"/> for the <see cref="OpenDreamInstaller"/>.
		/// </summary>
		protected IOptionsMonitor<SessionConfiguration> SessionConfiguration { get; }

		/// <summary>
		/// The <see cref="IPlatformIdentifier"/> for the <see cref="OpenDreamInstaller"/>.
		/// </summary>
		readonly IPlatformIdentifier platformIdentifier;

		/// <summary>
		/// The <see cref="IRepositoryManager"/> for the OpenDream repository.
		/// </summary>
		readonly IRepositoryManager repositoryManager;

		/// <summary>
		/// The <see cref="IAsyncDelayer"/> for the <see cref="OpenDreamInstaller"/>.
		/// </summary>
		readonly IAsyncDelayer asyncDelayer;

		/// <summary>
		/// The <see cref="IHttpClientFactory"/> for the <see cref="OpenDreamInstaller"/>.
		/// </summary>
		readonly IHttpClientFactory httpClientFactory;

		/// <summary>
		/// Initializes a new instance of the <see cref="OpenDreamInstaller"/> class.
		/// </summary>
		/// <param name="ioManager">The <see cref="IIOManager"/> for the <see cref="EngineInstallerBase"/>.</param>
		/// <param name="logger">The <see cref="ILogger"/> for the <see cref="EngineInstallerBase"/>.</param>
		/// <param name="platformIdentifier">The value of <see cref="platformIdentifier"/>.</param>
		/// <param name="processExecutor">The value of <see cref="ProcessExecutor"/>.</param>
		/// <param name="repositoryManager">The value of <see cref="repositoryManager"/>.</param>
		/// <param name="asyncDelayer">The value of <see cref="asyncDelayer"/>.</param>
		/// <param name="httpClientFactory">The value of <see cref="httpClientFactory"/>.</param>
		/// <param name="generalConfigurationOptions">The <see cref="IOptions{TOptions}"/> containing value of <see cref="GeneralConfiguration"/>.</param>
		/// <param name="sessionConfigurationOptions">The <see cref="IOptions{TOptions}"/> containing value of <see cref="SessionConfiguration"/>.</param>
		public OpenDreamInstaller(
			IIOManager ioManager,
			ILogger<OpenDreamInstaller> logger,
			IPlatformIdentifier platformIdentifier,
			IProcessExecutor processExecutor,
			IRepositoryManager repositoryManager,
			IAsyncDelayer asyncDelayer,
<<<<<<< HEAD
			IHttpClientFactory httpClientFactory,
			IOptions<GeneralConfiguration> generalConfigurationOptions,
			IOptions<SessionConfiguration> sessionConfigurationOptions)
=======
			IAbstractHttpClientFactory httpClientFactory,
			IOptionsMonitor<GeneralConfiguration> generalConfigurationOptions,
			IOptionsMonitor<SessionConfiguration> sessionConfigurationOptions)
>>>>>>> 5930b51e
			: base(ioManager, logger)
		{
			this.platformIdentifier = platformIdentifier ?? throw new ArgumentNullException(nameof(platformIdentifier));
			ProcessExecutor = processExecutor ?? throw new ArgumentNullException(nameof(processExecutor));
			this.repositoryManager = repositoryManager ?? throw new ArgumentNullException(nameof(repositoryManager));
			this.asyncDelayer = asyncDelayer ?? throw new ArgumentNullException(nameof(asyncDelayer));
			this.httpClientFactory = httpClientFactory ?? throw new ArgumentNullException(nameof(httpClientFactory));
			GeneralConfiguration = generalConfigurationOptions ?? throw new ArgumentNullException(nameof(generalConfigurationOptions));
			SessionConfiguration = sessionConfigurationOptions ?? throw new ArgumentNullException(nameof(sessionConfigurationOptions));
		}

		/// <inheritdoc />
		public sealed override Task CleanCache(CancellationToken cancellationToken) => Task.CompletedTask;

		/// <inheritdoc />
		public sealed override async ValueTask<IEngineInstallation> GetInstallation(EngineVersion version, string path, Task installationTask, CancellationToken cancellationToken)
		{
			CheckVersionValidity(version);
			GetExecutablePaths(path, out var serverExePath, out var compilerExePath);

			var dotnetPath = (await DotnetHelper.GetDotnetPath(platformIdentifier, IOManager, cancellationToken))
				?? throw new JobException("Failed to find dotnet path!");
			return new OpenDreamInstallation(
				IOManager.CreateResolverForSubdirectory(path),
				asyncDelayer,
				httpClientFactory,
				dotnetPath,
				serverExePath,
				compilerExePath,
				installationTask,
				version);
		}

		/// <inheritdoc />
		public sealed override async ValueTask<IEngineInstallationData> DownloadVersion(EngineVersion version, JobProgressReporter jobProgressReporter, CancellationToken cancellationToken)
		{
			CheckVersionValidity(version);
			ArgumentNullException.ThrowIfNull(jobProgressReporter);

			// get a lock on a system wide OD repo
			Logger.LogTrace("Cloning OD repo...");

			var progressSection1 = jobProgressReporter.CreateSection("Updating OpenDream git repository", 0.5f);
			IRepository? repo;
			var generalConfig = GeneralConfiguration.CurrentValue;
			try
			{
				repo = await repositoryManager.CloneRepository(
					generalConfig.OpenDreamGitUrl,
					null,
					null,
					null,
					progressSection1,
					true,
					cancellationToken);
			}
			catch
			{
				progressSection1.Dispose();
				throw;
			}

			try
			{
				if (repo == null)
				{
					Logger.LogTrace("OD repo seems to already exist, attempting load and fetch...");
					repo = await repositoryManager.LoadRepository(cancellationToken);
					if (repo == null)
						throw new JobException("Can't load OpenDream repository! Please delete cache from disk!");

					await repo!.FetchOrigin(
						progressSection1,
						null,
						null,
						false,
						cancellationToken);
				}

				progressSection1.Dispose();
				progressSection1 = null;

				using (var progressSection2 = jobProgressReporter.CreateSection("Checking out OpenDream version", 0.5f))
				{
					var committish = version.SourceSHA
						?? $"{generalConfig.OpenDreamGitTagPrefix}{version.Version!.Semver()}";

					await repo.CheckoutObject(
						committish,
						null,
						null,
						true,
						false,
						progressSection2,
						cancellationToken);
				}

				if (!await repo.CommittishIsParent("tgs-min-compat", cancellationToken))
					throw new JobException(ErrorCode.OpenDreamTooOld);

				return new RepositoryEngineInstallationData(IOManager, repo, InstallationSourceSubDirectory);
			}
			catch
			{
				repo?.Dispose();
				throw;
			}
			finally
			{
				progressSection1?.Dispose();
			}
		}

		/// <inheritdoc />
		public override ValueTask UpgradeInstallation(EngineVersion version, string path, CancellationToken cancellationToken)
		{
			CheckVersionValidity(version);
			ArgumentNullException.ThrowIfNull(path);
			return ValueTask.CompletedTask;
		}

		/// <inheritdoc />
		public override ValueTask TrustDmbPath(EngineVersion engineVersion, string fullDmbPath, CancellationToken cancellationToken)
		{
			ArgumentNullException.ThrowIfNull(engineVersion);
			ArgumentNullException.ThrowIfNull(fullDmbPath);

			Logger.LogTrace("TrustDmbPath is a no-op: {path}", fullDmbPath);
			return ValueTask.CompletedTask;
		}

		/// <inheritdoc />
		protected override async ValueTask InstallImpl(EngineVersion version, string installPath, bool deploymentPipelineProcesses, CancellationToken cancellationToken)
		{
			var sourcePath = IOManager.ConcatPath(installPath, InstallationSourceSubDirectory);

			if (!await IOManager.DirectoryExists(sourcePath, cancellationToken))
			{
				// a zip install that didn't come from us?
				// we want to use the bin dir, so put everything where we expect
				Logger.LogDebug("Correcting extraction location...");
				var dirsTask = IOManager.GetDirectories(installPath, cancellationToken);
				var filesTask = IOManager.GetFiles(installPath, cancellationToken);
				var dirCreateTask = IOManager.CreateDirectory(sourcePath, cancellationToken);

				await Task.WhenAll(dirsTask, filesTask, dirCreateTask);

				var dirsMoveTasks = dirsTask
					.Result
					.Select(
						dirPath => IOManager.MoveDirectory(
							dirPath,
							IOManager.ConcatPath(
								sourcePath,
								IOManager.GetFileName(dirPath)),
							cancellationToken));
				var filesMoveTask = filesTask
					.Result
					.Select(
						filePath => IOManager.MoveFile(
							filePath,
							IOManager.ConcatPath(
								sourcePath,
								IOManager.GetFileName(filePath)),
							cancellationToken));

				await Task.WhenAll(dirsMoveTasks.Concat(filesMoveTask));
			}

			var dotnetPath = (await DotnetHelper.GetDotnetPath(platformIdentifier, IOManager, cancellationToken))
				?? throw new JobException(ErrorCode.OpenDreamCantFindDotnet);
			const string DeployDir = "tgs_deploy";
			int? buildExitCode = null;
			await HandleExtremelyLongPathOperation(
				async shortenedPath =>
				{
					var shortenedDeployPath = IOManager.ConcatPath(shortenedPath, DeployDir);
					var generalConfig = GeneralConfiguration.CurrentValue;
					await using var buildProcess = await ProcessExecutor.LaunchProcess(
						dotnetPath,
						shortenedPath,
						$"run -c Release --project OpenDreamPackageTool -- --tgs -o {shortenedDeployPath}",
						cancellationToken,
						null,
						null,
						!generalConfig.OpenDreamSuppressInstallOutput,
						!generalConfig.OpenDreamSuppressInstallOutput);

					if (deploymentPipelineProcesses && SessionConfiguration.CurrentValue.LowPriorityDeploymentProcesses)
						buildProcess.AdjustPriority(false);

					using (cancellationToken.Register(() => buildProcess.Terminate()))
						buildExitCode = await buildProcess.Lifetime;

					string? output;
					if (!GeneralConfiguration.CurrentValue.OpenDreamSuppressInstallOutput)
					{
						var buildOutputTask = buildProcess.GetCombinedOutput(cancellationToken);
						if (!buildOutputTask.IsCompleted)
							Logger.LogTrace("OD build complete, waiting for output...");
						output = await buildOutputTask;
					}
					else
						output = "<Build output suppressed by configuration due to not being immediately available>";

					Logger.LogDebug(
						"OpenDream build exited with code {exitCode}:{newLine}{output}",
						buildExitCode,
						Environment.NewLine,
						output);
				},
				sourcePath,
				cancellationToken);

			if (buildExitCode != 0)
				throw new JobException("OpenDream build failed!");

			var deployPath = IOManager.ConcatPath(sourcePath, DeployDir);
			async ValueTask MoveDirs()
			{
				var dirs = await IOManager.GetDirectories(deployPath, cancellationToken);
				await Task.WhenAll(
					dirs.Select(
						dir => IOManager.MoveDirectory(
							dir,
							IOManager.ConcatPath(
								installPath,
								IOManager.GetFileName(dir)),
							cancellationToken)));
			}

			async ValueTask MoveFiles()
			{
				var files = await IOManager.GetFiles(deployPath, cancellationToken);
				await Task.WhenAll(
					files.Select(
						file => IOManager.MoveFile(
							file,
							IOManager.ConcatPath(
								installPath,
								IOManager.GetFileName(file)),
							cancellationToken)));
			}

			var dirsMoveTask = MoveDirs();
			var outputFilesMoveTask = MoveFiles();
			await ValueTaskExtensions.WhenAll(dirsMoveTask, outputFilesMoveTask);
			await IOManager.DeleteDirectory(sourcePath, cancellationToken);
		}

		/// <summary>
		/// Perform an operation on a very long path.
		/// </summary>
		/// <param name="shortenedPathOperation">A <see cref="Func{T, TResult}"/> taking a shortened path and resulting in a <see cref="ValueTask"/> representing the running operation.</param>
		/// <param name="originalPath">The original path to the directory.</param>
		/// <param name="cancellationToken">The <see cref="CancellationToken"/> for the operation.</param>
		/// <returns>A <see cref="ValueTask"/> representing the running operation.</returns>
		protected virtual ValueTask HandleExtremelyLongPathOperation(
			Func<string, ValueTask> shortenedPathOperation,
			string originalPath,
			CancellationToken cancellationToken)
			=> shortenedPathOperation(originalPath); // based god linux has no such weakness

		/// <summary>
		/// Gets the paths to the server and client executables.
		/// </summary>
		/// <param name="installationPath">The path to the OpenDream installation.</param>
		/// <param name="serverExePath">The path to the OpenDreamServer executable.</param>
		/// <param name="compilerExePath">The path to the DMCompiler executable.</param>
		protected void GetExecutablePaths(string installationPath, out string serverExePath, out string compilerExePath)
		{
			const string DllExtension = ".dll";

			serverExePath = IOManager.ConcatPath(
				installationPath,
				BinDir,
				ServerDir,
				$"Robust.Server{DllExtension}");

			compilerExePath = IOManager.ConcatPath(
				installationPath,
				BinDir,
				InstallationCompilerDirectory,
				$"DMCompiler{DllExtension}");
		}
	}
}<|MERGE_RESOLUTION|>--- conflicted
+++ resolved
@@ -100,15 +100,9 @@
 			IProcessExecutor processExecutor,
 			IRepositoryManager repositoryManager,
 			IAsyncDelayer asyncDelayer,
-<<<<<<< HEAD
 			IHttpClientFactory httpClientFactory,
-			IOptions<GeneralConfiguration> generalConfigurationOptions,
-			IOptions<SessionConfiguration> sessionConfigurationOptions)
-=======
-			IAbstractHttpClientFactory httpClientFactory,
 			IOptionsMonitor<GeneralConfiguration> generalConfigurationOptions,
 			IOptionsMonitor<SessionConfiguration> sessionConfigurationOptions)
->>>>>>> 5930b51e
 			: base(ioManager, logger)
 		{
 			this.platformIdentifier = platformIdentifier ?? throw new ArgumentNullException(nameof(platformIdentifier));
