﻿using Newtonsoft.Json;
using System;
using System.Diagnostics;
using System.Globalization;
using System.Text;
using System.Threading;
using System.Threading.Tasks;
using Tgstation.Server.Api.Models;
using Tgstation.Server.Api.Models.Internal;
using Tgstation.Server.Host.Components.Models;
using Tgstation.Server.Host.Core;

namespace Tgstation.Server.Host.Components
{
	/// <inheritdoc />
	sealed class DreamDaemonExecutor : IDreamDaemonExecutor
	{
		/// <summary>
		/// Change a given <paramref name="securityLevel"/> into the appropriate DreamDaemon command line word
		/// </summary>
		/// <param name="securityLevel">The <see cref="DreamDaemonSecurity"/> level to change</param>
		/// <returns>A <see cref="string"/> representation of the command line parameter</returns>
		static string SecurityWord(DreamDaemonSecurity securityLevel)
		{
			switch (securityLevel)
			{
				case DreamDaemonSecurity.Safe:
					return "safe";
				case DreamDaemonSecurity.Trusted:
					return "trusted";
				case DreamDaemonSecurity.Ultrasafe:
					return "ultrasafe";
				default:
					throw new ArgumentOutOfRangeException(nameof(securityLevel), securityLevel, String.Format(CultureInfo.InvariantCulture, "Bad DreamDaemon security level: {0}", securityLevel));
			}
		}

		/// <summary>
		/// The <see cref="IInstanceShutdownHandler"/> for the <see cref="DreamDaemonExecutor"/>
		/// </summary>
		readonly IInstanceShutdownHandler instanceShutdownMethod;
		/// <summary>
		/// The <see cref="IIOManager"/> for the <see cref="DreamDaemonExecutor"/>
		/// </summary>
		readonly IIOManager ioManager;
		/// <summary>
		/// The <see cref="IApplication"/> for the <see cref="DreamDaemonExecutor"/>
		/// </summary>
		readonly IApplication application;

		/// <summary>
		/// Construct a <see cref="DreamDaemonExecutor"/>
		/// </summary>
		/// <param name="instanceShutdownMethod">The value of <see cref="instanceShutdownMethod"/></param>
		/// <param name="ioManager">The value of <see cref="ioManager"/></param>
		/// <param name="application">The value of <see cref="application"/></param>
		public DreamDaemonExecutor(IInstanceShutdownHandler instanceShutdownMethod, IIOManager ioManager, IApplication application)
		{
			this.instanceShutdownMethod = instanceShutdownMethod ?? throw new ArgumentNullException(nameof(instanceShutdownMethod));
			this.ioManager = ioManager ?? throw new ArgumentNullException(nameof(ioManager));
			this.application = application ?? throw new ArgumentNullException(nameof(application));
		}

		/// <inheritdoc />
		public async Task<int> RunDreamDaemon(DreamDaemonLaunchParameters launchParameters, TaskCompletionSource<object> onSuccessfulStartup, string dreamDaemonPath, IDmbProvider dmbProvider, InteropInfo interopInfo, bool alwaysKill, bool asDefaultOtherServer, CancellationToken cancellationToken)
		{
			if (launchParameters == null)
				throw new ArgumentNullException(nameof(launchParameters));
			if (dreamDaemonPath == null)
				throw new ArgumentNullException(nameof(dreamDaemonPath));
			if (dmbProvider == null)
				throw new ArgumentNullException(nameof(dmbProvider));
			if (interopInfo == null)
				throw new ArgumentNullException(nameof(interopInfo));

			if (interopInfo.NextPort != launchParameters.PrimaryPort && interopInfo.NextPort != launchParameters.SecondaryPort)
				throw new ArgumentOutOfRangeException(nameof(interopInfo), interopInfo, "interopInfo.NextPort must match primary or secondary ports!");

			var isPrimary = interopInfo.NextPort == launchParameters.SecondaryPort;

			//serialize the interop info to the json
			var jsonPath = String.Concat(Guid.NewGuid(), ".tgs.json");

			var json = JsonConvert.SerializeObject(interopInfo);


			using (var proc = new Process())
			{
				proc.StartInfo.FileName = dreamDaemonPath;
				proc.StartInfo.WorkingDirectory = isPrimary ? dmbProvider.PrimaryDirectory : dmbProvider.SecondaryDirectory;
				await ioManager.WriteAllBytes(ioManager.ConcatPath(proc.StartInfo.WorkingDirectory, jsonPath), Encoding.UTF8.GetBytes(json), cancellationToken).ConfigureAwait(false);

				proc.StartInfo.Arguments = String.Format(CultureInfo.InvariantCulture, "{0} -port {1} {2}-close -{3} -verbose -public -params \"{4}={5}&{6}={7}\"", 
					dmbProvider.DmbName,
<<<<<<< HEAD
					isPrimary ? launchParameters.PrimaryPort : launchParameters.SecondaryPort,
					launchParameters.AllowWebClient ? "-webclient " : String.Empty,
					SecurityWord(launchParameters.SecurityLevel),
					DreamDaemonParameters.HostVersion, application.Version,
=======
					isPrimary && !asDefaultOtherServer ? launchParameters.PrimaryPort : launchParameters.SecondaryPort,
					launchParameters.AllowWebClient.Value ? "-webclient " : String.Empty,
					SecurityWord(launchParameters.SecurityLevel.Value),
					DreamDaemonParameters.HostVersion, Application.Version,
>>>>>>> 1f55d46c
					DreamDaemonParameters.InfoJsonPath, jsonPath);

				proc.EnableRaisingEvents = true;
				var tcs = new TaskCompletionSource<object>();
				proc.Exited += (a, b) => tcs.SetResult(null);

				try
				{
					proc.Start();

					await Task.Factory.StartNew(() => proc.WaitForInputIdle(), cancellationToken, TaskCreationOptions.LongRunning, TaskScheduler.Current).ConfigureAwait(false);

					onSuccessfulStartup?.SetResult(null);

					try
					{
						using (cancellationToken.Register(() => tcs.SetCanceled()))
							await tcs.Task.ConfigureAwait(false);
					}
					finally
					{
						if (!alwaysKill && !await instanceShutdownMethod.PreserveActiveExecutablesIfNecessary(launchParameters, interopInfo.AccessToken, proc.Id, isPrimary).ConfigureAwait(false))
						{
							proc.Kill();
							proc.WaitForExit();
						}
					}

					return proc.ExitCode;
				}
				catch (Exception e)
				{
					onSuccessfulStartup?.SetException(e);
					throw;
				}
			}
		}

	}
}<|MERGE_RESOLUTION|>--- conflicted
+++ resolved
@@ -92,17 +92,10 @@
 
 				proc.StartInfo.Arguments = String.Format(CultureInfo.InvariantCulture, "{0} -port {1} {2}-close -{3} -verbose -public -params \"{4}={5}&{6}={7}\"", 
 					dmbProvider.DmbName,
-<<<<<<< HEAD
-					isPrimary ? launchParameters.PrimaryPort : launchParameters.SecondaryPort,
-					launchParameters.AllowWebClient ? "-webclient " : String.Empty,
-					SecurityWord(launchParameters.SecurityLevel),
-					DreamDaemonParameters.HostVersion, application.Version,
-=======
 					isPrimary && !asDefaultOtherServer ? launchParameters.PrimaryPort : launchParameters.SecondaryPort,
 					launchParameters.AllowWebClient.Value ? "-webclient " : String.Empty,
 					SecurityWord(launchParameters.SecurityLevel.Value),
 					DreamDaemonParameters.HostVersion, Application.Version,
->>>>>>> 1f55d46c
 					DreamDaemonParameters.InfoJsonPath, jsonPath);
 
 				proc.EnableRaisingEvents = true;
