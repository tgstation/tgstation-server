--- conflicted
+++ resolved
@@ -648,14 +648,10 @@
 				if (startMonitor && await StopMonitor().ConfigureAwait(false))
 					chatTask = chat.SendWatchdogMessage("Automatic retry sequence cancelled by manual launch. Restarting...", cancellationToken);
 				else if (announce)
-<<<<<<< HEAD
 				{
 					var info = await reattachInfoTask.ConfigureAwait(false);
 					chatTask = chat.SendWatchdogMessage(info == null ? "Starting..." : "Reattaching...", cancellationToken);
 				}
-=======
-					chatTask = chat.SendWatchdogMessage(doReattach ? "Reattaching..." : "Starting...", cancellationToken);
->>>>>>> c6ef8291
 				else
 					chatTask = Task.CompletedTask;
 				//start both servers
@@ -666,13 +662,8 @@
 					if (alphaServer != null || bravoServer != null)
 						throw new InvalidOperationException("Entered LaunchNoLock with one or more of the servers not being null!");
 
-<<<<<<< HEAD
 					var reattachInfo = await reattachInfoTask.ConfigureAwait(false);
 					var doesntNeedNewDmb = doReattach && reattachInfo.Alpha != null && reattachInfo.Bravo != null;
-=======
-					var reattachInfo = doReattach ? await reattachInfoHandler.Load(cancellationToken).ConfigureAwait(false) : null;
-					var doesntNeedNewDmb = doReattach && reattachInfo?.Alpha != null && reattachInfo?.Bravo != null;
->>>>>>> c6ef8291
 					var dmbToUse = doesntNeedNewDmb ? null : dmbFactory.LockNextDmb(2);
 
 					try
