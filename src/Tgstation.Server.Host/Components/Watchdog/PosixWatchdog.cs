﻿using System;
using System.Runtime.Versioning;
using System.Threading;
using System.Threading.Tasks;

using Microsoft.Extensions.Logging;

using Tgstation.Server.Api.Models.Internal;
using Tgstation.Server.Host.Components.Chat;
using Tgstation.Server.Host.Components.Deployment;
using Tgstation.Server.Host.Components.Deployment.Remote;
using Tgstation.Server.Host.Components.Events;
using Tgstation.Server.Host.Components.Session;
using Tgstation.Server.Host.Configuration;
using Tgstation.Server.Host.Core;
using Tgstation.Server.Host.IO;
using Tgstation.Server.Host.Jobs;
using Tgstation.Server.Host.Utils;

namespace Tgstation.Server.Host.Components.Watchdog
{
	/// <summary>
	/// A variant of the <see cref="AdvancedWatchdog"/> that works on POSIX systems.
	/// </summary>
	[UnsupportedOSPlatform("windows")]
	sealed class PosixWatchdog : AdvancedWatchdog
	{
		/// <summary>
		/// The <see cref="GeneralConfiguration"/> for the <see cref="PosixWatchdog"/>.
		/// </summary>
		readonly GeneralConfiguration generalConfiguration;

		/// <summary>
		/// Initializes a new instance of the <see cref="PosixWatchdog"/> class.
		/// </summary>
		/// <param name="chat">The <see cref="IChatManager"/> for the <see cref="WatchdogBase"/>.</param>
		/// <param name="sessionControllerFactory">The <see cref="ISessionControllerFactory"/> for the <see cref="WatchdogBase"/>.</param>
		/// <param name="dmbFactory">The <see cref="IDmbFactory"/> for the <see cref="WatchdogBase"/>.</param>
		/// <param name="sessionPersistor">The <see cref="ISessionPersistor"/> for the <see cref="WatchdogBase"/>.</param>
		/// <param name="jobManager">The <see cref="IJobManager"/> for the <see cref="WatchdogBase"/>.</param>
		/// <param name="serverControl">The <see cref="IServerControl"/> for the <see cref="WatchdogBase"/>.</param>
		/// <param name="asyncDelayer">The <see cref="IAsyncDelayer"/> for the <see cref="WatchdogBase"/>.</param>
		/// <param name="diagnosticsIOManager">The <see cref="IIOManager"/> for the <see cref="WatchdogBase"/>.</param>
		/// <param name="eventConsumer">The <see cref="IEventConsumer"/> for the <see cref="WatchdogBase"/>.</param>
		/// <param name="remoteDeploymentManagerFactory">The <see cref="IRemoteDeploymentManagerFactory"/> for the <see cref="WatchdogBase"/>.</param>
		/// <param name="gameIOManager">The <see cref="IIOManager"/> pointing to the game directory for the <see cref="AdvancedWatchdog"/>..</param>
		/// <param name="linkFactory">The <see cref="IFilesystemLinkFactory"/> for the <see cref="AdvancedWatchdog"/>.</param>
		/// <param name="logger">The <see cref="ILogger"/> for the <see cref="WatchdogBase"/>.</param>
		/// <param name="initialLaunchParameters">The <see cref="DreamDaemonLaunchParameters"/> for the <see cref="WatchdogBase"/>.</param>
		/// <param name="instance">The <see cref="Api.Models.Instance"/> for the <see cref="WatchdogBase"/>.</param>
		/// <param name="generalConfiguration">The value of <see cref="GeneralConfiguration"/>.</param>
		/// <param name="autoStart">The autostart value for the <see cref="WatchdogBase"/>.</param>
		public PosixWatchdog(
			IChatManager chat,
			ISessionControllerFactory sessionControllerFactory,
			IDmbFactory dmbFactory,
			ISessionPersistor sessionPersistor,
			IJobManager jobManager,
			IServerControl serverControl,
			IAsyncDelayer asyncDelayer,
			IIOManager diagnosticsIOManager,
			IEventConsumer eventConsumer,
			IRemoteDeploymentManagerFactory remoteDeploymentManagerFactory,
			IIOManager gameIOManager,
			IFilesystemLinkFactory linkFactory,
			ILogger<PosixWatchdog> logger,
			DreamDaemonLaunchParameters initialLaunchParameters,
			Api.Models.Instance instance,
			GeneralConfiguration generalConfiguration,
			bool autoStart)
			: base(
				  chat,
				  sessionControllerFactory,
				  dmbFactory,
				  sessionPersistor,
				  jobManager,
				  serverControl,
				  asyncDelayer,
				  diagnosticsIOManager,
				  eventConsumer,
				  remoteDeploymentManagerFactory,
				  gameIOManager,
				  linkFactory,
				  logger,
				  initialLaunchParameters,
				  instance,
				  autoStart)
		{
			this.generalConfiguration = generalConfiguration ?? throw new ArgumentNullException(nameof(generalConfiguration));
		}

		/// <inheritdoc />
<<<<<<< HEAD
		protected override ValueTask ApplyInitialDmb(CancellationToken cancellationToken)
		{
			// not necessary to hold initial .dmb on Linux because of based inode deletes
			return ValueTask.CompletedTask;
		}
=======
		protected override Task ApplyInitialDmb(CancellationToken cancellationToken)
			=> Task.CompletedTask; // not necessary to hold initial .dmb on Linux because of based inode deletes

		/// <inheritdoc />
		protected override SwappableDmbProvider CreateSwappableDmbProvider(IDmbProvider dmbProvider)
			=> new HardLinkDmbProvider(dmbProvider, GameIOManager, LinkFactory, Logger, generalConfiguration);
>>>>>>> 364ec95b
	}
}<|MERGE_RESOLUTION|>--- conflicted
+++ resolved
@@ -90,19 +90,11 @@
 		}
 
 		/// <inheritdoc />
-<<<<<<< HEAD
 		protected override ValueTask ApplyInitialDmb(CancellationToken cancellationToken)
-		{
-			// not necessary to hold initial .dmb on Linux because of based inode deletes
-			return ValueTask.CompletedTask;
-		}
-=======
-		protected override Task ApplyInitialDmb(CancellationToken cancellationToken)
-			=> Task.CompletedTask; // not necessary to hold initial .dmb on Linux because of based inode deletes
+			=> ValueTask.CompletedTask; // not necessary to hold initial .dmb on Linux because of based inode deletes
 
 		/// <inheritdoc />
 		protected override SwappableDmbProvider CreateSwappableDmbProvider(IDmbProvider dmbProvider)
 			=> new HardLinkDmbProvider(dmbProvider, GameIOManager, LinkFactory, Logger, generalConfiguration);
->>>>>>> 364ec95b
 	}
 }