--- conflicted
+++ resolved
@@ -863,12 +863,8 @@
 							var toWaitOn = Task.WhenAny(
 								activeServerLifetime,
 								activeServerReboot,
-<<<<<<< HEAD
+								activeServerStartup,
 								healthCheck,
-=======
-								activeServerStartup,
-								heartbeat,
->>>>>>> db488ea0
 								newDmbAvailable,
 								cancelTcs.Task,
 								activeLaunchParametersChanged,
@@ -913,14 +909,9 @@
 										|| CheckActivationReason(ref activeServerReboot, MonitorActivationReason.ActiveServerRebooted)
 										|| CheckActivationReason(ref newDmbAvailable, MonitorActivationReason.NewDmbAvailable)
 										|| CheckActivationReason(ref activeLaunchParametersChanged, MonitorActivationReason.ActiveLaunchParametersUpdated)
-<<<<<<< HEAD
 										|| CheckActivationReason(ref healthCheck, MonitorActivationReason.HealthCheck)
-										|| CheckActivationReason(ref serverPrimed, MonitorActivationReason.ActiveServerPrimed);
-=======
-										|| CheckActivationReason(ref heartbeat, MonitorActivationReason.Heartbeat)
 										|| CheckActivationReason(ref serverPrimed, MonitorActivationReason.ActiveServerPrimed)
 										|| CheckActivationReason(ref activeServerStartup, MonitorActivationReason.ActiveServerStartup);
->>>>>>> db488ea0
 
 									UpdateMonitoredTasks();
 
