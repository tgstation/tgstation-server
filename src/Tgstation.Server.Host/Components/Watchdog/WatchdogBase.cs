﻿using System;
using System.Collections.Generic;
using System.Linq;
using System.Threading;
using System.Threading.Tasks;

using Microsoft.Extensions.Logging;
using Serilog.Context;

using Tgstation.Server.Api.Models;
using Tgstation.Server.Api.Models.Internal;
using Tgstation.Server.Api.Rights;
using Tgstation.Server.Host.Components.Chat;
using Tgstation.Server.Host.Components.Deployment;
using Tgstation.Server.Host.Components.Deployment.Remote;
using Tgstation.Server.Host.Components.Events;
using Tgstation.Server.Host.Components.Interop;
using Tgstation.Server.Host.Components.Interop.Topic;
using Tgstation.Server.Host.Components.Session;
using Tgstation.Server.Host.Core;
using Tgstation.Server.Host.Extensions;
using Tgstation.Server.Host.IO;
using Tgstation.Server.Host.Jobs;
using Tgstation.Server.Host.Utils;

namespace Tgstation.Server.Host.Components.Watchdog
{
	/// <summary>
	/// Base class for <see cref="IWatchdog"/>s.
	/// </summary>
#pragma warning disable CA1506 // TODO: Decomplexify
	abstract class WatchdogBase : IWatchdog, ICustomCommandHandler, IRestartHandler
	{
		/// <inheritdoc />
		public WatchdogStatus Status
		{
			get => status;
			set
			{
				status = value;
				Logger.LogTrace("Status set to {status}", status);
			}
		}

		/// <inheritdoc />
		public abstract bool AlphaIsActive { get; }

		/// <inheritdoc />
		public DreamDaemonLaunchParameters ActiveLaunchParameters { get; protected set; }

		/// <inheritdoc />
		public DreamDaemonLaunchParameters LastLaunchParameters { get; protected set; }

		/// <inheritdoc />
		public Models.CompileJob ActiveCompileJob => GetActiveController()?.CompileJob;

		/// <inheritdoc />
		public abstract RebootState? RebootState { get; }

		/// <summary>
		/// <see cref="TaskCompletionSource"/> that completes when <see cref="ActiveLaunchParameters"/> are changed and we are running.
		/// </summary>
		protected TaskCompletionSource ActiveParametersUpdated { get; set; }

		/// <summary>
		/// The <see cref="ISessionPersistor"/> for the <see cref="WatchdogBase"/>.
		/// </summary>
		protected ISessionPersistor SessionPersistor { get; }

		/// <summary>
		/// The <see cref="ILogger"/> for the <see cref="WatchdogBase"/>.
		/// </summary>
		protected ILogger<WatchdogBase> Logger { get; }

		/// <summary>
		/// The <see cref="IChatManager"/> for the <see cref="WatchdogBase"/>.
		/// </summary>
		protected IChatManager Chat { get; }

		/// <summary>
		/// The <see cref="ISessionControllerFactory"/> for the <see cref="WatchdogBase"/>.
		/// </summary>
		protected ISessionControllerFactory SessionControllerFactory { get; }

		/// <summary>
		/// The <see cref="IDmbFactory"/> for the <see cref="WatchdogBase"/>.
		/// </summary>
		protected IDmbFactory DmbFactory { get; }

		/// <summary>
		/// The <see cref="IAsyncDelayer"/> for the <see cref="WatchdogBase"/>.
		/// </summary>
		protected IAsyncDelayer AsyncDelayer { get; }

		/// <summary>
		/// The <see cref="Api.Models.Instance"/> for the <see cref="WatchdogBase"/>.
		/// </summary>
		readonly Api.Models.Instance metadata;

		/// <summary>
		/// The <see cref="SemaphoreSlim"/> for the <see cref="WatchdogBase"/>.
		/// </summary>
		readonly SemaphoreSlim synchronizationSemaphore;

		/// <summary>
		/// <see cref="SemaphoreSlim"/> used for <see cref="DisposeAndNullControllers"/>.
		/// </summary>
		readonly SemaphoreSlim controllerDisposeSemaphore;

		/// <summary>
		/// The <see cref="IEventConsumer"/> that is not the <see cref="WatchdogBase"/>.
		/// </summary>
		readonly IEventConsumer eventConsumer;

		/// <summary>
		/// The <see cref="IJobManager"/> for the <see cref="WatchdogBase"/>.
		/// </summary>
		readonly IJobManager jobManager;

		/// <summary>
		/// The <see cref="IRestartRegistration"/> for the <see cref="WatchdogBase"/>.
		/// </summary>
		readonly IRestartRegistration restartRegistration;

		/// <summary>
		/// The <see cref="IIOManager"/> pointing to the Diagnostics directory.
		/// </summary>
		readonly IIOManager diagnosticsIOManager;

		/// <summary>
		/// The <see cref="IRemoteDeploymentManagerFactory"/> for the <see cref="WatchdogBase"/>.
		/// </summary>
		readonly IRemoteDeploymentManagerFactory remoteDeploymentManagerFactory;

		/// <summary>
		/// If the <see cref="WatchdogBase"/> should <see cref="LaunchNoLock(bool, bool, bool, ReattachInformation, CancellationToken)"/> in <see cref="StartAsync(CancellationToken)"/>.
		/// </summary>
		readonly bool autoStart;

		/// <summary>
		/// The <see cref="CancellationTokenSource"/> for the monitor loop.
		/// </summary>
		CancellationTokenSource monitorCts;

		/// <summary>
		/// The <see cref="Task"/> running the monitor loop.
		/// </summary>
		Task monitorTask;

		/// <summary>
		/// Backing field for <see cref="Status"/>.
		/// </summary>
		WatchdogStatus status;

		/// <summary>
		/// The number of hearbeats missed.
		/// </summary>
		int healthChecksMissed;

		/// <summary>
		/// If the servers should be released instead of shutdown.
		/// </summary>
		bool releaseServers;

		/// <summary>
		/// If the <see cref="WatchdogBase"/> has been <see cref="DisposeAsync"/>'d.
		/// </summary>
		bool disposed;

		/// <summary>
		/// Initializes a new instance of the <see cref="WatchdogBase"/> class.
		/// </summary>
		/// <param name="chat">The value of <see cref="Chat"/>.</param>
		/// <param name="sessionControllerFactory">The value of <see cref="SessionControllerFactory"/>.</param>
		/// <param name="dmbFactory">The value of <see cref="DmbFactory"/>.</param>
		/// <param name="sessionPersistor">The value of <see cref="SessionPersistor"/>.</param>
		/// <param name="jobManager">The value of <see cref="jobManager"/>.</param>
		/// <param name="serverControl">The <see cref="IServerControl"/> to populate <see cref="restartRegistration"/> with.</param>
		/// <param name="asyncDelayer">The value of <see cref="AsyncDelayer"/>.</param>
		/// <param name="diagnosticsIOManager">The value of <see cref="diagnosticsIOManager"/>.</param>
		/// <param name="eventConsumer">The value of <see cref="EventConsumer"/>.</param>
		/// <param name="remoteDeploymentManagerFactory">The value of <see cref="remoteDeploymentManagerFactory"/>.</param>
		/// <param name="logger">The value of <see cref="Logger"/>.</param>
		/// <param name="initialLaunchParameters">The initial value of <see cref="ActiveLaunchParameters"/>. May be modified.</param>
		/// <param name="metadata">The value of <see cref="metadata"/>.</param>
		/// <param name="autoStart">The value of <see cref="autoStart"/>.</param>
		protected WatchdogBase(
			IChatManager chat,
			ISessionControllerFactory sessionControllerFactory,
			IDmbFactory dmbFactory,
			ISessionPersistor sessionPersistor,
			IJobManager jobManager,
			IServerControl serverControl,
			IAsyncDelayer asyncDelayer,
			IIOManager diagnosticsIOManager,
			IEventConsumer eventConsumer,
			IRemoteDeploymentManagerFactory remoteDeploymentManagerFactory,
			ILogger<WatchdogBase> logger,
			DreamDaemonLaunchParameters initialLaunchParameters,
			Api.Models.Instance metadata,
			bool autoStart)
		{
			Chat = chat ?? throw new ArgumentNullException(nameof(chat));
			SessionControllerFactory = sessionControllerFactory ?? throw new ArgumentNullException(nameof(sessionControllerFactory));
			DmbFactory = dmbFactory ?? throw new ArgumentNullException(nameof(dmbFactory));
			SessionPersistor = sessionPersistor ?? throw new ArgumentNullException(nameof(sessionPersistor));
			this.jobManager = jobManager ?? throw new ArgumentNullException(nameof(jobManager));
			AsyncDelayer = asyncDelayer ?? throw new ArgumentNullException(nameof(asyncDelayer));
			this.diagnosticsIOManager = diagnosticsIOManager ?? throw new ArgumentNullException(nameof(diagnosticsIOManager));
			this.eventConsumer = eventConsumer ?? throw new ArgumentNullException(nameof(eventConsumer));
			this.remoteDeploymentManagerFactory = remoteDeploymentManagerFactory ?? throw new ArgumentNullException(nameof(remoteDeploymentManagerFactory));
			Logger = logger ?? throw new ArgumentNullException(nameof(logger));
			ActiveLaunchParameters = initialLaunchParameters ?? throw new ArgumentNullException(nameof(initialLaunchParameters));
			this.metadata = metadata ?? throw new ArgumentNullException(nameof(metadata));
			this.autoStart = autoStart;

			ArgumentNullException.ThrowIfNull(serverControl);

			chat.RegisterCommandHandler(this);

			ActiveLaunchParameters = initialLaunchParameters;
			releaseServers = false;
			ActiveParametersUpdated = new TaskCompletionSource();

			restartRegistration = serverControl.RegisterForRestart(this);
			try
			{
				synchronizationSemaphore = new SemaphoreSlim(1);
				controllerDisposeSemaphore = new SemaphoreSlim(1);
			}
			catch
			{
				restartRegistration.Dispose();
				synchronizationSemaphore?.Dispose();
				throw;
			}

			Logger.LogTrace("Created watchdog");
		}

		/// <inheritdoc />
		public async ValueTask DisposeAsync()
		{
			Logger.LogTrace("Disposing...");
			synchronizationSemaphore.Dispose();
			restartRegistration.Dispose();

			await DisposeAndNullControllersImpl();
			controllerDisposeSemaphore.Dispose();
			monitorCts?.Dispose();
			disposed = true;
		}

		/// <inheritdoc />
		public async Task ChangeSettings(DreamDaemonLaunchParameters launchParameters, CancellationToken cancellationToken)
		{
			using (await SemaphoreSlimContext.Lock(synchronizationSemaphore, cancellationToken))
			{
				bool match = launchParameters.CanApplyWithoutReboot(ActiveLaunchParameters);
				ActiveLaunchParameters = launchParameters;
				if (match || Status == WatchdogStatus.Offline)
					return;

				ActiveParametersUpdated.TrySetResult(); // queue an update
				ActiveParametersUpdated = new TaskCompletionSource();
			}
		}

		/// <inheritdoc />
		public async ValueTask<MessageContent> HandleChatCommand(string commandName, string arguments, ChatUser sender, CancellationToken cancellationToken)
		{
			using (await SemaphoreSlimContext.Lock(synchronizationSemaphore, cancellationToken))
			{
				var commandObject = new ChatCommand(sender, commandName, arguments);
				var command = new TopicParameters(commandObject);
				var activeServer = GetActiveController();
				if (Status != WatchdogStatus.Online || activeServer == null)
					return new MessageContent
					{
						Text = "TGS: Server offline!",
					};

				var commandResult = await activeServer.SendCommand(command, cancellationToken);

				if (commandResult == null)
					return new MessageContent
					{
						Text = "TGS: Bad topic exchange!",
					};

				if (commandResult == null)
					return new MessageContent
					{
						Text = "TGS: Bad topic response!",
					};

				var commandResponse = new MessageContent
				{
					Text = commandResult.CommandResponse?.Text ?? commandResult.CommandResponseMessage,
					Embed = commandResult.CommandResponse?.Embed,
				};

				if (commandResponse.Text == null && commandResponse.Embed == null)
				{
					commandResponse.Text = "TGS: Command processed but no DMAPI response returned!";
				}

				HandleChatResponses(commandResult);

				return commandResponse;
			}
		}

		/// <inheritdoc />
		public async Task Launch(CancellationToken cancellationToken)
		{
			if (Status != WatchdogStatus.Offline)
				throw new JobException(ErrorCode.WatchdogRunning);
			using (await SemaphoreSlimContext.Lock(synchronizationSemaphore, cancellationToken))
				await LaunchNoLock(true, true, true, null, cancellationToken);
		}

		/// <inheritdoc />
		public virtual async Task ResetRebootState(CancellationToken cancellationToken)
		{
			using (await SemaphoreSlimContext.Lock(synchronizationSemaphore, cancellationToken))
			{
				if (Status == WatchdogStatus.Offline)
					return;
				var toClear = GetActiveController();
				if (toClear != null)
					await toClear.SetRebootState(Session.RebootState.Normal, cancellationToken);
			}
		}

		/// <inheritdoc />
		public async Task Restart(bool graceful, CancellationToken cancellationToken)
		{
			if (Status == WatchdogStatus.Offline)
				throw new JobException(ErrorCode.WatchdogNotRunning);

			Logger.LogTrace("Begin Restart. Graceful: {gracefulFlag}", graceful);
			using (await SemaphoreSlimContext.Lock(synchronizationSemaphore, cancellationToken))
			{
				if (!graceful)
				{
					Chat.QueueWatchdogMessage("Manual restart triggered...");
					await TerminateNoLock(false, false, cancellationToken);
					await LaunchNoLock(true, false, true, null, cancellationToken);
					return;
				}

				var toReboot = GetActiveController();
				if (toReboot != null
					&& !await toReboot.SetRebootState(Session.RebootState.Restart, cancellationToken))
					Logger.LogWarning("Unable to send reboot state change event!");
			}
		}

		/// <inheritdoc />
		public async Task StartAsync(CancellationToken cancellationToken)
		{
			var reattachInfo = await SessionPersistor.Load(cancellationToken);
			var reattaching = reattachInfo != null;
			if (!autoStart && !reattaching)
				return;

			var job = new Models.Job
			{
				Instance = new Models.Instance
				{
					Id = metadata.Id,
				},
				Description = $"Instance startup watchdog {(reattaching ? "reattach" : "launch")}",
				CancelRight = (ulong)DreamDaemonRights.Shutdown,
				CancelRightsType = RightsType.DreamDaemon,
			};
			await jobManager.RegisterOperation(
				job,
				async (core, databaseContextFactory, paramJob, progressFunction, ct) =>
				{
					if (core.Watchdog != this)
						throw new InvalidOperationException(Instance.DifferentCoreExceptionMessage);

					using (await SemaphoreSlimContext.Lock(synchronizationSemaphore, ct))
						await LaunchNoLock(true, true, true, reattachInfo, ct);

					await Chat.UpdateTrackingContexts(ct);
				},
				cancellationToken);
		}

		/// <inheritdoc />
		public Task StopAsync(CancellationToken cancellationToken) =>
			TerminateNoLock(false, !releaseServers, cancellationToken);

		/// <inheritdoc />
		public async Task Terminate(bool graceful, CancellationToken cancellationToken)
		{
			using (await SemaphoreSlimContext.Lock(synchronizationSemaphore, cancellationToken))
				await TerminateNoLock(graceful, !releaseServers, cancellationToken);
		}

		/// <inheritdoc />
<<<<<<< HEAD
		public async ValueTask HandleRestart(Version updateVersion, bool gracefulShutdown, CancellationToken cancellationToken)
=======
		public async Task HandleRestart(Version updateVersion, bool handlerMayDelayShutdownWithExtremelyLongRunningTasks, CancellationToken cancellationToken)
>>>>>>> a7063fc8
		{
			if (handlerMayDelayShutdownWithExtremelyLongRunningTasks)
			{
				await Terminate(true, cancellationToken);

				if (Status != WatchdogStatus.Offline)
				{
					Logger.LogDebug("Waiting for server to gracefully shut down.");
					await monitorTask.WithToken(cancellationToken);
				}
				else
					Logger.LogTrace("Graceful shutdown requested but server is already offline.");

				return;
			}

			releaseServers = true;
			if (Status == WatchdogStatus.Online)
				Chat.QueueWatchdogMessage("Detaching...");
			else
				Logger.LogTrace("Not sending detach chat message as status is: {status}", Status);
		}

		/// <inheritdoc />
		public abstract Task InstanceRenamed(string newInstanceName, CancellationToken cancellationToken);

		/// <inheritdoc />
		public async Task CreateDump(CancellationToken cancellationToken)
		{
			const string DumpDirectory = "ProcessDumps";
			await diagnosticsIOManager.CreateDirectory(DumpDirectory, cancellationToken);

			var dumpFileName = diagnosticsIOManager.ResolvePath(
				diagnosticsIOManager.ConcatPath(
					DumpDirectory,
					$"DreamDaemon-{DateTimeOffset.UtcNow.ToFileStamp()}.dmp"));

			var session = GetActiveController();
			if (session?.Lifetime.IsCompleted != false)
				throw new JobException(ErrorCode.DreamDaemonOffline);

			Logger.LogInformation("Dumping session to {dumpFileName}...", dumpFileName);
			await session.CreateDump(dumpFileName, cancellationToken);
		}

		/// <inheritdoc />
		async Task IEventConsumer.HandleEvent(EventType eventType, IEnumerable<string> parameters, bool deploymentPipeline, CancellationToken cancellationToken)
		{
			ArgumentNullException.ThrowIfNull(parameters);

			// Method explicitly implemented to prevent accidental calls when this.eventConsumer should be used.
			var activeServer = GetActiveController();

			// Server may have ended
			if (activeServer == null)
				return;

			var notification = new EventNotification(eventType, parameters);
			var result = await activeServer.SendCommand(
				new TopicParameters(notification),
				cancellationToken);

			HandleChatResponses(result);
		}

		/// <summary>
		/// Starts all <see cref="ISessionController"/>s.
		/// </summary>
		/// <param name="eventTask">A, possibly active, <see cref="Task"/> for an event that's running.</param>
		/// <param name="reattachInfo"><see cref="ReattachInformation"/> to use, if any.</param>
		/// <param name="cancellationToken">The <see cref="CancellationToken"/> for the operation.</param>
		/// <returns>A <see cref="Task"/> representing the running operation.</returns>
		protected abstract Task InitController(Task eventTask, ReattachInformation reattachInfo, CancellationToken cancellationToken);

		/// <summary>
		/// Launches the watchdog.
		/// </summary>
		/// <param name="startMonitor">If <see cref="MonitorLifetimes(CancellationToken)"/> should be started by this function.</param>
		/// <param name="announce">If the launch should be announced to chat by this function.</param>
		/// <param name="announceFailure">If launch failure should be announced to chat by this function.</param>
		/// <param name="reattachInfo"><see cref="ReattachInformation"/> to use, if any.</param>
		/// <param name="cancellationToken">The <see cref="CancellationToken"/> for the operation.</param>
		/// <returns>A <see cref="Task"/> representing the running operation.</returns>
		protected async Task LaunchNoLock(
			bool startMonitor,
			bool announce,
			bool announceFailure,
			ReattachInformation reattachInfo,
			CancellationToken cancellationToken)
		{
			Logger.LogTrace("Begin LaunchImplNoLock");
			if (startMonitor && Status != WatchdogStatus.Offline)
				throw new JobException(ErrorCode.WatchdogRunning);

			if (reattachInfo == null && !DmbFactory.DmbAvailable)
				throw new JobException(ErrorCode.WatchdogCompileJobCorrupted);

			// this is necessary, the monitor could be in it's sleep loop trying to restart, if so cancel THAT monitor and start our own with blackjack and hookers
			var eventTask = Task.CompletedTask;
			if (announce)
			{
				Chat.QueueWatchdogMessage(
					reattachInfo == null
						? "Launching..."
						: "Reattaching..."); // simple announce
				if (reattachInfo == null)
					eventTask = HandleEventImpl(EventType.WatchdogLaunch, Enumerable.Empty<string>(), false, cancellationToken);
			}

			// since neither server is running, this is safe to do
			LastLaunchParameters = ActiveLaunchParameters;
			healthChecksMissed = 0;

			try
			{
				await InitController(eventTask, reattachInfo, cancellationToken);
			}
			catch (OperationCanceledException ex)
			{
				Logger.LogTrace(ex, "Controller initialization cancelled!");
				throw;
			}
			catch (Exception e)
			{
				Logger.LogWarning(e, "Failed to start watchdog!");
				var originalChatTask = eventTask;
				async Task ChainEventTaskWithErrorMessage()
				{
					await originalChatTask;
					if (announceFailure)
						Chat.QueueWatchdogMessage("Startup failed!");
				}

				eventTask = ChainEventTaskWithErrorMessage();
				throw;
			}
			finally
			{
				// finish the chat task that's in flight
				try
				{
					await eventTask;
				}
				catch (OperationCanceledException ex)
				{
					Logger.LogTrace(ex, "Announcement task canceled!");
				}
			}

			Logger.LogInformation("Controller(s) initialized successfully");

			if (startMonitor)
			{
				monitorCts = new CancellationTokenSource();
				monitorTask = MonitorLifetimes(monitorCts.Token);
			}
		}

		/// <summary>
		/// Stops <see cref="MonitorLifetimes(CancellationToken)"/>. Doesn't kill the servers.
		/// </summary>
		/// <returns><see langword="true"/> if the monitor was running, <see langword="false"/> otherwise.</returns>
		protected async Task<bool> StopMonitor()
		{
			Logger.LogTrace("StopMonitor");
			if (monitorTask == null)
				return false;
			var wasRunning = !monitorTask.IsCompleted;
			monitorCts.Cancel();
			await monitorTask;
			Logger.LogTrace("Stopped Monitor");
			monitorCts.Dispose();
			monitorTask = null;
			monitorCts = null;
			return wasRunning;
		}

		/// <summary>
		/// Check the <see cref="LaunchResult"/> of a given <paramref name="controller"/> for errors and throw a <see cref="JobException"/> if any are detected.
		/// </summary>
		/// <param name="controller">The <see cref="ISessionController"/> to checkou.</param>
		/// <param name="serverName">The name of the server being checked.</param>
		/// <param name="cancellationToken">The <see cref="CancellationToken"/> for the operation.</param>
		/// <returns>A <see cref="Task"/> representing the running operation.</returns>
		protected async Task CheckLaunchResult(ISessionController controller, string serverName, CancellationToken cancellationToken)
		{
			var launchResult = await controller.LaunchResult.WithToken(cancellationToken);

			// Dead sessions won't trigger this
			if (launchResult.ExitCode.HasValue) // you killed us ray...
				throw new JobException(
					ErrorCode.WatchdogStartupFailed,
					new JobException($"{serverName} failed to start: {launchResult}"));
			if (!launchResult.StartupTime.HasValue)
				throw new JobException(
					ErrorCode.WatchdogStartupTimeout,
					new JobException($"{serverName} timed out on startup: {ActiveLaunchParameters.StartupTimeout.Value}s"));
		}

		/// <summary>
		/// Call from <see cref="InitController(Task, ReattachInformation, CancellationToken)"/> when a reattach operation fails to attempt a fresh start.
		/// </summary>
		/// <param name="cancellationToken">The <see cref="CancellationToken"/> for the operation.</param>
		/// <returns>A <see cref="Task"/> representing the running operation.</returns>
		protected async Task ReattachFailure(CancellationToken cancellationToken)
		{
			// we lost the server, just restart entirely
			// DCT: Operation must always run
			await DisposeAndNullControllers(CancellationToken.None);
			const string FailReattachMessage = "Unable to properly reattach to server! Restarting watchdog...";
			Logger.LogWarning(FailReattachMessage);

			Chat.QueueWatchdogMessage(FailReattachMessage);
			await InitController(Task.CompletedTask, null, cancellationToken);
		}

		/// <summary>
		/// Call <see cref="IDisposable.Dispose"/> and null the fields for all <see cref="ISessionController"/>s.
		/// </summary>
		/// <returns>A <see cref="Task"/> representing the running operation.</returns>
		protected abstract Task DisposeAndNullControllersImpl();

		/// <summary>
		/// Wrapper for <see cref="DisposeAndNullControllersImpl"/> under a locked context.
		/// </summary>
		/// <param name="cancellationToken">The <see cref="CancellationToken"/> for the operation.</param>
		/// <returns>A <see cref="Task"/> representing the running operation.</returns>
		protected async Task DisposeAndNullControllers(CancellationToken cancellationToken)
		{
			Logger.LogTrace("DisposeAndNullControllers");
			using (await SemaphoreSlimContext.Lock(controllerDisposeSemaphore, cancellationToken))
			{
				await DisposeAndNullControllersImpl();
				if (!releaseServers)
					await SessionPersistor.Clear(cancellationToken);
			}
		}

		/// <summary>
		/// Get the active <see cref="ISessionController"/>.
		/// </summary>
		/// <returns>The active <see cref="ISessionController"/>.</returns>
		protected abstract ISessionController GetActiveController();

		/// <summary>
		/// Handles the actions to take when the monitor has to "wake up".
		/// </summary>
		/// <param name="activationReason">The <see cref="MonitorActivationReason"/> that caused the invocation. Will never be <see cref="MonitorActivationReason.HealthCheck"/>.</param>
		/// <param name="cancellationToken">The <see cref="CancellationToken"/> for the operation.</param>
		/// <returns>A <see cref="Task{TResult}"/> resulting in the <see cref="MonitorAction"/> to take.</returns>
		protected abstract Task<MonitorAction> HandleMonitorWakeup(
			MonitorActivationReason activationReason,
			CancellationToken cancellationToken);

		/// <summary>
		/// To be called before a given <paramref name="newCompileJob"/> goes live.
		/// </summary>
		/// <param name="newCompileJob">The new <see cref="Models.CompileJob"/> being applied.</param>
		/// <param name="cancellationToken">The <see cref="CancellationToken"/> for the operation.</param>
		/// <returns>A <see cref="Task"/> representing the running operation.</returns>
		protected async Task BeforeApplyDmb(Models.CompileJob newCompileJob, CancellationToken cancellationToken)
		{
			if (newCompileJob.Id == ActiveCompileJob?.Id)
			{
				Logger.LogTrace("Same compile job, not sending deployment event");
				return;
			}

			var remoteDeploymentManager = remoteDeploymentManagerFactory.CreateRemoteDeploymentManager(
				metadata,
				newCompileJob);

			try
			{
				await remoteDeploymentManager.ApplyDeployment(newCompileJob, ActiveCompileJob, cancellationToken);
			}
			catch (Exception ex)
			{
				Logger.LogWarning(ex, "Failed to apply remote deployment!");
			}
		}

		/// <summary>
		/// Handle a given <paramref name="eventType"/> without re-throwing errors.
		/// </summary>
		/// <param name="eventType">The <see cref="EventType"/>.</param>
		/// <param name="parameters">An <see cref="IEnumerable{T}"/> of <see cref="string"/> parameters for <paramref name="eventType"/>.</param>
		/// <param name="relayToSession">If the event should be sent to DreamDaemon.</param>
		/// <param name="cancellationToken">The <see cref="CancellationToken"/> for the operation.</param>
		/// <returns>A <see cref="Task"/> representing the running operation.</returns>
		protected async Task HandleEventImpl(EventType eventType, IEnumerable<string> parameters, bool relayToSession, CancellationToken cancellationToken)
		{
			try
			{
				var sessionEventTask = relayToSession ? ((IEventConsumer)this).HandleEvent(eventType, parameters, false, cancellationToken) : Task.CompletedTask;
				await Task.WhenAll(
					eventConsumer.HandleEvent(eventType, parameters, false, cancellationToken),
					sessionEventTask);
			}
			catch (JobException ex)
			{
				Logger.LogError(ex, "Suppressing exception triggered by event!");
			}
		}

		/// <summary>
		/// Attempt to restart the monitor from scratch.
		/// </summary>
		/// <param name="cancellationToken">The <see cref="CancellationToken"/> for the operation.</param>
		/// <returns>A <see cref="Task"/> representing the running operation.</returns>
		async Task MonitorRestart(CancellationToken cancellationToken)
		{
			Logger.LogTrace("Monitor restart!");

			await DisposeAndNullControllers(cancellationToken);

			for (var retryAttempts = 1; ; ++retryAttempts)
			{
				Status = WatchdogStatus.Restoring;
				Exception launchException;
				using (await SemaphoreSlimContext.Lock(synchronizationSemaphore, cancellationToken))
					try
					{
						// use LaunchImplNoLock without announcements or restarting the monitor
						await LaunchNoLock(false, false, false, null, cancellationToken);
						Status = WatchdogStatus.Online;
						Logger.LogDebug("Relaunch successful, resuming monitor...");
						return;
					}
					catch (Exception e) when (e is not OperationCanceledException)
					{
						launchException = e;
					}

				Logger.LogWarning(launchException, "Failed to automatically restart the watchdog! Attempt: {attemptNumber}", retryAttempts);
				Status = WatchdogStatus.DelayedRestart;

				var retryDelay = Math.Min(
					Convert.ToInt32(
						Math.Pow(2, retryAttempts)),
					TimeSpan.FromHours(1).TotalSeconds); // max of one hour, increasing by a power of 2 each time

				Chat.QueueWatchdogMessage(
					$"Failed to restart (Attempt: {retryAttempts}), retrying in {retryDelay}s...");

				await AsyncDelayer.Delay(
					TimeSpan.FromSeconds(retryDelay),
					cancellationToken);
			}
		}

		/// <summary>
		/// Check for a new <see cref="IDmbProvider"/>.
		/// </summary>
		/// <param name="currentCompileJob">The session's current <see cref="CompileJob"/>.</param>
		/// <returns>A <see cref="Task"/> that completes if and when a newer <see cref="CompileJob"/> is available.</returns>
		Task InitialCheckDmbUpdated(CompileJob currentCompileJob)
		{
			var factoryTask = DmbFactory.OnNewerDmb;

			var latestCompileJob = DmbFactory.LatestCompileJob();
			if (latestCompileJob == null)
				return factoryTask;

			if (latestCompileJob.Id != currentCompileJob.Id)
			{
				Logger.LogDebug("Found new CompileJob without waiting");
				return Task.CompletedTask;
			}

			return factoryTask;
		}

		/// <summary>
		/// The main loop of the watchdog. Ayschronously waits for events to occur and then responds to them.
		/// </summary>
		/// <param name="cancellationToken">The <see cref="CancellationToken"/> for the operation.</param>
		/// <returns>A <see cref="Task"/> representing the running operation.</returns>
#pragma warning disable CA1502
		async Task MonitorLifetimes(CancellationToken cancellationToken)
		{
			Logger.LogTrace("Entered MonitorLifetimes");
			Status = WatchdogStatus.Online;
			using var cancellationTokenLoggingRegistration = cancellationToken.Register(() => Logger.LogTrace("Monitor cancellationToken triggered"));

			// this function is responsible for calling HandlerMonitorWakeup when necessary and manitaining the MonitorState
			try
			{
				MonitorAction nextAction = MonitorAction.Continue;
				Task activeServerLifetime = null,
					activeServerReboot = null,
					activeServerStartup = null,
					serverPrimed = null,
					activeLaunchParametersChanged = null,
					newDmbAvailable = null;
				ISessionController lastController = null;
				var ranInitialDmbCheck = false;
				for (ulong iteration = 1; nextAction != MonitorAction.Exit; ++iteration)
					using (LogContext.PushProperty(SerilogContextHelper.WatchdogMonitorIterationContextProperty, iteration))
					{
						var nextMonitorWakeupTcs = new TaskCompletionSource();
						try
						{
							Logger.LogTrace("Iteration {iteration} of monitor loop", iteration);
							nextAction = MonitorAction.Continue;

							var controller = GetActiveController();

							void UpdateMonitoredTasks()
							{
								static void TryUpdateTask(ref Task oldTask, Func<Task> newTaskFactory)
								{
									if (oldTask?.IsCompleted == true)
										return;

									oldTask = newTaskFactory();
								}

								controller.RebootGate = nextMonitorWakeupTcs.Task;
								if (lastController == controller)
								{
									TryUpdateTask(ref activeServerLifetime, () => controller.Lifetime);
									TryUpdateTask(ref activeServerReboot, () => controller.OnReboot);
									TryUpdateTask(ref serverPrimed, () => controller.OnPrime);
									TryUpdateTask(ref activeServerStartup, () => controller.OnStartup);
								}
								else
								{
									activeServerLifetime = controller.Lifetime;
									activeServerReboot = controller.OnReboot;
									serverPrimed = controller.OnPrime;
									activeServerStartup = controller.OnStartup;
									lastController = controller;
								}

								TryUpdateTask(ref activeLaunchParametersChanged, () => ActiveParametersUpdated.Task);
								TryUpdateTask(
									ref newDmbAvailable,
									() =>
									{
										var result = ranInitialDmbCheck
											? DmbFactory.OnNewerDmb
											: InitialCheckDmbUpdated(controller.CompileJob);
										ranInitialDmbCheck = true;
										return result;
									});
							}

							UpdateMonitoredTasks();

							var healthCheckSeconds = ActiveLaunchParameters.HealthCheckSeconds.Value;
							var healthCheck = healthCheckSeconds == 0
								|| !controller.DMApiAvailable
								? Extensions.TaskExtensions.InfiniteTask
								: Task.Delay(
									TimeSpan.FromSeconds(healthCheckSeconds),
									cancellationToken);

							// cancel waiting if requested
							var toWaitOn = Task.WhenAny(
								activeServerLifetime,
								activeServerReboot,
								activeServerStartup,
								healthCheck,
								newDmbAvailable,
								activeLaunchParametersChanged,
								serverPrimed);

							// wait for something to happen
							await toWaitOn.WithToken(cancellationToken);

							cancellationToken.ThrowIfCancellationRequested();
							Logger.LogTrace("Monitor activated");

							// always run HandleMonitorWakeup from the context of the semaphore lock
							using (await SemaphoreSlimContext.Lock(synchronizationSemaphore, cancellationToken))
							{
								// Set this sooner so chat sends don't hold us up
								if (activeServerLifetime.IsCompleted)
									Status = WatchdogStatus.Restoring;

								// multiple things may have happened, handle them one at a time
								for (var moreActivationsToProcess = true; moreActivationsToProcess && (nextAction == MonitorAction.Continue || nextAction == MonitorAction.Skip);)
								{
									MonitorActivationReason activationReason = default; // this will always be assigned before being used

									bool CheckActivationReason(ref Task task, MonitorActivationReason testActivationReason)
									{
										var taskCompleted = task?.IsCompleted == true;
										task = null;
										if (nextAction == MonitorAction.Skip)
											nextAction = MonitorAction.Continue;
										else if (taskCompleted)
										{
											activationReason = testActivationReason;
											return true;
										}

										return false;
									}

									// process the tasks in this order and call HandlerMonitorWakup for each depending on the new monitorState
									var anyActivation = CheckActivationReason(ref activeServerLifetime, MonitorActivationReason.ActiveServerCrashed)
										|| CheckActivationReason(ref activeServerReboot, MonitorActivationReason.ActiveServerRebooted)
										|| CheckActivationReason(ref newDmbAvailable, MonitorActivationReason.NewDmbAvailable)
										|| CheckActivationReason(ref activeLaunchParametersChanged, MonitorActivationReason.ActiveLaunchParametersUpdated)
										|| CheckActivationReason(ref healthCheck, MonitorActivationReason.HealthCheck)
										|| CheckActivationReason(ref serverPrimed, MonitorActivationReason.ActiveServerPrimed)
										|| CheckActivationReason(ref activeServerStartup, MonitorActivationReason.ActiveServerStartup);

									UpdateMonitoredTasks();

									if (!anyActivation)
										moreActivationsToProcess = false;
									else
									{
										Logger.LogTrace("Reason: {activationReason}", activationReason);
										if (activationReason == MonitorActivationReason.HealthCheck)
											nextAction = await HandleHealthCheck(
												cancellationToken);
										else
											nextAction = await HandleMonitorWakeup(
												activationReason,
												cancellationToken);
									}
								}
							}

							Logger.LogTrace("Next monitor action is to {nextAction}", nextAction);

							// Restart if requested
							if (nextAction == MonitorAction.Restart)
							{
								await MonitorRestart(cancellationToken);
								nextAction = MonitorAction.Continue;
							}
						}
						catch (Exception e) when (e is not OperationCanceledException)
						{
							// really, this should NEVER happen
							Logger.LogError(
								e,
								"Monitor crashed! Iteration: {iteration}",
								iteration);

							var nextActionMessage = nextAction != MonitorAction.Exit
								? "Recovering"
								: "Shutting down";
							Chat.QueueWatchdogMessage(
								$"Monitor crashed, this should NEVER happen! Please report this, full details in logs! {nextActionMessage}. Error: {e.Message}");

							if (disposed)
								nextAction = MonitorAction.Exit;
							else if (nextAction != MonitorAction.Exit)
							{
								if (GetActiveController()?.Lifetime.IsCompleted != true)
									await MonitorRestart(cancellationToken);
								else
									Logger.LogDebug("Server seems to be okay, not restarting");
								nextAction = MonitorAction.Continue;
							}
						}
						finally
						{
							nextMonitorWakeupTcs.SetResult();
						}
					}
			}
			catch (OperationCanceledException)
			{
				// stop signal
				Logger.LogDebug("Monitor cancelled");

				if (releaseServers)
				{
					Logger.LogTrace("Detaching server...");
					var controller = GetActiveController();
					await controller.Release();
				}
			}

			// DCT: Operation must always run
			await DisposeAndNullControllers(CancellationToken.None);
			Status = WatchdogStatus.Offline;

			Logger.LogTrace("Monitor exiting...");
		}
#pragma warning restore CA1502

		/// <summary>
		/// Implementation of <see cref="Terminate(bool, CancellationToken)"/>. Does not lock <see cref="synchronizationSemaphore"/>.
		/// </summary>
		/// <param name="graceful">If <see langword="true"/> the termination will be delayed until a reboot is detected in the active server's DMAPI and this function will return immediately.</param>
		/// <param name="announce">If <see langword="true"/> the termination will be announced using <see cref="Chat"/>.</param>
		/// <param name="cancellationToken">The <see cref="CancellationToken"/> for the operation.</param>
		/// <returns>A <see cref="Task"/> representing the running operation.</returns>
		async Task TerminateNoLock(bool graceful, bool announce, CancellationToken cancellationToken)
		{
			if (Status == WatchdogStatus.Offline)
				return;
			if (!graceful)
			{
				var eventTask = HandleEventImpl(
					releaseServers
						? EventType.WatchdogDetach
						: EventType.WatchdogShutdown,
					Enumerable.Empty<string>(),
					releaseServers,
					cancellationToken);

				if (announce)
					Chat.QueueWatchdogMessage("Shutting down...");

				await eventTask;

				await StopMonitor();

				LastLaunchParameters = null;
				return;
			}

			// merely set the reboot state
			var toKill = GetActiveController();
			if (toKill != null)
			{
				await toKill.SetRebootState(Session.RebootState.Shutdown, cancellationToken);
				Logger.LogTrace("Graceful termination requested");
			}
			else
				Logger.LogTrace("Could not gracefully terminate as there is no active controller!");
		}

		/// <summary>
		/// Handles a watchdog health check.
		/// </summary>
		/// <param name="cancellationToken">The <see cref="CancellationToken"/> for the operation.</param>
		/// <returns>A <see cref="Task{TResult}"/> resulting in the next <see cref="MonitorAction"/> to take.</returns>
		async Task<MonitorAction> HandleHealthCheck(CancellationToken cancellationToken)
		{
			Logger.LogTrace("Sending health check to active server...");
			var activeServer = GetActiveController();
			var response = await activeServer.SendCommand(new TopicParameters(), cancellationToken);

			var shouldShutdown = activeServer.RebootState == Session.RebootState.Shutdown;
			if (response == null)
			{
				switch (++healthChecksMissed)
				{
					case 1:
						Logger.LogDebug("DEFCON 4: DreamDaemon missed first health check!");
						break;
					case 2:
						const string message2 = "DEFCON 3: DreamDaemon has missed 2 health checks!";
						Logger.LogInformation(message2);
						Chat.QueueWatchdogMessage(message2);
						break;
					case 3:
						var actionToTake = shouldShutdown
							? "shutdown"
							: "be restarted";
						const string logTemplate1 = "DEFCON 2: DreamDaemon has missed 3 health checks! If it does not respond to the next one, the watchdog will {actionToTake}!";
						Logger.LogWarning(logTemplate1, actionToTake);
						Chat.QueueWatchdogMessage(
							logTemplate1.Replace(
								"{actionToTake}",
								actionToTake,
								StringComparison.Ordinal));
						break;
					case 4:
						var actionTaken = shouldShutdown
							? "Shutting down due to graceful termination request"
							: "Restarting";
						const string logTemplate2 = "DEFCON 1: Four health checks have been missed! {actionTaken}...";
						Logger.LogWarning(logTemplate2, actionTaken);
						Chat.QueueWatchdogMessage(
							logTemplate2.Replace(
								"{actionTaken}",
								actionTaken,
								StringComparison.Ordinal));

						if (ActiveLaunchParameters.DumpOnHealthCheckRestart.Value)
						{
							Logger.LogDebug("DumpOnHealthCheckRestart enabled.");
							await CreateDump(cancellationToken);
						}
						else
							Logger.LogTrace("DumpOnHealthCheckRestart disabled.");

						await DisposeAndNullControllers(cancellationToken);
						return shouldShutdown ? MonitorAction.Exit : MonitorAction.Restart;
					default:
						Logger.LogError("Invalid health checks missed count: {healthChecksMissed}", healthChecksMissed);
						break;
				}
			}
			else
				healthChecksMissed = 0;

			return MonitorAction.Continue;
		}

		/// <summary>
		/// Handle any <see cref="TopicResponse.ChatResponses"/> in a given topic <paramref name="result"/>.
		/// </summary>
		/// <param name="result">The <see cref="TopicResponse"/>.</param>
		void HandleChatResponses(TopicResponse result)
		{
			if (result?.ChatResponses != null)
				foreach (var response in result.ChatResponses)
					Chat.QueueMessage(
						response,
						response.ChannelIds
							.Select(channelIdString =>
							{
								if (UInt64.TryParse(channelIdString, out var channelId))
									return (ulong?)channelId;
								else
									Logger.LogWarning("Could not parse chat response channel ID: {channelID}", channelIdString);

								return null;
							})
							.Where(nullableChannelId => nullableChannelId.HasValue)
							.Select(nullableChannelId => nullableChannelId.Value));
		}
	}
}<|MERGE_RESOLUTION|>--- conflicted
+++ resolved
@@ -402,11 +402,7 @@
 		}
 
 		/// <inheritdoc />
-<<<<<<< HEAD
-		public async ValueTask HandleRestart(Version updateVersion, bool gracefulShutdown, CancellationToken cancellationToken)
-=======
-		public async Task HandleRestart(Version updateVersion, bool handlerMayDelayShutdownWithExtremelyLongRunningTasks, CancellationToken cancellationToken)
->>>>>>> a7063fc8
+		public async ValueTask HandleRestart(Version updateVersion, bool handlerMayDelayShutdownWithExtremelyLongRunningTasks, CancellationToken cancellationToken)
 		{
 			if (handlerMayDelayShutdownWithExtremelyLongRunningTasks)
 			{
