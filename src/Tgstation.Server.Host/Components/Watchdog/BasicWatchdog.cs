﻿using System;
using System.Globalization;
using System.Linq;
using System.Threading;
using System.Threading.Tasks;

using Microsoft.Extensions.Logging;

using Tgstation.Server.Api.Models.Internal;
using Tgstation.Server.Host.Components.Chat;
using Tgstation.Server.Host.Components.Deployment;
using Tgstation.Server.Host.Components.Deployment.Remote;
using Tgstation.Server.Host.Components.Events;
using Tgstation.Server.Host.Components.Session;
using Tgstation.Server.Host.Core;
using Tgstation.Server.Host.IO;
using Tgstation.Server.Host.Jobs;
using Tgstation.Server.Host.Utils;

namespace Tgstation.Server.Host.Components.Watchdog
{
	/// <summary>
	/// A <see cref="IWatchdog"/> that manages one server.
	/// </summary>
	class BasicWatchdog : WatchdogBase
	{
		/// <inheritdoc />
		public sealed override bool AlphaIsActive => true;

		/// <inheritdoc />
		public sealed override RebootState? RebootState => Server?.RebootState;

		/// <summary>
		/// The single <see cref="ISessionController"/>.
		/// </summary>
		protected ISessionController Server { get; private set; }

		/// <summary>
		/// If the server is set to gracefully reboot due to a pending dmb or settings change.
		/// </summary>
		bool gracefulRebootRequired;

		/// <summary>
		/// Initializes a new instance of the <see cref="BasicWatchdog"/> class.
		/// </summary>
		/// <param name="chat">The <see cref="IChatManager"/> for the <see cref="WatchdogBase"/>.</param>
		/// <param name="sessionControllerFactory">The <see cref="ISessionControllerFactory"/> for the <see cref="WatchdogBase"/>.</param>
		/// <param name="dmbFactory">The <see cref="IDmbFactory"/> for the <see cref="WatchdogBase"/>.</param>
		/// <param name="sessionPersistor">The <see cref="ISessionPersistor"/> for the <see cref="WatchdogBase"/>.</param>
		/// <param name="jobManager">The <see cref="IJobManager"/> for the <see cref="WatchdogBase"/>.</param>
		/// <param name="serverControl">The <see cref="IServerControl"/> for the <see cref="WatchdogBase"/>.</param>
		/// <param name="asyncDelayer">The <see cref="IAsyncDelayer"/> for the <see cref="WatchdogBase"/>.</param>
		/// <param name="diagnosticsIOManager">The 'Diagnostics' <see cref="IIOManager"/> for the <see cref="WatchdogBase"/>.</param>
		/// <param name="eventConsumer">The <see cref="IEventConsumer"/> for the <see cref="WatchdogBase"/>.</param>
		/// <param name="remoteDeploymentManagerFactory">The <see cref="IRemoteDeploymentManagerFactory"/> for the <see cref="WatchdogBase"/>.</param>
		/// <param name="gameIOManager">The 'Game' <see cref="IIOManager"/> for the <see cref="WatchdogBase"/>.</param>
		/// <param name="logger">The <see cref="ILogger"/> for the <see cref="WatchdogBase"/>.</param>
		/// <param name="initialLaunchParameters">The <see cref="DreamDaemonLaunchParameters"/> for the <see cref="WatchdogBase"/>.</param>
		/// <param name="instance">The <see cref="Api.Models.Instance"/> for the <see cref="WatchdogBase"/>.</param>
		/// <param name="autoStart">The autostart value for the <see cref="WatchdogBase"/>.</param>
		public BasicWatchdog(
			IChatManager chat,
			ISessionControllerFactory sessionControllerFactory,
			IDmbFactory dmbFactory,
			ISessionPersistor sessionPersistor,
			IJobManager jobManager,
			IServerControl serverControl,
			IAsyncDelayer asyncDelayer,
			IIOManager diagnosticsIOManager,
			IEventConsumer eventConsumer,
			IRemoteDeploymentManagerFactory remoteDeploymentManagerFactory,
			IIOManager gameIOManager,
			ILogger<BasicWatchdog> logger,
			DreamDaemonLaunchParameters initialLaunchParameters,
			Api.Models.Instance instance,
			bool autoStart)
			: base(
				 chat,
				 sessionControllerFactory,
				 dmbFactory,
				 sessionPersistor,
				 jobManager,
				 serverControl,
				 asyncDelayer,
				 diagnosticsIOManager,
				 eventConsumer,
				 remoteDeploymentManagerFactory,
				 gameIOManager,
				 logger,
				 initialLaunchParameters,
				 instance,
				 autoStart)
		{
		}

		/// <inheritdoc />
		public override ValueTask ResetRebootState(CancellationToken cancellationToken)
		{
			if (!gracefulRebootRequired)
				return base.ResetRebootState(cancellationToken);

			return Restart(true, cancellationToken);
		}

		/// <inheritdoc />
		public sealed override ValueTask InstanceRenamed(string newInstanceName, CancellationToken cancellationToken)
			=> Server?.InstanceRenamed(newInstanceName, cancellationToken) ?? ValueTask.CompletedTask;

		/// <inheritdoc />
		protected override async ValueTask<MonitorAction> HandleMonitorWakeup(MonitorActivationReason reason, CancellationToken cancellationToken)
		{
			switch (reason)
			{
				case MonitorActivationReason.ActiveServerCrashed:
					var eventType = Server.TerminationWasRequested
						? EventType.WorldEndProcess
						: EventType.WatchdogCrash;
					await HandleEventImpl(eventType, Enumerable.Empty<string>(), false, cancellationToken);

					var exitWord = Server.TerminationWasRequested ? "exited" : "crashed";
					if (Server.RebootState == Session.RebootState.Shutdown)
					{
						// the time for graceful shutdown is now
						Chat.QueueWatchdogMessage(
							String.Format(
								CultureInfo.InvariantCulture,
								"Server {0}! Shutting down due to graceful termination request...",
								exitWord));
						return MonitorAction.Exit;
					}

					Chat.QueueWatchdogMessage(
						String.Format(
							CultureInfo.InvariantCulture,
							"Server {0}! Rebooting...",
							exitWord));
					return MonitorAction.Restart;
				case MonitorActivationReason.ActiveServerRebooted:
					var rebootState = Server.RebootState;
					if (gracefulRebootRequired && rebootState == Session.RebootState.Normal)
					{
						Logger.LogError("Watchdog reached normal reboot state with gracefulRebootRequired set!");
						rebootState = Session.RebootState.Restart;
					}

					gracefulRebootRequired = false;
					Server.ResetRebootState();

					var eventTask = HandleEventImpl(EventType.WorldReboot, Enumerable.Empty<string>(), false, cancellationToken);
					try
					{
						switch (rebootState)
						{
							case Session.RebootState.Normal:
								return await HandleNormalReboot(cancellationToken);
							case Session.RebootState.Restart:
								return MonitorAction.Restart;
							case Session.RebootState.Shutdown:
								// graceful shutdown time
								Chat.QueueWatchdogMessage(
									"Active server rebooted! Shutting down due to graceful termination request...");
								return MonitorAction.Exit;
							default:
								throw new InvalidOperationException($"Invalid reboot state: {rebootState}");
						}
					}
					finally
					{
						await eventTask;
					}

				case MonitorActivationReason.ActiveLaunchParametersUpdated:
					await Server.SetRebootState(Session.RebootState.Restart, cancellationToken);
					gracefulRebootRequired = true;
					break;
				case MonitorActivationReason.NewDmbAvailable:
					await HandleNewDmbAvailable(cancellationToken);
					break;
				case MonitorActivationReason.ActiveServerPrimed:
					await HandleEventImpl(EventType.WorldPrime, Enumerable.Empty<string>(), false, cancellationToken);
					break;
				case MonitorActivationReason.ActiveServerStartup:
					break; // unused in BasicWatchdog
				case MonitorActivationReason.HealthCheck:
				default:
					throw new InvalidOperationException($"Invalid activation reason: {reason}");
			}

			return MonitorAction.Continue;
		}

		/// <inheritdoc />
		protected override async ValueTask DisposeAndNullControllersImpl()
		{
			var disposeTask = Server?.DisposeAsync();
			gracefulRebootRequired = false;
			if (!disposeTask.HasValue)
				return;

			await disposeTask.Value;
			Server = null;
		}

		/// <inheritdoc />
		protected sealed override ISessionController GetActiveController() => Server;

		/// <inheritdoc />
		protected override async ValueTask InitController(
			ValueTask eventTask,
			ReattachInformation reattachInfo,
			CancellationToken cancellationToken)
		{
			// don't need a new dmb if reattaching
			var reattachInProgress = reattachInfo != null;
			var dmbToUse = reattachInProgress ? null : DmbFactory.LockNextDmb(1);

			// if this try catches something, both servers are killed
			try
			{
				// start the alpha server task, either by launch a new process or attaching to an existing one
				// The tasks returned are mainly for writing interop files to the directories among other things and should generally never fail
				// The tasks pertaining to server startup times are in the ISessionControllers
				ValueTask<ISessionController> serverLaunchTask;
				if (!reattachInProgress)
				{
					Logger.LogTrace("Initializing controller with CompileJob {compileJobId}...", dmbToUse.CompileJob.Id);
					await BeforeApplyDmb(dmbToUse.CompileJob, cancellationToken);
					dmbToUse = await PrepServerForLaunch(dmbToUse, cancellationToken);

					await eventTask;
					serverLaunchTask = SessionControllerFactory.LaunchNew(
						dmbToUse,
						null,
						ActiveLaunchParameters,
						false,
						cancellationToken);
				}
				else
				{
					await eventTask;
					serverLaunchTask = SessionControllerFactory.Reattach(reattachInfo, cancellationToken);
				}

				// retrieve the session controller
				Server = await serverLaunchTask;

				// possiblity of null servers due to failed reattaches
				if (Server == null)
				{
					await ReattachFailure(
						cancellationToken);
					return;
				}

				if (!reattachInProgress)
					await SessionStartupPersist(cancellationToken);

				if (!SessionId.HasValue)
					Logger.LogError("Server should have a session ID allocated by now but it doesn't!");
				else
					Logger.LogInformation("Watchdog starting session ID {id}", SessionId.Value);

				await CheckLaunchResult(Server, "Server", cancellationToken);
<<<<<<< HEAD

				Server.EnableCustomChatCommands();

				// persist again, because the DMAPI can say we need a different topic port (Original OD behavior)
				// kinda hacky imo, but at least we can safely forget about this
				if (!reattachInProgress)
					await SessionPersistor.Update(Server.ReattachInformation, cancellationToken);
=======
>>>>>>> f4a4e086
			}
			catch (Exception ex)
			{
				Logger.LogTrace(ex, "Controller initialization failure!");

				// kill the controllers
				bool serverWasActive = Server != null;

				// DCT: Operation must always run
				await DisposeAndNullControllers(CancellationToken.None);

				// server didn't get control of this dmb
				if (dmbToUse != null && !serverWasActive)
					await dmbToUse.DisposeAsync();

				throw;
			}
		}

		/// <summary>
		/// Called to save the current <see cref="Server"/> into the <see cref="WatchdogBase.SessionPersistor"/> when initially launched.
		/// </summary>
		/// <param name="cancellationToken">The <see cref="CancellationToken"/> for the operation.</param>
		/// <returns>A <see cref="ValueTask"/> representing the running operation.</returns>
		protected virtual ValueTask SessionStartupPersist(CancellationToken cancellationToken)
			=> SessionPersistor.Save(Server.ReattachInformation, cancellationToken);

		/// <summary>
		/// Handler for <see cref="MonitorActivationReason.ActiveServerRebooted"/> when the <see cref="RebootState"/> is <see cref="RebootState.Normal"/>.
		/// </summary>
		/// <param name="cancellationToken">The <see cref="CancellationToken"/> for the operation.</param>
		/// <returns>A <see cref="ValueTask{TResult}"/> resulting in the <see cref="MonitorAction"/> to take.</returns>
		protected virtual ValueTask<MonitorAction> HandleNormalReboot(CancellationToken cancellationToken)
<<<<<<< HEAD
		{
			var settingsUpdatePending = ActiveLaunchParameters != LastLaunchParameters;
			MonitorAction result;
			if (settingsUpdatePending)
			{
				Logger.LogTrace("There is a settings update pending");
				result = MonitorAction.Restart;
			}
			else
				result = MonitorAction.Continue;

			return ValueTask.FromResult(result);
		}
=======
			=> ValueTask.FromResult(MonitorAction.Continue);
>>>>>>> f4a4e086

		/// <summary>
		/// Handler for <see cref="MonitorActivationReason.NewDmbAvailable"/>.
		/// </summary>
		/// <param name="cancellationToken">The <see cref="CancellationToken"/> for the operation.</param>
		/// <returns>A <see cref="ValueTask"/> representing the running operation.</returns>
		protected virtual async ValueTask HandleNewDmbAvailable(CancellationToken cancellationToken)
		{
			gracefulRebootRequired = true;
			if (Server.CompileJob.DMApiVersion == null)
			{
				Chat.QueueWatchdogMessage(
					"A new deployment has been made but cannot be applied automatically as the currently running server has no DMAPI. Please manually reboot the server to apply the update.");
				return;
			}

			await Server.SetRebootState(Session.RebootState.Restart, cancellationToken);
		}

		/// <summary>
		/// Prepare the server to launch a new instance with the <see cref="WatchdogBase.ActiveLaunchParameters"/> and a given <paramref name="dmbToUse"/>.
		/// </summary>
		/// <param name="dmbToUse">The <see cref="IDmbProvider"/> to be launched. Will not be disposed by this function.</param>
		/// <param name="cancellationToken">The <see cref="CancellationToken"/> for the operation.</param>
		/// <returns>A <see cref="ValueTask{TResult}"/> resulting in the modified <see cref="IDmbProvider"/> to be used.</returns>
		protected virtual ValueTask<IDmbProvider> PrepServerForLaunch(IDmbProvider dmbToUse, CancellationToken cancellationToken) => ValueTask.FromResult(dmbToUse);
	}
}<|MERGE_RESOLUTION|>--- conflicted
+++ resolved
@@ -261,16 +261,11 @@
 					Logger.LogInformation("Watchdog starting session ID {id}", SessionId.Value);
 
 				await CheckLaunchResult(Server, "Server", cancellationToken);
-<<<<<<< HEAD
-
-				Server.EnableCustomChatCommands();
 
 				// persist again, because the DMAPI can say we need a different topic port (Original OD behavior)
 				// kinda hacky imo, but at least we can safely forget about this
 				if (!reattachInProgress)
 					await SessionPersistor.Update(Server.ReattachInformation, cancellationToken);
-=======
->>>>>>> f4a4e086
 			}
 			catch (Exception ex)
 			{
@@ -304,23 +299,7 @@
 		/// <param name="cancellationToken">The <see cref="CancellationToken"/> for the operation.</param>
 		/// <returns>A <see cref="ValueTask{TResult}"/> resulting in the <see cref="MonitorAction"/> to take.</returns>
 		protected virtual ValueTask<MonitorAction> HandleNormalReboot(CancellationToken cancellationToken)
-<<<<<<< HEAD
-		{
-			var settingsUpdatePending = ActiveLaunchParameters != LastLaunchParameters;
-			MonitorAction result;
-			if (settingsUpdatePending)
-			{
-				Logger.LogTrace("There is a settings update pending");
-				result = MonitorAction.Restart;
-			}
-			else
-				result = MonitorAction.Continue;
-
-			return ValueTask.FromResult(result);
-		}
-=======
 			=> ValueTask.FromResult(MonitorAction.Continue);
->>>>>>> f4a4e086
 
 		/// <summary>
 		/// Handler for <see cref="MonitorActivationReason.NewDmbAvailable"/>.
