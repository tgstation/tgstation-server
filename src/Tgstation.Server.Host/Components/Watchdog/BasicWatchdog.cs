﻿using System;
using System.Globalization;
using System.Linq;
using System.Threading;
using System.Threading.Tasks;

using Microsoft.Extensions.Logging;

using Tgstation.Server.Api.Models.Internal;
using Tgstation.Server.Host.Components.Chat;
using Tgstation.Server.Host.Components.Deployment;
using Tgstation.Server.Host.Components.Deployment.Remote;
using Tgstation.Server.Host.Components.Events;
using Tgstation.Server.Host.Components.Session;
using Tgstation.Server.Host.Core;
using Tgstation.Server.Host.IO;
using Tgstation.Server.Host.Jobs;

namespace Tgstation.Server.Host.Components.Watchdog
{
	/// <summary>
	/// A <see cref="IWatchdog"/> that manages one server.
	/// </summary>
	class BasicWatchdog : WatchdogBase
	{
		/// <inheritdoc />
		public sealed override bool AlphaIsActive => true;

		/// <inheritdoc />
		public sealed override RebootState? RebootState => Server?.RebootState;

		/// <summary>
		/// The single <see cref="ISessionController"/>.
		/// </summary>
		protected ISessionController? Server { get; private set; }

		/// <summary>
		/// If the server is set to gracefully reboot due to a pending dmb or settings change.
		/// </summary>
		bool gracefulRebootRequired;

		/// <summary>
		/// Initializes a new instance of the <see cref="BasicWatchdog"/> class.
		/// </summary>
		/// <param name="chat">The <see cref="IChatManager"/> for the <see cref="WatchdogBase"/>.</param>
		/// <param name="sessionControllerFactory">The <see cref="ISessionControllerFactory"/> for the <see cref="WatchdogBase"/>.</param>
		/// <param name="dmbFactory">The <see cref="IDmbFactory"/> for the <see cref="WatchdogBase"/>.</param>
		/// <param name="sessionPersistor">The <see cref="ISessionPersistor"/> for the <see cref="WatchdogBase"/>.</param>
		/// <param name="jobManager">The <see cref="IJobManager"/> for the <see cref="WatchdogBase"/>.</param>
		/// <param name="serverControl">The <see cref="IServerControl"/> for the <see cref="WatchdogBase"/>.</param>
		/// <param name="asyncDelayer">The <see cref="IAsyncDelayer"/> for the <see cref="WatchdogBase"/>.</param>
		/// <param name="diagnosticsIOManager">The <see cref="IIOManager"/> for the <see cref="WatchdogBase"/>.</param>
		/// <param name="eventConsumer">The <see cref="IEventConsumer"/> for the <see cref="WatchdogBase"/>.</param>
		/// <param name="remoteDeploymentManagerFactory">The <see cref="IRemoteDeploymentManagerFactory"/> for the <see cref="WatchdogBase"/>.</param>
		/// <param name="logger">The <see cref="ILogger"/> for the <see cref="WatchdogBase"/>.</param>
		/// <param name="initialSettings">The <see cref="DreamDaemonSettings"/> for the <see cref="WatchdogBase"/>.</param>
		/// <param name="instance">The <see cref="Models.Instance"/> for the <see cref="WatchdogBase"/>.</param>
		/// <param name="autoStart">The autostart value for the <see cref="WatchdogBase"/>.</param>
		public BasicWatchdog(
			IChatManager chat,
			ISessionControllerFactory sessionControllerFactory,
			IDmbFactory dmbFactory,
			ISessionPersistor sessionPersistor,
			IJobManager jobManager,
			IServerControl serverControl,
			IAsyncDelayer asyncDelayer,
			IIOManager diagnosticsIOManager,
			IEventConsumer eventConsumer,
			IRemoteDeploymentManagerFactory remoteDeploymentManagerFactory,
			ILogger<BasicWatchdog> logger,
			Models.DreamDaemonSettings initialSettings,
			Models.Instance instance,
			bool autoStart)
			: base(
				 chat,
				 sessionControllerFactory,
				 dmbFactory,
				 sessionPersistor,
				 jobManager,
				 serverControl,
				 asyncDelayer,
				 diagnosticsIOManager,
				 eventConsumer,
				 remoteDeploymentManagerFactory,
				 logger,
				 initialSettings,
				 instance,
				 autoStart)
		{
		}

		/// <inheritdoc />
		public override Task ResetRebootState(CancellationToken cancellationToken)
		{
			if (!gracefulRebootRequired)
				return base.ResetRebootState(cancellationToken);

			return Restart(true, cancellationToken);
		}

		/// <inheritdoc />
		public sealed override Task InstanceRenamed(string newInstanceName, CancellationToken cancellationToken)
			=> Server?.InstanceRenamed(newInstanceName, cancellationToken) ?? Task.CompletedTask;

		/// <inheritdoc />
		protected override async Task<MonitorAction> HandleMonitorWakeup(MonitorActivationReason reason, CancellationToken cancellationToken)
		{
			var controller = Server!;
			switch (reason)
			{
				case MonitorActivationReason.ActiveServerCrashed:
					var eventType = controller.TerminationWasRequested
						? EventType.WorldEndProcess
						: EventType.WatchdogCrash;
					await HandleNonRelayedEvent(eventType, Enumerable.Empty<string>(), cancellationToken).ConfigureAwait(false);

					var exitWord = controller.TerminationWasRequested ? "exited" : "crashed";
					if (controller.RebootState == Session.RebootState.Shutdown)
					{
						// the time for graceful shutdown is now
						await Chat.QueueWatchdogMessage(
							String.Format(
								CultureInfo.InvariantCulture,
								"Server {0}! Shutting down due to graceful termination request...",
								exitWord),
							cancellationToken)
							.ConfigureAwait(false);
						return MonitorAction.Exit;
					}

					await Chat.QueueWatchdogMessage(
						String.Format(
							CultureInfo.InvariantCulture,
							"Server {0}! Rebooting...",
							exitWord),
						cancellationToken)
						.ConfigureAwait(false);
					return MonitorAction.Restart;
				case MonitorActivationReason.ActiveServerRebooted:
					var rebootState = controller.RebootState;
					if (gracefulRebootRequired && rebootState == Session.RebootState.Normal)
					{
						Logger.LogError("Watchdog reached normal reboot state with gracefulRebootRequired set!");
						rebootState = Session.RebootState.Restart;
					}

					gracefulRebootRequired = false;
					controller.ResetRebootState();

					await HandleNonRelayedEvent(EventType.WorldReboot, Enumerable.Empty<string>(), cancellationToken).ConfigureAwait(false);

					switch (rebootState)
					{
						case Session.RebootState.Normal:
							return await HandleNormalReboot(cancellationToken).ConfigureAwait(false);
						case Session.RebootState.Restart:
							return MonitorAction.Restart;
						case Session.RebootState.Shutdown:
							// graceful shutdown time
							await Chat.QueueWatchdogMessage(
								"Active server rebooted! Shutting down due to graceful termination request...",
								cancellationToken)
								.ConfigureAwait(false);
							return MonitorAction.Exit;
						default:
							throw new InvalidOperationException($"Invalid reboot state: {rebootState}");
					}

				case MonitorActivationReason.ActiveLaunchParametersUpdated:
					await controller.SetRebootState(Session.RebootState.Restart, cancellationToken).ConfigureAwait(false);
					gracefulRebootRequired = true;
					break;
				case MonitorActivationReason.NewDmbAvailable:
					await HandleNewDmbAvailable(cancellationToken).ConfigureAwait(false);
					break;
				case MonitorActivationReason.ActiveServerPrimed:
					await HandleNonRelayedEvent(EventType.WorldPrime, Enumerable.Empty<string>(), cancellationToken).ConfigureAwait(false);
					break;
				case MonitorActivationReason.Heartbeat:
				default:
					throw new InvalidOperationException($"Invalid activation reason: {reason}");
			}

			return MonitorAction.Continue;
		}

		/// <inheritdoc />
		protected override async Task DisposeAndNullControllersImpl()
		{
			var disposeTask = Server?.DisposeAsync();
			gracefulRebootRequired = false;
			if (!disposeTask.HasValue)
				return;

			await disposeTask.Value.ConfigureAwait(false);
			Server = null;
		}

		/// <inheritdoc />
		protected sealed override ISessionController? GetActiveController() => Server;

		/// <inheritdoc />
		protected override async Task InitController(
			Task chatTask,
			ReattachInformation? reattachInfo,
			CancellationToken cancellationToken)
		{
			IDmbProvider? dmbToUse = null;
			try
			{
				// start the alpha server task, either by launch a new process or attaching to an existing one
				// The tasks returned are mainly for writing interop files to the directories among other things and should generally never fail
				// The tasks pertaining to server startup times are in the ISessionControllers
				Task<ISessionController?> serverLaunchTask;
				if (reattachInfo == null)
				{
					dmbToUse = DmbFactory.LockNextDmb(1);
					Logger.LogTrace("Initializing controller with CompileJob {compileJobId}...", dmbToUse.CompileJob.Id);
					await BeforeApplyDmb(dmbToUse.CompileJob, cancellationToken).ConfigureAwait(false);
					dmbToUse = await PrepServerForLaunch(dmbToUse, cancellationToken).ConfigureAwait(false);

					await chatTask.ConfigureAwait(false);

					async Task<ISessionController?> Launch() => await SessionControllerFactory
						.LaunchNew(
							dmbToUse,
							null,
							ActiveLaunchParameters,
							false,
							cancellationToken)
						.ConfigureAwait(false);
					serverLaunchTask = Launch();
				}
				else
				{
					await chatTask.ConfigureAwait(false);
					serverLaunchTask = SessionControllerFactory.Reattach(reattachInfo, cancellationToken);
				}

				// retrieve the session controller
				Server = await serverLaunchTask.ConfigureAwait(false);

				// possiblity of null servers due to failed reattaches
				if (Server == null)
				{
					await ReattachFailure(
						cancellationToken)
						.ConfigureAwait(false);
					return;
				}

<<<<<<< HEAD
				Server.SetHighPriority();

				if (reattachInfo == null)
=======
				// Server.AdjustPriority(true);
				if (!reattachInProgress)
>>>>>>> cb86f6ac
					await SessionPersistor.Save(Server.ReattachInformation, cancellationToken).ConfigureAwait(false);

				await CheckLaunchResult(Server, "Server", cancellationToken).ConfigureAwait(false);

				Server.EnableCustomChatCommands();
			}
			catch (Exception ex)
			{
				Logger.LogTrace(ex, "Controller initialization failure!");

				// kill the controllers
				bool serverWasActive = Server != null;

				// DCT: Operation must always run
				await DisposeAndNullControllers(default).ConfigureAwait(false);

				// server didn't get control of this dmb
				if (dmbToUse != null && !serverWasActive)
					dmbToUse.Dispose();

				throw;
			}
		}

		/// <summary>
		/// Handler for <see cref="MonitorActivationReason.ActiveServerRebooted"/> when the <see cref="RebootState"/> is <see cref="RebootState.Normal"/>.
		/// </summary>
		/// <param name="cancellationToken">The <see cref="CancellationToken"/> for the operation.</param>
		/// <returns>A <see cref="Task{TResult}"/> resulting in the <see cref="MonitorAction"/> to take.</returns>
		protected virtual Task<MonitorAction> HandleNormalReboot(CancellationToken cancellationToken)
		{
			var settingsUpdatePending = ActiveLaunchParameters != LastLaunchParameters;
			var result = settingsUpdatePending ? MonitorAction.Restart : MonitorAction.Continue;
			return Task.FromResult(result);
		}

		/// <summary>
		/// Handler for <see cref="MonitorActivationReason.NewDmbAvailable"/>.
		/// </summary>
		/// <param name="cancellationToken">The <see cref="CancellationToken"/> for the operation.</param>
		/// <returns>A <see cref="Task"/> representing the running operation.</returns>
		protected virtual async Task HandleNewDmbAvailable(CancellationToken cancellationToken)
		{
			gracefulRebootRequired = true;
			var controller = Server;
			if (controller == null)
				return;

			var dmapiTask = controller.SetRebootState(Session.RebootState.Restart, cancellationToken);
			if (controller.CompileJob.DMApiVersion == null)
				await Chat.QueueWatchdogMessage(
					"A new deployment has been made but cannot be applied automatically as the currently running server has no DMAPI. Please manually reboot the server to apply the update.",
					cancellationToken)
					.ConfigureAwait(false);

			await dmapiTask.ConfigureAwait(false);
		}

		/// <summary>
		/// Prepare the server to launch a new instance with the <see cref="WatchdogBase.ActiveLaunchParameters"/> and a given <paramref name="dmbToUse"/>.
		/// </summary>
		/// <param name="dmbToUse">The <see cref="IDmbProvider"/> to be launched. Will not be disposed by this function.</param>
		/// <param name="cancellationToken">The <see cref="CancellationToken"/> for the operation.</param>
		/// <returns>A <see cref="Task{TResult}"/> resulting in the modified <see cref="IDmbProvider"/> to be used.</returns>
		protected virtual Task<IDmbProvider> PrepServerForLaunch(IDmbProvider dmbToUse, CancellationToken cancellationToken) => Task.FromResult(dmbToUse);
	}
}<|MERGE_RESOLUTION|>--- conflicted
+++ resolved
@@ -249,14 +249,7 @@
 					return;
 				}
 
-<<<<<<< HEAD
-				Server.SetHighPriority();
-
-				if (reattachInfo == null)
-=======
-				// Server.AdjustPriority(true);
 				if (!reattachInProgress)
->>>>>>> cb86f6ac
 					await SessionPersistor.Save(Server.ReattachInformation, cancellationToken).ConfigureAwait(false);
 
 				await CheckLaunchResult(Server, "Server", cancellationToken).ConfigureAwait(false);
