--- conflicted
+++ resolved
@@ -176,13 +176,9 @@
 				case MonitorActivationReason.ActiveServerPrimed:
 					await HandleEvent(EventType.WorldPrime, Enumerable.Empty<string>(), false, cancellationToken);
 					break;
-<<<<<<< HEAD
-				case MonitorActivationReason.HealthCheck:
-=======
 				case MonitorActivationReason.ActiveServerStartup:
 					break; // unused in BasicWatchdog
-				case MonitorActivationReason.Heartbeat:
->>>>>>> db488ea0
+				case MonitorActivationReason.HealthCheck:
 				default:
 					throw new InvalidOperationException($"Invalid activation reason: {reason}");
 			}
