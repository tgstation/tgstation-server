﻿using System;
using System.Collections.Generic;
using System.Globalization;
using System.Linq;
using System.Net;
using System.Text;
using System.Threading;
using System.Threading.Tasks;

using Microsoft.Extensions.Logging;

using Newtonsoft.Json;

using Serilog.Context;

using Tgstation.Server.Api.Models;
using Tgstation.Server.Api.Models.Internal;
using Tgstation.Server.Common.Extensions;
using Tgstation.Server.Host.Components.Chat;
using Tgstation.Server.Host.Components.Deployment;
using Tgstation.Server.Host.Components.Engine;
using Tgstation.Server.Host.Components.Interop;
using Tgstation.Server.Host.Components.Interop.Bridge;
using Tgstation.Server.Host.Components.Interop.Topic;
using Tgstation.Server.Host.System;
using Tgstation.Server.Host.Utils;

namespace Tgstation.Server.Host.Components.Session
{
	/// <inheritdoc cref="ISessionController" />
	sealed class SessionController : Chunker, ISessionController, IBridgeHandler, IChannelSink
	{
		/// <summary>
		/// If calls to <see cref="SendTopicRequest(TopicParameters, CancellationToken)"/> should be trace logged.
		/// </summary>
		internal static bool LogTopicRequests { get; set; } = true;

		/// <inheritdoc />
		public DMApiParameters DMApiParameters => ReattachInformation;

		/// <inheritdoc />
		public ApiValidationStatus ApiValidationStatus
		{
			get
			{
				if (!Lifetime.IsCompleted)
					throw new InvalidOperationException("ApiValidated cannot be checked while Lifetime is incomplete!");
				return apiValidationStatus;
			}
		}

		/// <inheritdoc />
		public Models.CompileJob CompileJob => ReattachInformation.Dmb.CompileJob;

		/// <inheritdoc />
		public EngineVersion EngineVersion => ReattachInformation.Dmb.EngineVersion;

		/// <inheritdoc />
		public RebootState RebootState => ReattachInformation.RebootState;

		/// <inheritdoc />
		public Version DMApiVersion { get; private set; }

		/// <inheritdoc />
		public bool TerminationWasRequested { get; private set; }

		/// <inheritdoc />
		public Task<LaunchResult> LaunchResult { get; }

		/// <inheritdoc />
		public Task<int?> Lifetime { get; }

		/// <inheritdoc />
		public Task OnStartup => startupTcs.Task;

		/// <inheritdoc />
		public Task OnReboot => rebootTcs.Task;

		/// <inheritdoc />
		public Task RebootGate
		{
			get => rebootGate;
			set
			{
				var tcs = new TaskCompletionSource<Task>();
				async Task Wrap()
				{
					var toAwait = await tcs.Task;
					await toAwait;
					await value;
				}

				tcs.SetResult(Interlocked.Exchange(ref rebootGate, Wrap()));
			}
		}

		/// <inheritdoc />
		public Task OnPrime => primeTcs.Task;

		/// <inheritdoc />
		public bool DMApiAvailable => ReattachInformation.Dmb.CompileJob.DMApiVersion?.Major == DMApiConstants.InteropVersion.Major;

		/// <inheritdoc />
		public bool ProcessingRebootBridgeRequest => rebootBridgeRequestsProcessing > 0;

		/// <summary>
		/// The up to date <see cref="Session.ReattachInformation"/>.
		/// </summary>
		public ReattachInformation ReattachInformation { get; }

		/// <summary>
		/// The <see cref="Byond.TopicSender.ITopicClient"/> for the <see cref="SessionController"/>.
		/// </summary>
		readonly Byond.TopicSender.ITopicClient byondTopicSender;

		/// <summary>
		/// The <see cref="IBridgeRegistration"/> for the <see cref="SessionController"/>.
		/// </summary>
		readonly IBridgeRegistration bridgeRegistration;

		/// <summary>
		/// The <see cref="IProcess"/> for the <see cref="SessionController"/>.
		/// </summary>
		readonly IProcess process;

		/// <summary>
		/// The <see cref="IEngineExecutableLock"/> for the <see cref="SessionController"/>.
		/// </summary>
		readonly IEngineExecutableLock byondLock;

		/// <summary>
		/// The <see cref="IChatTrackingContext"/> for the <see cref="SessionController"/>.
		/// </summary>
		readonly IChatTrackingContext chatTrackingContext;

		/// <summary>
		/// The <see cref="IChatManager"/> for the <see cref="SessionController"/>.
		/// </summary>
		readonly IChatManager chat;

		/// <summary>
		/// The <see cref="IAsyncDelayer"/> for the <see cref="SessionController"/>.
		/// </summary>
		readonly IAsyncDelayer asyncDelayer;

		/// <summary>
		/// The <see cref="TaskCompletionSource"/> that completes when DD makes it's first bridge request.
		/// </summary>
		readonly TaskCompletionSource initialBridgeRequestTcs;

		/// <summary>
		/// The <see cref="FifoSemaphore"/> used to prevent concurrent calls into /world/Topic().
		/// </summary>
		readonly FifoSemaphore topicSendSemaphore;

		/// <summary>
		/// The <see cref="Instance"/> metadata.
		/// </summary>
		readonly Api.Models.Instance metadata;

		/// <summary>
		/// A <see cref="CancellationTokenSource"/> used for the topic send operation made on reattaching.
		/// </summary>
		readonly CancellationTokenSource reattachTopicCts;

		/// <summary>
		/// <see langword="lock"/> <see cref="object"/> for port updates and <see cref="disposed"/>.
		/// </summary>
		readonly object synchronizationLock;

		/// <summary>
		/// If this session is meant to validate the presence of the DMAPI.
		/// </summary>
		readonly bool apiValidationSession;

		/// <summary>
		/// The <see cref="TaskCompletionSource"/> that completes when DD sends a valid startup bridge request.
		/// </summary>
		volatile TaskCompletionSource startupTcs;

		/// <summary>
		/// The <see cref="TaskCompletionSource"/> that completes when DD tells us about a reboot.
		/// </summary>
		volatile TaskCompletionSource rebootTcs;

		/// <summary>
		/// The <see cref="TaskCompletionSource"/> that completes when DD tells us it's primed.
		/// </summary>
		volatile TaskCompletionSource primeTcs;

		/// <summary>
		/// Backing field for <see cref="RebootGate"/>.
		/// </summary>
		volatile Task rebootGate;

		/// <summary>
		/// <see cref="Task"/> for shutting down the server if it is taking too long after validation.
		/// </summary>
		volatile Task postValidationShutdownTask;

		/// <summary>
		/// The number of currently active calls to <see cref="ProcessBridgeRequest(BridgeParameters, CancellationToken)"/> from TgsReboot().
		/// </summary>
		volatile uint rebootBridgeRequestsProcessing;

		/// <summary>
		/// The <see cref="ApiValidationStatus"/> for the <see cref="SessionController"/>.
		/// </summary>
		ApiValidationStatus apiValidationStatus;

		/// <summary>
		/// If the <see cref="SessionController"/> has been disposed.
		/// </summary>
		bool disposed;

		/// <summary>
		/// If <see cref="process"/> should be kept alive instead.
		/// </summary>
		bool released;

		/// <summary>
		/// Initializes a new instance of the <see cref="SessionController"/> class.
		/// </summary>
		/// <param name="reattachInformation">The value of <see cref="ReattachInformation"/>.</param>
		/// <param name="metadata">The owning <see cref="Instance"/>.</param>
		/// <param name="process">The value of <see cref="process"/>.</param>
		/// <param name="byondLock">The value of <see cref="byondLock"/>.</param>
		/// <param name="byondTopicSender">The value of <see cref="byondTopicSender"/>.</param>
		/// <param name="bridgeRegistrar">The <see cref="IBridgeRegistrar"/> used to populate <see cref="bridgeRegistration"/>.</param>
		/// <param name="chat">The value of <see cref="chat"/>.</param>
		/// <param name="chatTrackingContext">The value of <see cref="chatTrackingContext"/>.</param>
		/// <param name="assemblyInformationProvider">The <see cref="IAssemblyInformationProvider"/> for the <see cref="SessionController"/>.</param>
		/// <param name="asyncDelayer">The <see cref="IAsyncDelayer"/> for the <see cref="SessionController"/>.</param>
		/// <param name="logger">The value of <see cref="Chunker.Logger"/>.</param>
		/// <param name="postLifetimeCallback">The <see cref="Func{TResult}"/> returning a <see cref="ValueTask"/> to be run after the <paramref name="process"/> ends.</param>
		/// <param name="startupTimeout">The optional time to wait before failing the <see cref="LaunchResult"/>.</param>
		/// <param name="reattached">If this is a reattached session.</param>
		/// <param name="apiValidate">The value of <see cref="apiValidationSession"/>.</param>
		public SessionController(
			ReattachInformation reattachInformation,
			Api.Models.Instance metadata,
			IProcess process,
			IEngineExecutableLock byondLock,
			Byond.TopicSender.ITopicClient byondTopicSender,
			IChatTrackingContext chatTrackingContext,
			IBridgeRegistrar bridgeRegistrar,
			IChatManager chat,
			IAssemblyInformationProvider assemblyInformationProvider,
			IAsyncDelayer asyncDelayer,
			ILogger<SessionController> logger,
			Func<ValueTask> postLifetimeCallback,
			uint? startupTimeout,
			bool reattached,
			bool apiValidate)
			: base(logger)
		{
			ReattachInformation = reattachInformation ?? throw new ArgumentNullException(nameof(reattachInformation));
			this.metadata = metadata ?? throw new ArgumentNullException(nameof(metadata));
			this.process = process ?? throw new ArgumentNullException(nameof(process));
			this.byondLock = byondLock ?? throw new ArgumentNullException(nameof(byondLock));
			this.byondTopicSender = byondTopicSender ?? throw new ArgumentNullException(nameof(byondTopicSender));
			this.chatTrackingContext = chatTrackingContext ?? throw new ArgumentNullException(nameof(chatTrackingContext));
			ArgumentNullException.ThrowIfNull(bridgeRegistrar);

			this.chat = chat ?? throw new ArgumentNullException(nameof(chat));
			ArgumentNullException.ThrowIfNull(assemblyInformationProvider);

			this.asyncDelayer = asyncDelayer ?? throw new ArgumentNullException(nameof(asyncDelayer));

			apiValidationSession = apiValidate;

			disposed = false;
			apiValidationStatus = ApiValidationStatus.NeverValidated;
			released = false;

			startupTcs = new TaskCompletionSource();
			rebootTcs = new TaskCompletionSource();
			primeTcs = new TaskCompletionSource();

			rebootGate = Task.CompletedTask;

			// Run this asynchronously because we want to try to avoid any effects sending topics to the server while the initial bridge request is processing
			// It MAY be the source of a DD crash. See this gist https://gist.github.com/Cyberboss/7776bbeff3a957d76affe0eae95c9f14
			// Worth further investigation as to if that sequence of events is a reliable crash vector and opening a BYOND bug if it is
			initialBridgeRequestTcs = new TaskCompletionSource(TaskCreationOptions.RunContinuationsAsynchronously);
			reattachTopicCts = new CancellationTokenSource();

			topicSendSemaphore = new FifoSemaphore();
			synchronizationLock = new object();

			if (apiValidationSession || DMApiAvailable)
			{
				bridgeRegistration = bridgeRegistrar.RegisterHandler(this);
				this.chatTrackingContext.SetChannelSink(this);
			}
			else
				logger.LogTrace(
					"Not registering session with {reasonWhyDmApiIsBad} DMAPI version for interop!",
					reattachInformation.Dmb.CompileJob.DMApiVersion == null
						? "no"
						: $"incompatible ({reattachInformation.Dmb.CompileJob.DMApiVersion})");

			async Task<int?> WrapLifetime()
			{
				var exitCode = await process.Lifetime;
				await postLifetimeCallback();
				if (postValidationShutdownTask != null)
					await postValidationShutdownTask;

				return exitCode;
			}

			Lifetime = WrapLifetime();

			LaunchResult = GetLaunchResult(
				assemblyInformationProvider,
				asyncDelayer,
				startupTimeout,
				reattached,
				apiValidate);

			logger.LogDebug(
				"Created session controller. CommsKey: {accessIdentifier}, Port: {port}",
				reattachInformation.AccessIdentifier,
				reattachInformation.Port);
		}

		/// <inheritdoc />
		public async ValueTask DisposeAsync()
		{
			lock (synchronizationLock)
			{
				if (disposed)
					return;
				disposed = true;
			}

			Logger.LogTrace("Disposing...");

			// yield then acquire the topic semaphore to prevent new calls from starting
			await Task.Yield();
			(await topicSendSemaphore.Lock(CancellationToken.None)).Dispose(); // DCT: None available

			if (!released)
			{
				process.Terminate();
				await process.Lifetime;
			}

			await process.DisposeAsync();
			byondLock.Dispose();
			bridgeRegistration?.Dispose();
			var regularDmbDisposeTask = ReattachInformation.Dmb.DisposeAsync();
			var initialDmb = ReattachInformation.InitialDmb;
			if (initialDmb != null)
				await initialDmb.DisposeAsync();

			await regularDmbDisposeTask;

			chatTrackingContext.Dispose();
			reattachTopicCts.Dispose();

			if (!released)
				await Lifetime; // finish the async callback

			topicSendSemaphore.Dispose();
		}

		/// <inheritdoc />
		public async ValueTask<BridgeResponse> ProcessBridgeRequest(BridgeParameters parameters, CancellationToken cancellationToken)
		{
			ArgumentNullException.ThrowIfNull(parameters);

			using (LogContext.PushProperty(SerilogContextHelper.InstanceIdContextProperty, metadata.Id))
			{
				Logger.LogTrace("Handling bridge request...");

				try
				{
					return await ProcessBridgeCommand(parameters, cancellationToken);
				}
				finally
				{
					initialBridgeRequestTcs.TrySetResult();
				}
			}
		}

		/// <inheritdoc />
		public ValueTask Release()
		{
			CheckDisposed();

			ReattachInformation.Dmb.KeepAlive();
			ReattachInformation.InitialDmb?.KeepAlive();
			byondLock.DoNotDeleteThisSession();
			released = true;
			return DisposeAsync();
		}

		/// <inheritdoc />
		public ValueTask<TopicResponse> SendCommand(TopicParameters parameters, CancellationToken cancellationToken)
			=> SendCommand(parameters, false, cancellationToken);

		/// <inheritdoc />
		public async ValueTask<bool> SetRebootState(RebootState newRebootState, CancellationToken cancellationToken)
		{
			if (RebootState == newRebootState)
				return true;

			Logger.LogTrace("Changing reboot state to {newRebootState}", newRebootState);

			ReattachInformation.RebootState = newRebootState;
			var result = await SendCommand(
				new TopicParameters(newRebootState),
				cancellationToken);

			return result != null && result.ErrorMessage == null;
		}

		/// <inheritdoc />
		public void ResetRebootState()
		{
			CheckDisposed();
			Logger.LogTrace("Resetting reboot state...");
			ReattachInformation.RebootState = RebootState.Normal;
		}

		/// <inheritdoc />
		public void AdjustPriority(bool higher) => process.AdjustPriority(higher);

		/// <inheritdoc />
		public void Suspend() => process.Suspend();

		/// <inheritdoc />
		public void Resume() => process.Resume();

		/// <inheritdoc />
		public IAsyncDisposable ReplaceDmbProvider(IDmbProvider dmbProvider)
		{
			var oldDmb = ReattachInformation.Dmb;
			ReattachInformation.Dmb = dmbProvider ?? throw new ArgumentNullException(nameof(dmbProvider));
			return oldDmb;
		}

		/// <inheritdoc />
		public async ValueTask InstanceRenamed(string newInstanceName, CancellationToken cancellationToken)
		{
			ReattachInformation.RuntimeInformation.InstanceName = newInstanceName;
			await SendCommand(
				TopicParameters.CreateInstanceRenamedTopicParameters(newInstanceName),
				cancellationToken);
		}

		/// <inheritdoc />
		public async ValueTask UpdateChannels(IEnumerable<ChannelRepresentation> newChannels, CancellationToken cancellationToken)
			=> await SendCommand(
				new TopicParameters(
					new ChatUpdate(newChannels)),
				cancellationToken);

		/// <inheritdoc />
		public ValueTask CreateDump(string outputFile, CancellationToken cancellationToken) => process.CreateDump(outputFile, cancellationToken);

		/// <summary>
		/// The <see cref="Task{TResult}"/> for <see cref="LaunchResult"/>.
		/// </summary>
		/// <param name="assemblyInformationProvider">The <see cref="IAssemblyInformationProvider"/>.</param>
		/// <param name="asyncDelayer">The <see cref="IAsyncDelayer"/>.</param>
		/// <param name="startupTimeout">The, optional, startup timeout in seconds.</param>
		/// <param name="reattached">If DreamDaemon was reattached.</param>
		/// <param name="apiValidate">If this is a DMAPI validation session.</param>
		/// <returns>A <see cref="Task{TResult}"/> resulting in the <see cref="Session.LaunchResult"/> for the operation.</returns>
		async Task<LaunchResult> GetLaunchResult(
			IAssemblyInformationProvider assemblyInformationProvider,
			IAsyncDelayer asyncDelayer,
			uint? startupTimeout,
			bool reattached,
			bool apiValidate)
		{
			var startTime = DateTimeOffset.UtcNow;
			var useBridgeRequestForLaunchResult = !reattached && (apiValidate || DMApiAvailable);
			var startupTask = useBridgeRequestForLaunchResult
				? initialBridgeRequestTcs.Task
				: process.Startup;
			var toAwait = Task.WhenAny(startupTask, process.Lifetime);

			if (startupTimeout.HasValue)
				toAwait = Task.WhenAny(
					toAwait,
					asyncDelayer.Delay(
						TimeSpan.FromSeconds(startupTimeout.Value),
						CancellationToken.None)); // DCT: None available, task will clean up after delay

			Logger.LogTrace(
				"Waiting for LaunchResult based on {launchResultCompletionCause}{possibleTimeout}...",
				useBridgeRequestForLaunchResult ? "initial bridge request" : "process startup",
				startupTimeout.HasValue ? $" with a timeout of {startupTimeout.Value}s" : String.Empty);

			await toAwait;

			var result = new LaunchResult
			{
				ExitCode = process.Lifetime.IsCompleted ? await process.Lifetime : null,
				StartupTime = startupTask.IsCompleted ? (DateTimeOffset.UtcNow - startTime) : null,
			};

			Logger.LogTrace("Launch result: {launchResult}", result);

			if (!result.ExitCode.HasValue && reattached && !disposed)
			{
				var reattachResponse = await SendCommand(
					new TopicParameters(
						assemblyInformationProvider.Version,
						ReattachInformation.RuntimeInformation.ServerPort),
					true,
					reattachTopicCts.Token);

				if (reattachResponse != null)
				{
					if (reattachResponse?.CustomCommands != null)
						chatTrackingContext.CustomCommands = reattachResponse.CustomCommands;
					else if (reattachResponse != null)
						Logger.Log(
							CompileJob.DMApiVersion >= new Version(5, 2, 0)
								? LogLevel.Warning
								: LogLevel.Debug,
							"DMAPI Interop v{interopVersion} isn't returning the TGS custom commands list. Functionality added in v5.2.0.",
							CompileJob.DMApiVersion.Semver());
				}
			}

			return result;
		}

		/// <summary>
		/// Throws an <see cref="ObjectDisposedException"/> if <see cref="DisposeAsync"/> has been called.
		/// </summary>
		void CheckDisposed() => ObjectDisposedException.ThrowIf(disposed, this);

		/// <summary>
		/// Terminates the server after ten seconds if it does not exit.
		/// </summary>
		/// <param name="proceedTask">A <see cref="Task{TResult}"/> that this method <see langword="await"/>s before executing. If the <see cref="Task{TResult}.Result"/> is <see langword="false"/>, this method will return immediately.</param>
		/// <returns>A <see cref="Task"/> representing the running operation.</returns>
		async Task PostValidationShutdown(Task<bool> proceedTask)
		{
			Logger.LogTrace("Entered post validation terminate task.");
			if (!await proceedTask)
			{
				Logger.LogTrace("Not running post validation terminate task for repeated bridge request.");
				return;
			}

			const int GracePeriodSeconds = 30;
			Logger.LogDebug("Server will terminated in {gracePeriodSeconds}s if it does not exit...", GracePeriodSeconds);
			var delayTask = asyncDelayer.Delay(TimeSpan.FromSeconds(GracePeriodSeconds), CancellationToken.None); // DCT: None available
			await Task.WhenAny(process.Lifetime, delayTask);

			if (!process.Lifetime.IsCompleted)
			{
				Logger.LogWarning("DMAPI took too long to shutdown server after validation request!");
				process.Terminate();
				apiValidationStatus = ApiValidationStatus.BadValidationRequest;
			}
			else
				Logger.LogTrace("Server exited properly post validation.");
		}

		/// <summary>
		/// Handle a set of bridge <paramref name="parameters"/>.
		/// </summary>
		/// <param name="parameters">The <see cref="BridgeParameters"/> to handle.</param>
		/// <param name="cancellationToken">The <see cref="CancellationToken"/> for the operation.</param>
		/// <returns>A <see cref="ValueTask{TResult}"/> resulting in the <see cref="BridgeResponse"/> for the request or <see langword="null"/> if the request could not be dispatched.</returns>
#pragma warning disable CA1502 // TODO: Decomplexify
		async ValueTask<BridgeResponse> ProcessBridgeCommand(BridgeParameters parameters, CancellationToken cancellationToken)
		{
			var response = new BridgeResponse();
			switch (parameters.CommandType)
			{
				case BridgeCommandType.ChatSend:
					if (parameters.ChatMessage == null)
						return BridgeError("Missing chatMessage field!");

					if (parameters.ChatMessage.ChannelIds == null)
						return BridgeError("Missing channelIds field in chatMessage!");

					if (parameters.ChatMessage.ChannelIds.Any(channelIdString => !UInt64.TryParse(channelIdString, out var _)))
						return BridgeError("Invalid channelIds in chatMessage!");

					if (parameters.ChatMessage.Text == null)
						return BridgeError("Missing message field in chatMessage!");

					var anyFailed = false;
					var parsedChannels = parameters.ChatMessage.ChannelIds.Select(
						channelString =>
						{
							anyFailed |= !UInt64.TryParse(channelString, out var channelId);
							return channelId;
						});

					if (anyFailed)
						return BridgeError("Failed to parse channelIds as U64!");

					chat.QueueMessage(
						parameters.ChatMessage,
						parsedChannels);
					break;
				case BridgeCommandType.Prime:
					Interlocked.Exchange(ref primeTcs, new TaskCompletionSource()).SetResult();
					break;
				case BridgeCommandType.Kill:
					Logger.LogInformation("Bridge requested process termination!");
					chatTrackingContext.Active = false;
					TerminationWasRequested = true;
					process.Terminate();
					break;
				case BridgeCommandType.DeprecatedPortUpdate:
					return BridgeError("Port switching is no longer supported!");
				case BridgeCommandType.Startup:
					apiValidationStatus = ApiValidationStatus.BadValidationRequest;

					if (apiValidationSession)
					{
						var proceedTcs = new TaskCompletionSource<bool>();
						var firstValidationRequest = Interlocked.CompareExchange(ref postValidationShutdownTask, PostValidationShutdown(proceedTcs.Task), null) == null;
						proceedTcs.SetResult(firstValidationRequest);

						if (!firstValidationRequest)
							return BridgeError("Startup bridge request was repeated!");
					}

					if (parameters.Version == null)
						return BridgeError("Missing dmApiVersion field!");

					DMApiVersion = parameters.Version;

					// TODO: When OD figures out how to unite port and topic_port, set an upper version bound on OD for this check
					if (DMApiVersion.Major != DMApiConstants.InteropVersion.Major
						|| (EngineVersion.Engine.Value == EngineType.OpenDream && DMApiVersion < new Version(5, 7)))
					{
						apiValidationStatus = ApiValidationStatus.Incompatible;
						return BridgeError("Incompatible dmApiVersion!");
					}

					switch (parameters.MinimumSecurityLevel)
					{
						case DreamDaemonSecurity.Ultrasafe:
							apiValidationStatus = ApiValidationStatus.RequiresUltrasafe;
							break;
						case DreamDaemonSecurity.Safe:
							apiValidationStatus = ApiValidationStatus.RequiresSafe;
							break;
						case DreamDaemonSecurity.Trusted:
							apiValidationStatus = ApiValidationStatus.RequiresTrusted;
							break;
						case null:
							return BridgeError("Missing minimumSecurityLevel field!");
						default:
							return BridgeError("Invalid minimumSecurityLevel!");
					}

					Logger.LogTrace("ApiValidationStatus set to {apiValidationStatus}", apiValidationStatus);

					response.RuntimeInformation = new RuntimeInformation(
						chatTrackingContext,
						ReattachInformation.Dmb,
						ReattachInformation.RuntimeInformation.ServerVersion,
						ReattachInformation.RuntimeInformation.InstanceName,
						ReattachInformation.RuntimeInformation.SecurityLevel,
						ReattachInformation.RuntimeInformation.Visibility,
						ReattachInformation.RuntimeInformation.ServerPort,
						ReattachInformation.RuntimeInformation.ApiValidateOnly);

					if (parameters.TopicPort.HasValue)
					{
						var newTopicPort = parameters.TopicPort.Value;
						Logger.LogInformation("Server is requesting use of port {topicPort} for topic communications", newTopicPort);
						ReattachInformation.Port = newTopicPort;
					}

					// Load custom commands
					chatTrackingContext.CustomCommands = parameters.CustomCommands;
					chatTrackingContext.Active = true;
					Interlocked.Exchange(ref startupTcs, new TaskCompletionSource()).SetResult();
					break;
				case BridgeCommandType.Reboot:
					Interlocked.Increment(ref rebootBridgeRequestsProcessing);
					try
					{
<<<<<<< HEAD
=======
						chatTrackingContext.Active = false;

						if (ClosePortOnReboot)
						{
							response.NewPort = 0;
							portClosedForReboot = true;
						}

>>>>>>> f4a4e086
						Interlocked.Exchange(ref rebootTcs, new TaskCompletionSource()).SetResult();
						await RebootGate.WaitAsync(cancellationToken);
					}
					finally
					{
						Interlocked.Decrement(ref rebootBridgeRequestsProcessing);
					}

					break;
				case BridgeCommandType.Chunk:
					return await ProcessChunk<BridgeParameters, BridgeResponse>(ProcessBridgeCommand, BridgeError, parameters.Chunk, cancellationToken);
				case null:
					return BridgeError("Missing commandType!");
				default:
					return BridgeError($"commandType {parameters.CommandType} not supported!");
			}

			return response;
		}
#pragma warning restore CA1502

		/// <summary>
		/// Log and return a <see cref="BridgeResponse"/> for a given <paramref name="message"/>.
		/// </summary>
		/// <param name="message">The error message.</param>
		/// <returns>A new errored <see cref="BridgeResponse"/>.</returns>
		BridgeResponse BridgeError(string message)
		{
			Logger.LogWarning("Bridge request error: {message}", message);
			return new BridgeResponse
			{
				ErrorMessage = message,
			};
		}

		/// <summary>
		/// Send a topic request for given <paramref name="parameters"/> to DreamDaemon, chunking it if necessary.
		/// </summary>
		/// <param name="parameters">The <see cref="TopicParameters"/> to send.</param>
		/// <param name="cancellationToken">The <see cref="CancellationToken"/> for the operation.</param>
		/// <returns>A <see cref="ValueTask{TResult}"/> resulting in the <see cref="CombinedTopicResponse"/> of the topic request.</returns>
		async ValueTask<CombinedTopicResponse> SendTopicRequest(TopicParameters parameters, CancellationToken cancellationToken)
		{
			parameters.AccessIdentifier = ReattachInformation.AccessIdentifier;

			var fullCommandString = GenerateQueryString(parameters, out var json);
			if (LogTopicRequests)
				Logger.LogTrace("Topic request: {json}", json);
			var fullCommandByteCount = Encoding.UTF8.GetByteCount(fullCommandString);
			var topicPriority = parameters.IsPriority;
			if (fullCommandByteCount <= DMApiConstants.MaximumTopicRequestLength)
				return await SendRawTopic(fullCommandString, topicPriority, cancellationToken);

			var interopChunkingVersion = new Version(5, 6, 0);
			if (ReattachInformation.Dmb.CompileJob.DMApiVersion < interopChunkingVersion)
			{
				Logger.LogWarning(
					"Cannot send topic request as it is exceeds the single request limit of {limitBytes}B ({actualBytes}B) and requires chunking and the current compile job's interop version must be at least {chunkingVersionRequired}!",
					DMApiConstants.MaximumTopicRequestLength,
					fullCommandByteCount,
					interopChunkingVersion);
				return null;
			}

			var payloadId = NextPayloadId;

			// AccessIdentifer is just noise in a chunked request
			parameters.AccessIdentifier = null;
			GenerateQueryString(parameters, out json);

			// yes, this straight up ignores unicode, precalculating it is useless when we don't
			// even know if the UTF8 bytes of the url encoded chunk will fit the window until we do said encoding
			var fullPayloadSize = (uint)json.Length;

			List<string> chunkQueryStrings = null;
			for (var chunkCount = 2; chunkQueryStrings == null; ++chunkCount)
			{
				var standardChunkSize = fullPayloadSize / chunkCount;
				var bigChunkSize = standardChunkSize + (fullPayloadSize % chunkCount);
				if (bigChunkSize > DMApiConstants.MaximumTopicRequestLength)
					continue;

				chunkQueryStrings = new List<string>();
				for (var i = 0U; i < chunkCount; ++i)
				{
					var startIndex = i * standardChunkSize;
					var subStringLength = Math.Min(
						fullPayloadSize - startIndex,
						i == chunkCount - 1
							? bigChunkSize
							: standardChunkSize);
					var chunkPayload = json.Substring((int)startIndex, (int)subStringLength);

					var chunk = new ChunkData
					{
						Payload = chunkPayload,
						PayloadId = payloadId,
						SequenceId = i,
						TotalChunks = (uint)chunkCount,
					};

					var chunkParameters = new TopicParameters(chunk)
					{
						AccessIdentifier = ReattachInformation.AccessIdentifier,
					};

					var chunkCommandString = GenerateQueryString(chunkParameters, out _);
					if (Encoding.UTF8.GetByteCount(chunkCommandString) > DMApiConstants.MaximumTopicRequestLength)
					{
						// too long when encoded, need more chunks
						chunkQueryStrings = null;
						break;
					}

					chunkQueryStrings.Add(chunkCommandString);
				}
			}

			Logger.LogTrace("Chunking topic request ({totalChunks} total)...", chunkQueryStrings.Count);

			CombinedTopicResponse combinedResponse = null;
			bool LogRequestIssue(bool possiblyFromCompletedRequest)
			{
				if (combinedResponse?.InteropResponse == null || combinedResponse.InteropResponse.ErrorMessage != null)
				{
					Logger.LogWarning(
						"Topic request {chunkingStatus} failed!{potentialRequestError}",
						possiblyFromCompletedRequest ? "final chunk" : "chunking",
						combinedResponse?.InteropResponse?.ErrorMessage != null
							? $" Request error: {combinedResponse.InteropResponse.ErrorMessage}"
							: String.Empty);
					return true;
				}

				return false;
			}

			foreach (var chunkCommandString in chunkQueryStrings)
			{
				combinedResponse = await SendRawTopic(chunkCommandString, topicPriority, cancellationToken);
				if (LogRequestIssue(chunkCommandString == chunkQueryStrings.Last()))
					return null;
			}

			while ((combinedResponse.InteropResponse.MissingChunks?.Count ?? 0) > 0)
			{
				Logger.LogWarning("DD is still missing some chunks of topic request P{payloadId}! Sending missing chunks...", payloadId);
				var lastIndex = combinedResponse.InteropResponse.MissingChunks.Last();
				foreach (var missingChunkIndex in combinedResponse.InteropResponse.MissingChunks)
				{
					var chunkCommandString = chunkQueryStrings[(int)missingChunkIndex];
					combinedResponse = await SendRawTopic(chunkCommandString, topicPriority, cancellationToken);
					if (LogRequestIssue(missingChunkIndex == lastIndex))
						return null;
				}
			}

			return combinedResponse;
		}

		/// <summary>
		/// Generates a <see cref="Byond.TopicSender.ITopicClient"/> query string for a given set of <paramref name="parameters"/>.
		/// </summary>
		/// <param name="parameters">The <see cref="TopicParameters"/> to serialize.</param>
		/// <param name="json">The intermediate JSON <see cref="string"/> prior to URL encoding.</param>
		/// <returns>The <see cref="Byond.TopicSender.ITopicClient"/> query string for the given <paramref name="parameters"/>.</returns>
		string GenerateQueryString(TopicParameters parameters, out string json)
		{
			json = JsonConvert.SerializeObject(parameters, DMApiConstants.SerializerSettings);
			var commandString = String.Format(
				CultureInfo.InvariantCulture,
				"?{0}={1}",
				byondTopicSender.SanitizeString(DMApiConstants.TopicData),
				byondTopicSender.SanitizeString(json));
			return commandString;
		}

		/// <summary>
		/// Send a given <paramref name="queryString"/> to DreamDaemon's /world/Topic.
		/// </summary>
		/// <param name="queryString">The sanitized topic query string to send.</param>
		/// <param name="priority">If this is a priority message. If so, the topic will make 5 attempts to send unless BYOND reboots or exits.</param>
		/// <param name="cancellationToken">The <see cref="CancellationToken"/> for the operation.</param>
		/// <returns>A <see cref="ValueTask{TResult}"/> resulting in the <see cref="CombinedTopicResponse"/> of the topic request.</returns>
		async ValueTask<CombinedTopicResponse> SendRawTopic(string queryString, bool priority, CancellationToken cancellationToken)
		{
			if (disposed)
			{
				Logger.LogWarning(
					"Attempted to send a topic on a disposed SessionController");
				return null;
			}

			var targetPort = ReattachInformation.Port;
<<<<<<< HEAD
			var killedOrRebootedTask = Task.WhenAny(Lifetime, OnReboot);
			Byond.TopicSender.TopicResponse byondResponse = null;
=======
			global::Byond.TopicSender.TopicResponse byondResponse = null;
>>>>>>> f4a4e086
			var firstSend = true;

			using (await topicSendSemaphore.Lock(cancellationToken))
			{
				const int PrioritySendAttempts = 5;
				var endpoint = new IPEndPoint(IPAddress.Loopback, targetPort);
				for (var i = PrioritySendAttempts - 1; i >= 0 && (priority || firstSend); --i)
					try
					{
						firstSend = false;

						Logger.LogTrace("Begin topic request");
						byondResponse = await byondTopicSender.SendTopic(
							endpoint,
							queryString,
							cancellationToken);

						Logger.LogTrace("End topic request");
						break;
					}
					catch (Exception ex) when (ex is not OperationCanceledException)
					{
						Logger.LogWarning(ex, "SendTopic exception!{retryDetails}", priority ? $" {i} attempts remaining." : String.Empty);

						if (priority && i > 0)
							await asyncDelayer.Delay(TimeSpan.FromSeconds(2), cancellationToken);
					}
			}

			if (byondResponse == null)
			{
				if (priority)
					Logger.LogError(
						"Unable to send priority topic \"{queryString}\"!",
						queryString);

				return null;
			}

			var topicReturn = byondResponse.StringData;

			TopicResponse interopResponse = null;
			if (topicReturn != null)
				try
				{
					interopResponse = JsonConvert.DeserializeObject<TopicResponse>(topicReturn, DMApiConstants.SerializerSettings);
				}
				catch (Exception ex)
				{
					Logger.LogWarning(ex, "Invalid interop response: {topicReturnString}", topicReturn);
				}

			return new CombinedTopicResponse(byondResponse, interopResponse);
		}

		/// <summary>
		/// Sends a command to DreamDaemon through /world/Topic().
		/// </summary>
		/// <param name="parameters">The <see cref="TopicParameters"/> to send.</param>
		/// <param name="bypassLaunchResult">If waiting for the <see cref="LaunchResult"/> should be bypassed.</param>
		/// <param name="cancellationToken">The <see cref="CancellationToken"/> for the operation.</param>
		/// <returns>A <see cref="ValueTask{TResult}"/> resulting in the <see cref="TopicResponse"/> of /world/Topic().</returns>
		async ValueTask<TopicResponse> SendCommand(TopicParameters parameters, bool bypassLaunchResult, CancellationToken cancellationToken)
		{
			ArgumentNullException.ThrowIfNull(parameters);

			if (Lifetime.IsCompleted || disposed)
			{
				Logger.LogWarning(
					"Attempted to send a command to an inactive SessionController: {commandType}",
					parameters.CommandType);
				return null;
			}

			if (!DMApiAvailable)
			{
				Logger.LogTrace("Not sending topic request {commandType} to server without/with incompatible DMAPI!", parameters.CommandType);
				return null;
			}

			var reboot = OnReboot;
			if (!bypassLaunchResult)
			{
				var launchResult = await LaunchResult.WaitAsync(cancellationToken);
				if (launchResult.ExitCode.HasValue)
				{
					Logger.LogDebug("Not sending topic request {commandType} to server that failed to launch!", parameters.CommandType);
					return null;
				}
			}

			// meh, this is kind of a hack, but it works
			if (!chatTrackingContext.Active)
			{
				Logger.LogDebug("Not sending topic request {commandType} to server that is rebooting/starting.", parameters.CommandType);
				return null;
			}

			using var cts = CancellationTokenSource.CreateLinkedTokenSource(cancellationToken);
			var combinedCancellationToken = cts.Token;
			async ValueTask CancelIfLifetimeElapses()
			{
				try
				{
					var completed = await Task.WhenAny(Lifetime, reboot).WaitAsync(combinedCancellationToken);

					Logger.LogDebug(
						"Server {action}, cancelling pending command: {commandType}",
						completed != reboot
							? "process ended"
							: "rebooting",
						parameters.CommandType);
					cts.Cancel();
				}
				catch (OperationCanceledException)
				{
					// expected, not even worth tracing
				}
				catch (Exception ex)
				{
					Logger.LogError(ex, "Error in CancelIfLifetimeElapses!");
				}
			}

			TopicResponse fullResponse = null;
			var lifetimeWatchingTask = CancelIfLifetimeElapses();
			try
			{
				var combinedResponse = await SendTopicRequest(parameters, combinedCancellationToken);

				void LogCombinedResponse()
				{
					if (LogTopicRequests && combinedResponse != null)
						Logger.LogTrace("Topic response: {topicString}", combinedResponse.ByondTopicResponse.StringData ?? "(NO STRING DATA)");
				}

				LogCombinedResponse();

				if (combinedResponse?.InteropResponse?.Chunk != null)
				{
					Logger.LogTrace("Topic response is chunked...");

					ChunkData nextChunk = combinedResponse.InteropResponse.Chunk;
					do
					{
						var nextRequest = await ProcessChunk<TopicResponse, ChunkedTopicParameters>(
							(completedResponse, _) =>
							{
								fullResponse = completedResponse;
								return ValueTask.FromResult<ChunkedTopicParameters>(null);
							},
							error =>
							{
								Logger.LogWarning("Topic response chunking error: {message}", error);
								return null;
							},
							combinedResponse?.InteropResponse?.Chunk,
							combinedCancellationToken);

						if (nextRequest != null)
						{
							nextRequest.PayloadId = nextChunk.PayloadId;
							combinedResponse = await SendTopicRequest(nextRequest, combinedCancellationToken);
							LogCombinedResponse();
							nextChunk = combinedResponse?.InteropResponse?.Chunk;
						}
						else
							nextChunk = null;
					}
					while (nextChunk != null);
				}
				else
					fullResponse = combinedResponse?.InteropResponse;
			}
			catch (OperationCanceledException ex)
			{
				Logger.LogDebug(
					ex,
					"Topic request {cancellationType}!",
					combinedCancellationToken.IsCancellationRequested
						? cancellationToken.IsCancellationRequested
							? "cancelled"
							: "aborted"
						: "timed out");

				// throw only if the original token was the trigger
				cancellationToken.ThrowIfCancellationRequested();
			}
			finally
			{
				cts.Cancel();
				await lifetimeWatchingTask;
			}

			if (fullResponse?.ErrorMessage != null)
				Logger.LogWarning(
					"Errored topic response for command {commandType}: {errorMessage}",
					parameters.CommandType,
					fullResponse.ErrorMessage);

			return fullResponse;
		}
	}
}<|MERGE_RESOLUTION|>--- conflicted
+++ resolved
@@ -689,17 +689,7 @@
 					Interlocked.Increment(ref rebootBridgeRequestsProcessing);
 					try
 					{
-<<<<<<< HEAD
-=======
 						chatTrackingContext.Active = false;
-
-						if (ClosePortOnReboot)
-						{
-							response.NewPort = 0;
-							portClosedForReboot = true;
-						}
-
->>>>>>> f4a4e086
 						Interlocked.Exchange(ref rebootTcs, new TaskCompletionSource()).SetResult();
 						await RebootGate.WaitAsync(cancellationToken);
 					}
@@ -894,12 +884,7 @@
 			}
 
 			var targetPort = ReattachInformation.Port;
-<<<<<<< HEAD
-			var killedOrRebootedTask = Task.WhenAny(Lifetime, OnReboot);
 			Byond.TopicSender.TopicResponse byondResponse = null;
-=======
-			global::Byond.TopicSender.TopicResponse byondResponse = null;
->>>>>>> f4a4e086
 			var firstSend = true;
 
 			using (await topicSendSemaphore.Lock(cancellationToken))
