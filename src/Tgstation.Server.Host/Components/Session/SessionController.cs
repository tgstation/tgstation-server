﻿using System;
using System.Collections.Generic;
using System.Globalization;
using System.Linq;
using System.Net;
using System.Text;
using System.Threading;
using System.Threading.Tasks;

using Microsoft.Extensions.Logging;

using Newtonsoft.Json;

using Serilog.Context;

using Tgstation.Server.Api.Models;
using Tgstation.Server.Common.Extensions;
using Tgstation.Server.Host.Components.Byond;
using Tgstation.Server.Host.Components.Chat;
using Tgstation.Server.Host.Components.Deployment;
using Tgstation.Server.Host.Components.Interop;
using Tgstation.Server.Host.Components.Interop.Bridge;
using Tgstation.Server.Host.Components.Interop.Topic;
using Tgstation.Server.Host.System;
using Tgstation.Server.Host.Utils;

namespace Tgstation.Server.Host.Components.Session
{
	/// <inheritdoc cref="ISessionController" />
	sealed class SessionController : Chunker, ISessionController, IBridgeHandler, IChannelSink
	{
		/// <summary>
		/// If calls to <see cref="SendTopicRequest(TopicParameters, CancellationToken)"/> should be trace logged.
		/// </summary>
		internal static bool LogTopicRequests { get; set; } = true;

		/// <inheritdoc />
		public DMApiParameters DMApiParameters => ReattachInformation;

		/// <inheritdoc />
		public ApiValidationStatus ApiValidationStatus
		{
			get
			{
				if (!Lifetime.IsCompleted)
					throw new InvalidOperationException("ApiValidated cannot be checked while Lifetime is incomplete!");
				return apiValidationStatus;
			}
		}

		/// <inheritdoc />
		public Models.CompileJob CompileJob => ReattachInformation.Dmb.CompileJob;

		/// <inheritdoc />
		public RebootState RebootState => ReattachInformation.RebootState;

		/// <inheritdoc />
		public Version DMApiVersion { get; private set; }

		/// <inheritdoc />
		public bool ClosePortOnReboot { get; set; }

		/// <inheritdoc />
		public bool TerminationWasRequested { get; private set; }

		/// <inheritdoc />
		public Task<LaunchResult> LaunchResult { get; }

		/// <inheritdoc />
		public Task<int?> Lifetime { get; }

		/// <inheritdoc />
		public Task OnStartup => startupTcs.Task;

		/// <inheritdoc />
		public Task OnReboot => rebootTcs.Task;

		/// <inheritdoc />
		public Task RebootGate
		{
			get => rebootGate;
			set
			{
				var tcs = new TaskCompletionSource<Task>();
				async Task Wrap()
				{
					var toAwait = await tcs.Task;
					await toAwait;
					await value;
				}

				tcs.SetResult(Interlocked.Exchange(ref rebootGate, Wrap()));
			}
		}

		/// <inheritdoc />
		public Task OnPrime => primeTcs.Task;

		/// <inheritdoc />
		public bool DMApiAvailable => ReattachInformation.Dmb.CompileJob.DMApiVersion?.Major == DMApiConstants.InteropVersion.Major;

		/// <inheritdoc />
		public bool ProcessingRebootBridgeRequest => rebootBridgeRequestsProcessing > 0;

		/// <summary>
		/// The up to date <see cref="Session.ReattachInformation"/>.
		/// </summary>
		public ReattachInformation ReattachInformation { get; }

		/// <summary>
		/// The <see cref="global::Byond.TopicSender.ITopicClient"/> for the <see cref="SessionController"/>.
		/// </summary>
		readonly global::Byond.TopicSender.ITopicClient byondTopicSender;

		/// <summary>
		/// The <see cref="IBridgeRegistration"/> for the <see cref="SessionController"/>.
		/// </summary>
		readonly IBridgeRegistration bridgeRegistration;

		/// <summary>
		/// The <see cref="IProcess"/> for the <see cref="SessionController"/>.
		/// </summary>
		readonly IProcess process;

		/// <summary>
		/// The <see cref="IByondExecutableLock"/> for the <see cref="SessionController"/>.
		/// </summary>
		readonly IByondExecutableLock byondLock;

		/// <summary>
		/// The <see cref="IChatTrackingContext"/> for the <see cref="SessionController"/>.
		/// </summary>
		readonly IChatTrackingContext chatTrackingContext;

		/// <summary>
		/// The <see cref="IChatManager"/> for the <see cref="SessionController"/>.
		/// </summary>
		readonly IChatManager chat;

		/// <summary>
		/// The <see cref="IAsyncDelayer"/> for the <see cref="SessionController"/>.
		/// </summary>
		readonly IAsyncDelayer asyncDelayer;

		/// <summary>
		/// The <see cref="TaskCompletionSource"/> that completes when DD makes it's first bridge request.
		/// </summary>
		readonly TaskCompletionSource initialBridgeRequestTcs;

		/// <summary>
		/// The <see cref="FifoSemaphore"/> used to prevent concurrent calls into /world/Topic().
		/// </summary>
		readonly FifoSemaphore topicSendSemaphore;

		/// <summary>
		/// The <see cref="Instance"/> metadata.
		/// </summary>
		readonly Api.Models.Instance metadata;

		/// <summary>
		/// A <see cref="CancellationTokenSource"/> used for the topic send operation made on reattaching.
		/// </summary>
		readonly CancellationTokenSource reattachTopicCts;

		/// <summary>
		/// <see langword="lock"/> <see cref="object"/> for port updates and <see cref="disposed"/>.
		/// </summary>
		readonly object synchronizationLock;

		/// <summary>
		/// If this session is meant to validate the presence of the DMAPI.
		/// </summary>
		readonly bool apiValidationSession;

		/// <summary>
		/// The <see cref="TaskCompletionSource{TResult}"/> <see cref="SetPort(ushort, CancellationToken)"/> waits on when DreamDaemon currently has it's ports closed.
		/// </summary>
		TaskCompletionSource<bool> portAssignmentTcs;

		/// <summary>
		/// The <see cref="TaskCompletionSource"/> that completes when DD sends a valid startup bridge request.
		/// </summary>
		volatile TaskCompletionSource startupTcs;

		/// <summary>
		/// The <see cref="TaskCompletionSource"/> that completes when DD tells us about a reboot.
		/// </summary>
		volatile TaskCompletionSource rebootTcs;

		/// <summary>
		/// The <see cref="TaskCompletionSource"/> that completes when DD tells us it's primed.
		/// </summary>
		volatile TaskCompletionSource primeTcs;

		/// <summary>
		/// Backing field for <see cref="RebootGate"/>.
		/// </summary>
		volatile Task rebootGate;

		/// <summary>
		/// <see cref="Task"/> for shutting down the server if it is taking too long after validation.
		/// </summary>
		volatile Task postValidationShutdownTask;

		/// <summary>
		/// The number of currently active calls to <see cref="ProcessBridgeRequest(BridgeParameters, CancellationToken)"/> from TgsReboot().
		/// </summary>
		volatile uint rebootBridgeRequestsProcessing;

		/// <summary>
		/// The port to assign DreamDaemon when it queries for it.
		/// </summary>
		ushort? nextPort;

		/// <summary>
		/// The <see cref="ApiValidationStatus"/> for the <see cref="SessionController"/>.
		/// </summary>
		ApiValidationStatus apiValidationStatus;

		/// <summary>
		/// If we know DreamDaemon currently has it's port closed.
		/// </summary>
		bool portClosedForReboot;

		/// <summary>
		/// If the <see cref="SessionController"/> has been disposed.
		/// </summary>
		bool disposed;

		/// <summary>
		/// If <see cref="process"/> should be kept alive instead.
		/// </summary>
		bool released;

		/// <summary>
		/// Initializes a new instance of the <see cref="SessionController"/> class.
		/// </summary>
		/// <param name="reattachInformation">The value of <see cref="ReattachInformation"/>.</param>
		/// <param name="metadata">The owning <see cref="Instance"/>.</param>
		/// <param name="process">The value of <see cref="process"/>.</param>
		/// <param name="byondLock">The value of <see cref="byondLock"/>.</param>
		/// <param name="byondTopicSender">The value of <see cref="byondTopicSender"/>.</param>
		/// <param name="bridgeRegistrar">The <see cref="IBridgeRegistrar"/> used to populate <see cref="bridgeRegistration"/>.</param>
		/// <param name="chat">The value of <see cref="chat"/>.</param>
		/// <param name="chatTrackingContext">The value of <see cref="chatTrackingContext"/>.</param>
		/// <param name="assemblyInformationProvider">The <see cref="IAssemblyInformationProvider"/> for the <see cref="SessionController"/>.</param>
		/// <param name="asyncDelayer">The <see cref="IAsyncDelayer"/> for the <see cref="SessionController"/>.</param>
		/// <param name="logger">The value of <see cref="Chunker.Logger"/>.</param>
		/// <param name="postLifetimeCallback">The <see cref="Func{TResult}"/> returning a <see cref="ValueTask"/> to be run after the <paramref name="process"/> ends.</param>
		/// <param name="startupTimeout">The optional time to wait before failing the <see cref="LaunchResult"/>.</param>
		/// <param name="reattached">If this is a reattached session.</param>
		/// <param name="apiValidate">The value of <see cref="apiValidationSession"/>.</param>
		public SessionController(
			ReattachInformation reattachInformation,
			Api.Models.Instance metadata,
			IProcess process,
			IByondExecutableLock byondLock,
			global::Byond.TopicSender.ITopicClient byondTopicSender,
			IChatTrackingContext chatTrackingContext,
			IBridgeRegistrar bridgeRegistrar,
			IChatManager chat,
			IAssemblyInformationProvider assemblyInformationProvider,
			IAsyncDelayer asyncDelayer,
			ILogger<SessionController> logger,
			Func<ValueTask> postLifetimeCallback,
			uint? startupTimeout,
			bool reattached,
			bool apiValidate)
			: base(logger)
		{
			ReattachInformation = reattachInformation ?? throw new ArgumentNullException(nameof(reattachInformation));
			this.metadata = metadata ?? throw new ArgumentNullException(nameof(metadata));
			this.process = process ?? throw new ArgumentNullException(nameof(process));
			this.byondLock = byondLock ?? throw new ArgumentNullException(nameof(byondLock));
			this.byondTopicSender = byondTopicSender ?? throw new ArgumentNullException(nameof(byondTopicSender));
			this.chatTrackingContext = chatTrackingContext ?? throw new ArgumentNullException(nameof(chatTrackingContext));
			ArgumentNullException.ThrowIfNull(bridgeRegistrar);

			this.chat = chat ?? throw new ArgumentNullException(nameof(chat));
			ArgumentNullException.ThrowIfNull(assemblyInformationProvider);

			this.asyncDelayer = asyncDelayer ?? throw new ArgumentNullException(nameof(asyncDelayer));

			apiValidationSession = apiValidate;

			portClosedForReboot = false;
			disposed = false;
			apiValidationStatus = ApiValidationStatus.NeverValidated;
			released = false;

			startupTcs = new TaskCompletionSource();
			rebootTcs = new TaskCompletionSource();
			primeTcs = new TaskCompletionSource();

			rebootGate = Task.CompletedTask;

			// Run this asynchronously because we want to try to avoid any effects sending topics to the server while the initial bridge request is processing
			// It MAY be the source of a DD crash. See this gist https://gist.github.com/Cyberboss/7776bbeff3a957d76affe0eae95c9f14
			// Worth further investigation as to if that sequence of events is a reliable crash vector and opening a BYOND bug if it is
			initialBridgeRequestTcs = new TaskCompletionSource(TaskCreationOptions.RunContinuationsAsynchronously);
			reattachTopicCts = new CancellationTokenSource();

			topicSendSemaphore = new FifoSemaphore();
			synchronizationLock = new object();

			if (apiValidationSession || DMApiAvailable)
			{
				bridgeRegistration = bridgeRegistrar.RegisterHandler(this);
				this.chatTrackingContext.SetChannelSink(this);
			}
			else
				logger.LogTrace(
					"Not registering session with {reasonWhyDmApiIsBad} DMAPI version for interop!",
					reattachInformation.Dmb.CompileJob.DMApiVersion == null
						? "no"
						: $"incompatible ({reattachInformation.Dmb.CompileJob.DMApiVersion})");

			async Task<int?> WrapLifetime()
			{
				var exitCode = await process.Lifetime;
				await postLifetimeCallback();
				if (postValidationShutdownTask != null)
					await postValidationShutdownTask;

				return exitCode;
			}

			Lifetime = WrapLifetime();

			LaunchResult = GetLaunchResult(
				assemblyInformationProvider,
				asyncDelayer,
				startupTimeout,
				reattached,
				apiValidate);

			logger.LogDebug(
				"Created session controller. CommsKey: {accessIdentifier}, Port: {port}",
				reattachInformation.AccessIdentifier,
				reattachInformation.Port);
		}

		/// <inheritdoc />
		public async ValueTask DisposeAsync()
		{
			lock (synchronizationLock)
			{
				if (disposed)
					return;
				disposed = true;
			}

			Logger.LogTrace("Disposing...");

			// yield then acquire the topic semaphore to prevent new calls from starting
			await Task.Yield();
			(await topicSendSemaphore.Lock(CancellationToken.None)).Dispose(); // DCT: None available

			if (!released)
			{
				process.Terminate();
				await process.Lifetime;
			}

			await process.DisposeAsync();
			byondLock.Dispose();
			bridgeRegistration?.Dispose();
			var regularDmbDisposeTask = ReattachInformation.Dmb.DisposeAsync();
			var initialDmb = ReattachInformation.InitialDmb;
			if (initialDmb != null)
				await initialDmb.DisposeAsync();

			await regularDmbDisposeTask;

			chatTrackingContext.Dispose();
			reattachTopicCts.Dispose();

			if (!released)
				await Lifetime; // finish the async callback

			topicSendSemaphore.Dispose();
		}

		/// <inheritdoc />
		public async ValueTask<BridgeResponse> ProcessBridgeRequest(BridgeParameters parameters, CancellationToken cancellationToken)
		{
			ArgumentNullException.ThrowIfNull(parameters);

			using (LogContext.PushProperty(SerilogContextHelper.InstanceIdContextProperty, metadata.Id))
			{
				Logger.LogTrace("Handling bridge request...");

				try
				{
					return await ProcessBridgeCommand(parameters, cancellationToken);
				}
				finally
				{
					initialBridgeRequestTcs.TrySetResult();
				}
			}
		}

		/// <inheritdoc />
		public void EnableCustomChatCommands() => chatTrackingContext.Active = DMApiAvailable;

		/// <inheritdoc />
		public ValueTask Release()
		{
			CheckDisposed();

			ReattachInformation.Dmb.KeepAlive();
			ReattachInformation.InitialDmb?.KeepAlive();
			byondLock.DoNotDeleteThisSession();
			released = true;
			return DisposeAsync();
		}

		/// <inheritdoc />
		public async ValueTask<TopicResponse> SendCommand(TopicParameters parameters, CancellationToken cancellationToken)
		{
			ArgumentNullException.ThrowIfNull(parameters);

			if (Lifetime.IsCompleted || disposed)
			{
				Logger.LogWarning(
					"Attempted to send a command to an inactive SessionController: {commandType}",
					parameters.CommandType);
				return null;
			}

			if (!DMApiAvailable)
			{
				Logger.LogTrace("Not sending topic request {commandType} to server without/with incompatible DMAPI!", parameters.CommandType);
				return null;
			}

			TopicResponse fullResponse = null;
			try
			{
				var combinedResponse = await SendTopicRequest(parameters, cancellationToken);

				void LogCombinedResponse()
				{
					if (LogTopicRequests && combinedResponse != null)
						Logger.LogTrace("Topic response: {topicString}", combinedResponse.ByondTopicResponse.StringData ?? "(NO STRING DATA)");
				}

				LogCombinedResponse();

				if (combinedResponse?.InteropResponse?.Chunk != null)
				{
					Logger.LogTrace("Topic response is chunked...");

					ChunkData nextChunk = combinedResponse.InteropResponse.Chunk;
					do
					{
						var nextRequest = await ProcessChunk<TopicResponse, ChunkedTopicParameters>(
							(completedResponse, cancellationToken) =>
							{
								fullResponse = completedResponse;
								return ValueTask.FromResult<ChunkedTopicParameters>(null);
							},
							error =>
							{
								Logger.LogWarning("Topic response chunking error: {message}", error);
								return null;
							},
							combinedResponse?.InteropResponse?.Chunk,
							cancellationToken);

						if (nextRequest != null)
						{
							nextRequest.PayloadId = nextChunk.PayloadId;
							combinedResponse = await SendTopicRequest(nextRequest, cancellationToken);
							LogCombinedResponse();
							nextChunk = combinedResponse?.InteropResponse?.Chunk;
						}
						else
							nextChunk = null;
					}
					while (nextChunk != null);
				}
				else
					fullResponse = combinedResponse?.InteropResponse;
			}
			catch (OperationCanceledException ex)
			{
				Logger.LogDebug(
					ex,
					"Topic request {cancellationType}!",
					cancellationToken.IsCancellationRequested
						? "aborted"
						: "timed out");
				cancellationToken.ThrowIfCancellationRequested();
			}

			if (fullResponse?.ErrorMessage != null)
				Logger.LogWarning(
					"Errored topic response for command {commandType}: {errorMessage}",
					parameters.CommandType,
					fullResponse.ErrorMessage);

			return fullResponse;
		}

		/// <inheritdoc />
		public Task<bool> SetPort(ushort port, CancellationToken cancellationToken)
		{
			CheckDisposed();

			if (port == 0)
				throw new ArgumentOutOfRangeException(nameof(port), port, "port must not be zero!");

			async Task<bool> ImmediateTopicPortChange()
			{
				var commandResult = await SendCommand(
					new TopicParameters(port),
					cancellationToken);

				if (commandResult?.ErrorMessage != null)
					return false;

				ReattachInformation.Port = port;
				return true;
			}

			lock (synchronizationLock)
				if (portClosedForReboot)
				{
					if (portAssignmentTcs != null)
						throw new InvalidOperationException("A port change operation is already in progress!");
					nextPort = port;
					portAssignmentTcs = new TaskCompletionSource<bool>();
					return portAssignmentTcs.Task;
				}
				else
					return ImmediateTopicPortChange();
		}

		/// <inheritdoc />
		public async ValueTask<bool> SetRebootState(RebootState newRebootState, CancellationToken cancellationToken)
		{
			if (RebootState == newRebootState)
				return true;

			Logger.LogTrace("Changing reboot state to {newRebootState}", newRebootState);

			ReattachInformation.RebootState = newRebootState;
			var result = await SendCommand(
				new TopicParameters(newRebootState),
				cancellationToken);

			return result != null && result.ErrorMessage == null;
		}

		/// <inheritdoc />
		public void ResetRebootState()
		{
			CheckDisposed();
			Logger.LogTrace("Resetting reboot state...");
			ReattachInformation.RebootState = RebootState.Normal;
		}

		/// <inheritdoc />
		public void AdjustPriority(bool higher) => process.AdjustPriority(higher);

		/// <inheritdoc />
		public void Suspend() => process.Suspend();

		/// <inheritdoc />
		public void Resume() => process.Resume();

		/// <inheritdoc />
		public IAsyncDisposable ReplaceDmbProvider(IDmbProvider dmbProvider)
		{
			var oldDmb = ReattachInformation.Dmb;
			ReattachInformation.Dmb = dmbProvider ?? throw new ArgumentNullException(nameof(dmbProvider));
			return oldDmb;
		}

		/// <inheritdoc />
		public async ValueTask InstanceRenamed(string newInstanceName, CancellationToken cancellationToken)
		{
			ReattachInformation.RuntimeInformation.InstanceName = newInstanceName;
			await SendCommand(new TopicParameters(newInstanceName), cancellationToken);
		}

		/// <inheritdoc />
		public async ValueTask UpdateChannels(IEnumerable<ChannelRepresentation> newChannels, CancellationToken cancellationToken)
			=> await SendCommand(
				new TopicParameters(
					new ChatUpdate(newChannels)),
				cancellationToken);

		/// <inheritdoc />
		public ValueTask CreateDump(string outputFile, CancellationToken cancellationToken) => process.CreateDump(outputFile, cancellationToken);

		/// <summary>
		/// The <see cref="Task{TResult}"/> for <see cref="LaunchResult"/>.
		/// </summary>
		/// <param name="assemblyInformationProvider">The <see cref="IAssemblyInformationProvider"/>.</param>
		/// <param name="asyncDelayer">The <see cref="IAsyncDelayer"/>.</param>
		/// <param name="startupTimeout">The, optional, startup timeout in seconds.</param>
		/// <param name="reattached">If DreamDaemon was reattached.</param>
		/// <param name="apiValidate">If this is a DMAPI validation session.</param>
		/// <returns>A <see cref="Task{TResult}"/> resulting in the <see cref="Session.LaunchResult"/> for the operation.</returns>
		async Task<LaunchResult> GetLaunchResult(
			IAssemblyInformationProvider assemblyInformationProvider,
			IAsyncDelayer asyncDelayer,
			uint? startupTimeout,
			bool reattached,
			bool apiValidate)
		{
			var startTime = DateTimeOffset.UtcNow;
			var useBridgeRequestForLaunchResult = !reattached && (apiValidate || DMApiAvailable);
			var startupTask = useBridgeRequestForLaunchResult
				? initialBridgeRequestTcs.Task
				: process.Startup;
			var toAwait = Task.WhenAny(startupTask, process.Lifetime);

			if (startupTimeout.HasValue)
				toAwait = Task.WhenAny(
					toAwait,
					asyncDelayer.Delay(
						TimeSpan.FromSeconds(startupTimeout.Value),
						CancellationToken.None)); // DCT: None available, task will clean up after delay

			Logger.LogTrace(
				"Waiting for LaunchResult based on {launchResultCompletionCause}{possibleTimeout}...",
				useBridgeRequestForLaunchResult ? "initial bridge request" : "process startup",
				startupTimeout.HasValue ? $" with a timeout of {startupTimeout.Value}s" : String.Empty);

			await toAwait;

			var result = new LaunchResult
			{
				ExitCode = process.Lifetime.IsCompleted ? await process.Lifetime : null,
				StartupTime = startupTask.IsCompleted ? (DateTimeOffset.UtcNow - startTime) : null,
			};

			Logger.LogTrace("Launch result: {launchResult}", result);

			if (!result.ExitCode.HasValue && reattached && !disposed)
			{
				var reattachResponse = await SendCommand(
					new TopicParameters(
						assemblyInformationProvider.Version,
						ReattachInformation.RuntimeInformation.ServerPort),
					reattachTopicCts.Token);

				if (reattachResponse != null)
				{
					if (reattachResponse?.CustomCommands != null)
						chatTrackingContext.CustomCommands = reattachResponse.CustomCommands;
					else if (reattachResponse != null)
						Logger.Log(
							CompileJob.DMApiVersion >= new Version(5, 2, 0)
								? LogLevel.Warning
								: LogLevel.Debug,
							"DMAPI Interop v{interopVersion} isn't returning the TGS custom commands list. Functionality added in v5.2.0.",
							CompileJob.DMApiVersion.Semver());
				}
			}

			return result;
		}

		/// <summary>
		/// Throws an <see cref="ObjectDisposedException"/> if <see cref="DisposeAsync"/> has been called.
		/// </summary>
		void CheckDisposed()
		{
			if (disposed)
				throw new ObjectDisposedException(nameof(SessionController));
		}

		/// <summary>
		/// Terminates the server after ten seconds if it does not exit.
		/// </summary>
		/// <param name="proceedTask">A <see cref="Task{TResult}"/> that this method <see langword="await"/>s before executing. If the <see cref="Task{TResult}.Result"/> is <see langword="false"/>, this method will return immediately.</param>
		/// <returns>A <see cref="Task"/> representing the running operation.</returns>
		async Task PostValidationShutdown(Task<bool> proceedTask)
		{
			Logger.LogTrace("Entered post validation terminate task.");
			if (!await proceedTask)
			{
				Logger.LogTrace("Not running post validation terminate task for repeated bridge request.");
				return;
			}

			Logger.LogDebug("Server will terminated in 10s if it does not exit...");
			var delayTask = asyncDelayer.Delay(TimeSpan.FromSeconds(10), CancellationToken.None); // DCT: None available
			var completedTask = await Task.WhenAny(process.Lifetime, delayTask);
			if (completedTask == delayTask)
			{
				Logger.LogWarning("DMAPI took too long to shutdown server after validation request!");
				process.Terminate();
				apiValidationStatus = ApiValidationStatus.BadValidationRequest;
			}
			else
				Logger.LogTrace("Server exited properly post validation.");
		}

		/// <summary>
		/// Handle a set of bridge <paramref name="parameters"/>.
		/// </summary>
		/// <param name="parameters">The <see cref="BridgeParameters"/> to handle.</param>
		/// <param name="cancellationToken">The <see cref="CancellationToken"/> for the operation.</param>
<<<<<<< HEAD
		/// <returns>A <see cref="ValueTask{TResult}"/> resulting in the <see cref="BridgeResponse"/> for the request or <see langword="null"/> if the request could not be dispatched.</returns>
		async ValueTask<BridgeResponse> ProcessBridgeCommand(BridgeParameters parameters, CancellationToken cancellationToken)
=======
		/// <returns>A <see cref="Task{TResult}"/> resulting in the <see cref="BridgeResponse"/> for the request or <see langword="null"/> if the request could not be dispatched.</returns>
#pragma warning disable CA1502 // TODO: Decomplexify
		async Task<BridgeResponse> ProcessBridgeCommand(BridgeParameters parameters, CancellationToken cancellationToken)
>>>>>>> 364ec95b
		{
			var response = new BridgeResponse();
			switch (parameters.CommandType)
			{
				case BridgeCommandType.ChatSend:
					if (parameters.ChatMessage == null)
						return BridgeError("Missing chatMessage field!");

					if (parameters.ChatMessage.ChannelIds == null)
						return BridgeError("Missing channelIds field in chatMessage!");

					if (parameters.ChatMessage.ChannelIds.Any(channelIdString => !UInt64.TryParse(channelIdString, out var _)))
						return BridgeError("Invalid channelIds in chatMessage!");

					if (parameters.ChatMessage.Text == null)
						return BridgeError("Missing message field in chatMessage!");

					var anyFailed = false;
					var parsedChannels = parameters.ChatMessage.ChannelIds.Select(
						channelString =>
						{
							anyFailed |= !UInt64.TryParse(channelString, out var channelId);
							return channelId;
						});

					if (anyFailed)
						return BridgeError("Failed to parse channelIds as U64!");

					chat.QueueMessage(
						parameters.ChatMessage,
						parsedChannels);
					break;
				case BridgeCommandType.Prime:
					Interlocked.Exchange(ref primeTcs, new TaskCompletionSource()).SetResult();
					break;
				case BridgeCommandType.Kill:
					Logger.LogInformation("Bridge requested process termination!");
					TerminationWasRequested = true;
					process.Terminate();
					break;
				case BridgeCommandType.PortUpdate:
					lock (synchronizationLock)
					{
						if (!parameters.CurrentPort.HasValue)
						{
							/////UHHHH
							Logger.LogWarning("DreamDaemon sent new port command without providing it's own!");
							return BridgeError("Missing stringified port as data parameter!");
						}

						var currentPort = parameters.CurrentPort.Value;
						if (!nextPort.HasValue)
							ReattachInformation.Port = parameters.CurrentPort.Value; // not ready yet, so what we'll do is accept the random port DD opened on for now and change it later when we decide to
						else
						{
							// nextPort is ready, tell DD to switch to that
							// if it fails it'll kill itself
							response.NewPort = nextPort.Value;
							ReattachInformation.Port = nextPort.Value;
							nextPort = null;

							// we'll also get here from SetPort so complete that task
							var tmpTcs = portAssignmentTcs;
							portAssignmentTcs = null;
							tmpTcs.SetResult(true);
						}

						portClosedForReboot = false;
					}

					break;
				case BridgeCommandType.Startup:
					apiValidationStatus = ApiValidationStatus.BadValidationRequest;

					// This business is is cancelled until this BYOND bug is resolved: https://www.byond.com/forum/post/2894866
#if FALSE
					if (apiValidationSession)
					{
						var proceedTcs = new TaskCompletionSource<bool>();
						var firstValidationRequest = Interlocked.CompareExchange(ref postValidationShutdownTask, PostValidationShutdown(proceedTcs.Task), null) == null;
						proceedTcs.SetResult(firstValidationRequest);

						if (!firstValidationRequest)
							return BridgeError("Startup bridge request was repeated!");
					}
#else
					postValidationShutdownTask = Task.CompletedTask;
#endif

					if (parameters.Version == null)
						return BridgeError("Missing dmApiVersion field!");

					DMApiVersion = parameters.Version;
					if (DMApiVersion.Major != DMApiConstants.InteropVersion.Major)
					{
						apiValidationStatus = ApiValidationStatus.Incompatible;
						return BridgeError("Incompatible dmApiVersion!");
					}

					switch (parameters.MinimumSecurityLevel)
					{
						case DreamDaemonSecurity.Ultrasafe:
							apiValidationStatus = ApiValidationStatus.RequiresUltrasafe;
							break;
						case DreamDaemonSecurity.Safe:
							apiValidationStatus = ApiValidationStatus.RequiresSafe;
							break;
						case DreamDaemonSecurity.Trusted:
							apiValidationStatus = ApiValidationStatus.RequiresTrusted;
							break;
						case null:
							return BridgeError("Missing minimumSecurityLevel field!");
						default:
							return BridgeError("Invalid minimumSecurityLevel!");
					}

					Logger.LogTrace("ApiValidationStatus set to {apiValidationStatus}", apiValidationStatus);

					response.RuntimeInformation = new RuntimeInformation(
						chatTrackingContext,
						ReattachInformation.Dmb,
						ReattachInformation.RuntimeInformation.ServerVersion,
						ReattachInformation.RuntimeInformation.InstanceName,
						ReattachInformation.RuntimeInformation.SecurityLevel,
						ReattachInformation.RuntimeInformation.Visibility,
						ReattachInformation.RuntimeInformation.ServerPort,
						ReattachInformation.RuntimeInformation.ApiValidateOnly);

					// Load custom commands
					chatTrackingContext.CustomCommands = parameters.CustomCommands;
					Interlocked.Exchange(ref startupTcs, new TaskCompletionSource()).SetResult();
					break;
				case BridgeCommandType.Reboot:
					Interlocked.Increment(ref rebootBridgeRequestsProcessing);
					try
					{
						if (ClosePortOnReboot)
						{
							chatTrackingContext.Active = false;
							response.NewPort = 0;
							portClosedForReboot = true;
						}

						Interlocked.Exchange(ref rebootTcs, new TaskCompletionSource()).SetResult();
						await RebootGate.WaitAsync(cancellationToken);
					}
					finally
					{
						Interlocked.Decrement(ref rebootBridgeRequestsProcessing);
					}

					break;
				case BridgeCommandType.Chunk:
					return await ProcessChunk<BridgeParameters, BridgeResponse>(ProcessBridgeCommand, BridgeError, parameters.Chunk, cancellationToken);
				case null:
					return BridgeError("Missing commandType!");
				default:
					return BridgeError($"commandType {parameters.CommandType} not supported!");
			}

			return response;
		}
#pragma warning restore CA1502

		/// <summary>
		/// Log and return a <see cref="BridgeResponse"/> for a given <paramref name="message"/>.
		/// </summary>
		/// <param name="message">The error message.</param>
		/// <returns>A new errored <see cref="BridgeResponse"/>.</returns>
		BridgeResponse BridgeError(string message)
		{
			Logger.LogWarning("Bridge request chunking error: {message}", message);
			return new BridgeResponse
			{
				ErrorMessage = message,
			};
		}

		/// <summary>
		/// Send a topic request for given <paramref name="parameters"/> to DreamDaemon, chunking it if necessary.
		/// </summary>
		/// <param name="parameters">The <see cref="TopicParameters"/> to send.</param>
		/// <param name="cancellationToken">The <see cref="CancellationToken"/> for the operation.</param>
		/// <returns>A <see cref="ValueTask{TResult}"/> resulting in the <see cref="CombinedTopicResponse"/> of the topic request.</returns>
		async ValueTask<CombinedTopicResponse> SendTopicRequest(TopicParameters parameters, CancellationToken cancellationToken)
		{
			parameters.AccessIdentifier = ReattachInformation.AccessIdentifier;

			var fullCommandString = GenerateQueryString(parameters, out var json);
			if (LogTopicRequests)
				Logger.LogTrace("Topic request: {json}", json);
			var fullCommandByteCount = Encoding.UTF8.GetByteCount(fullCommandString);
			var topicPriority = parameters.IsPriority;
			if (fullCommandByteCount <= DMApiConstants.MaximumTopicRequestLength)
				return await SendRawTopic(fullCommandString, topicPriority, cancellationToken);

			var interopChunkingVersion = new Version(5, 6, 0);
			if (ReattachInformation.Dmb.CompileJob.DMApiVersion < interopChunkingVersion)
			{
				Logger.LogWarning(
					"Cannot send topic request as it is exceeds the single request limit of {limitBytes}B ({actualBytes}B) and requires chunking and the current compile job's interop version must be at least {chunkingVersionRequired}!",
					DMApiConstants.MaximumTopicRequestLength,
					fullCommandByteCount,
					interopChunkingVersion);
				return null;
			}

			var payloadId = NextPayloadId;

			// AccessIdentifer is just noise in a chunked request
			parameters.AccessIdentifier = null;
			GenerateQueryString(parameters, out json);

			// yes, this straight up ignores unicode, precalculating it is useless when we don't
			// even know if the UTF8 bytes of the url encoded chunk will fit the window until we do said encoding
			var fullPayloadSize = (uint)json.Length;

			List<string> chunkQueryStrings = null;
			for (var chunkCount = 2; chunkQueryStrings == null; ++chunkCount)
			{
				var standardChunkSize = fullPayloadSize / chunkCount;
				var bigChunkSize = standardChunkSize + (fullPayloadSize % chunkCount);
				if (bigChunkSize > DMApiConstants.MaximumTopicRequestLength)
					continue;

				chunkQueryStrings = new List<string>();
				for (var i = 0U; i < chunkCount; ++i)
				{
					var startIndex = i * standardChunkSize;
					var subStringLength = Math.Min(
						fullPayloadSize - startIndex,
						i == chunkCount - 1
							? bigChunkSize
							: standardChunkSize);
					var chunkPayload = json.Substring((int)startIndex, (int)subStringLength);

					var chunk = new ChunkData
					{
						Payload = chunkPayload,
						PayloadId = payloadId,
						SequenceId = i,
						TotalChunks = (uint)chunkCount,
					};

					var chunkParameters = new TopicParameters(chunk)
					{
						AccessIdentifier = ReattachInformation.AccessIdentifier,
					};

					var chunkCommandString = GenerateQueryString(chunkParameters, out _);
					if (Encoding.UTF8.GetByteCount(chunkCommandString) > DMApiConstants.MaximumTopicRequestLength)
					{
						// too long when encoded, need more chunks
						chunkQueryStrings = null;
						break;
					}

					chunkQueryStrings.Add(chunkCommandString);
				}
			}

			Logger.LogTrace("Chunking topic request ({totalChunks} total)...", chunkQueryStrings.Count);

			CombinedTopicResponse combinedResponse = null;
			bool LogRequestIssue(bool possiblyFromCompletedRequest)
			{
				if (combinedResponse?.InteropResponse == null || combinedResponse.InteropResponse.ErrorMessage != null)
				{
					Logger.LogWarning(
						"Topic request {chunkingStatus} failed!{potentialRequestError}",
						possiblyFromCompletedRequest ? "final chunk" : "chunking",
						combinedResponse?.InteropResponse?.ErrorMessage != null
							? $" Request error: {combinedResponse.InteropResponse.ErrorMessage}"
							: String.Empty);
					return true;
				}

				return false;
			}

			foreach (var chunkCommandString in chunkQueryStrings)
			{
				combinedResponse = await SendRawTopic(chunkCommandString, topicPriority, cancellationToken);
				if (LogRequestIssue(chunkCommandString == chunkQueryStrings.Last()))
					return null;
			}

			while ((combinedResponse.InteropResponse.MissingChunks?.Count ?? 0) > 0)
			{
				Logger.LogWarning("DD is still missing some chunks of topic request P{payloadId}! Sending missing chunks...", payloadId);
				var lastIndex = combinedResponse.InteropResponse.MissingChunks.Last();
				foreach (var missingChunkIndex in combinedResponse.InteropResponse.MissingChunks)
				{
					var chunkCommandString = chunkQueryStrings[(int)missingChunkIndex];
					combinedResponse = await SendRawTopic(chunkCommandString, topicPriority, cancellationToken);
					if (LogRequestIssue(missingChunkIndex == lastIndex))
						return null;
				}
			}

			return combinedResponse;
		}

		/// <summary>
		/// Generates a <see cref="global::Byond.TopicSender.ITopicClient"/> query string for a given set of <paramref name="parameters"/>.
		/// </summary>
		/// <param name="parameters">The <see cref="TopicParameters"/> to serialize.</param>
		/// <param name="json">The intermediate JSON <see cref="string"/> prior to URL encoding.</param>
		/// <returns>The <see cref="global::Byond.TopicSender.ITopicClient"/> query string for the given <paramref name="parameters"/>.</returns>
		string GenerateQueryString(TopicParameters parameters, out string json)
		{
			json = JsonConvert.SerializeObject(parameters, DMApiConstants.SerializerSettings);
			var commandString = String.Format(
				CultureInfo.InvariantCulture,
				"?{0}={1}",
				byondTopicSender.SanitizeString(DMApiConstants.TopicData),
				byondTopicSender.SanitizeString(json));
			return commandString;
		}

		/// <summary>
		/// Send a given <paramref name="queryString"/> to DreamDaemon's /world/Topic.
		/// </summary>
		/// <param name="queryString">The sanitized topic query string to send.</param>
		/// <param name="priority">If this is a priority message. If so, the topic will make 5 attempts to send unless BYOND reboots or exits.</param>
		/// <param name="cancellationToken">The <see cref="CancellationToken"/> for the operation.</param>
		/// <returns>A <see cref="ValueTask{TResult}"/> resulting in the <see cref="CombinedTopicResponse"/> of the topic request.</returns>
		async ValueTask<CombinedTopicResponse> SendRawTopic(string queryString, bool priority, CancellationToken cancellationToken)
		{
			if (disposed)
			{
				Logger.LogWarning(
					"Attempted to send a topic on a disposed SessionController");
				return null;
			}

			var targetPort = ReattachInformation.Port;
			var killedOrRebootedTask = Task.WhenAny(Lifetime, OnReboot);
			global::Byond.TopicSender.TopicResponse byondResponse = null;
			var firstSend = true;

			using (await topicSendSemaphore.Lock(cancellationToken))
			{
				const int PrioritySendAttempts = 5;
				var endpoint = new IPEndPoint(IPAddress.Loopback, targetPort);
				for (var i = PrioritySendAttempts - 1; i >= 0 && (priority || firstSend); --i)
					try
					{
						firstSend = false;
						if (!killedOrRebootedTask.IsCompleted)
						{
							Logger.LogTrace("Begin topic request");
							byondResponse = await byondTopicSender.SendTopic(
								endpoint,
								queryString,
								cancellationToken);

							Logger.LogTrace("End topic request");
						}

						break;
					}
					catch (Exception ex) when (!cancellationToken.IsCancellationRequested)
					{
						Logger.LogWarning(ex, "SendTopic exception!{retryDetails}", priority ? $" {i} attempts remaining." : String.Empty);

						if (priority && i > 0)
						{
							var delayTask = asyncDelayer.Delay(TimeSpan.FromSeconds(2), cancellationToken);
							await Task.WhenAny(killedOrRebootedTask, delayTask);
						}
					}
			}

			if (byondResponse == null)
			{
				if (priority)
					if (killedOrRebootedTask.IsCompleted)
						Logger.LogWarning(
							"Unable to send priority topic \"{queryString}\" DreamDaemon {stateClearAction}!",
							queryString,
							Lifetime.IsCompleted ? "process ended" : "rebooted");
					else
						Logger.LogError(
							"Unable to send priority topic \"{queryString}\"!",
							queryString);

				return null;
			}

			var topicReturn = byondResponse.StringData;

			TopicResponse interopResponse = null;
			if (topicReturn != null)
				try
				{
					interopResponse = JsonConvert.DeserializeObject<TopicResponse>(topicReturn, DMApiConstants.SerializerSettings);
				}
				catch (Exception ex)
				{
					Logger.LogWarning(ex, "Invalid interop response: {topicReturnString}", topicReturn);
				}

			return new CombinedTopicResponse(byondResponse, interopResponse);
		}
	}
}<|MERGE_RESOLUTION|>--- conflicted
+++ resolved
@@ -707,14 +707,9 @@
 		/// </summary>
 		/// <param name="parameters">The <see cref="BridgeParameters"/> to handle.</param>
 		/// <param name="cancellationToken">The <see cref="CancellationToken"/> for the operation.</param>
-<<<<<<< HEAD
 		/// <returns>A <see cref="ValueTask{TResult}"/> resulting in the <see cref="BridgeResponse"/> for the request or <see langword="null"/> if the request could not be dispatched.</returns>
+#pragma warning disable CA1502 // TODO: Decomplexify
 		async ValueTask<BridgeResponse> ProcessBridgeCommand(BridgeParameters parameters, CancellationToken cancellationToken)
-=======
-		/// <returns>A <see cref="Task{TResult}"/> resulting in the <see cref="BridgeResponse"/> for the request or <see langword="null"/> if the request could not be dispatched.</returns>
-#pragma warning disable CA1502 // TODO: Decomplexify
-		async Task<BridgeResponse> ProcessBridgeCommand(BridgeParameters parameters, CancellationToken cancellationToken)
->>>>>>> 364ec95b
 		{
 			var response = new BridgeResponse();
 			switch (parameters.CommandType)
