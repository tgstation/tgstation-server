--- conflicted
+++ resolved
@@ -169,19 +169,11 @@
 		readonly object synchronizationLock;
 
 		/// <summary>
-<<<<<<< HEAD
-=======
 		/// If this session is meant to validate the presence of the DMAPI.
 		/// </summary>
 		readonly bool apiValidationSession;
 
 		/// <summary>
-		/// The <see cref="TaskCompletionSource{TResult}"/> <see cref="SetPort(ushort, CancellationToken)"/> waits on when DreamDaemon currently has it's ports closed.
-		/// </summary>
-		TaskCompletionSource<bool> portAssignmentTcs;
-
-		/// <summary>
->>>>>>> df8c51dd
 		/// The <see cref="TaskCompletionSource"/> that completes when DD sends a valid startup bridge request.
 		/// </summary>
 		volatile TaskCompletionSource startupTcs;
@@ -275,12 +267,8 @@
 
 			this.asyncDelayer = asyncDelayer ?? throw new ArgumentNullException(nameof(asyncDelayer));
 
-<<<<<<< HEAD
-=======
 			apiValidationSession = apiValidate;
 
-			portClosedForReboot = false;
->>>>>>> df8c51dd
 			disposed = false;
 			apiValidationStatus = ApiValidationStatus.NeverValidated;
 			released = false;
