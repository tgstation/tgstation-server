﻿using System;
using System.Collections.Generic;
using System.Globalization;
using System.Net.Sockets;
using System.Text;
using System.Threading;
using System.Threading.Tasks;

using Microsoft.Extensions.Logging;

using Tgstation.Server.Api.Models;
using Tgstation.Server.Helpers.Extensions;
using Tgstation.Server.Host.Components.Byond;
using Tgstation.Server.Host.Components.Chat;
using Tgstation.Server.Host.Components.Deployment;
using Tgstation.Server.Host.Components.Events;
using Tgstation.Server.Host.Components.Interop;
using Tgstation.Server.Host.Components.Interop.Bridge;
using Tgstation.Server.Host.Configuration;
using Tgstation.Server.Host.Core;
using Tgstation.Server.Host.Extensions;
using Tgstation.Server.Host.IO;
using Tgstation.Server.Host.Jobs;
using Tgstation.Server.Host.Security;
using Tgstation.Server.Host.System;

namespace Tgstation.Server.Host.Components.Session
{
	/// <inheritdoc />
	sealed class SessionControllerFactory : ISessionControllerFactory
	{
		/// <summary>
		/// The <see cref="IProcessExecutor"/> for the <see cref="SessionControllerFactory"/>.
		/// </summary>
		readonly IProcessExecutor processExecutor;

		/// <summary>
		/// The <see cref="IByondManager"/> for the <see cref="SessionControllerFactory"/>.
		/// </summary>
		readonly IByondManager byond;

		/// <summary>
		/// The <see cref="ITopicClientFactory"/> for the <see cref="SessionControllerFactory"/>.
		/// </summary>
		readonly ITopicClientFactory topicClientFactory;

		/// <summary>
		/// The <see cref="ICryptographySuite"/> for the <see cref="SessionControllerFactory"/>.
		/// </summary>
		readonly ICryptographySuite cryptographySuite;

		/// <summary>
		/// The <see cref="IAssemblyInformationProvider"/> for the <see cref="SessionControllerFactory"/>.
		/// </summary>
		readonly IAssemblyInformationProvider assemblyInformationProvider;

		/// <summary>
		/// The <see cref="IIOManager"/> for the <see cref="SessionControllerFactory"/>.
		/// </summary>
		readonly IIOManager ioManager;

		/// <summary>
		/// The <see cref="IChatManager"/> for the <see cref="SessionControllerFactory"/>.
		/// </summary>
		readonly IChatManager chat;

		/// <summary>
		/// The <see cref="INetworkPromptReaper"/> for the <see cref="SessionControllerFactory"/>.
		/// </summary>
		readonly INetworkPromptReaper networkPromptReaper;

		/// <summary>
		/// The <see cref="IPlatformIdentifier"/> for the <see cref="SessionControllerFactory"/>.
		/// </summary>
		readonly IPlatformIdentifier platformIdentifier;

		/// <summary>
		/// The <see cref="IBridgeRegistrar"/> for the <see cref="SessionControllerFactory"/>.
		/// </summary>
		readonly IBridgeRegistrar bridgeRegistrar;

		/// <summary>
		/// The <see cref="IServerPortProvider"/> for the <see cref="SessionControllerFactory"/>.
		/// </summary>
		readonly IServerPortProvider serverPortProvider;

		/// <summary>
		/// The <see cref="IEventConsumer"/> for the <see cref="SessionControllerFactory"/>.
		/// </summary>
		readonly IEventConsumer eventConsumer;

		/// <summary>
		/// The <see cref="ILoggerFactory"/> for the <see cref="SessionControllerFactory"/>.
		/// </summary>
		readonly ILoggerFactory loggerFactory;

		/// <summary>
		/// The <see cref="ILogger"/> for the <see cref="SessionControllerFactory"/>.
		/// </summary>
		readonly ILogger<SessionControllerFactory> logger;

		/// <summary>
<<<<<<< HEAD
		/// The <see cref="Models.Instance"/> for the <see cref="SessionControllerFactory"/>.
=======
		/// The <see cref="SessionConfiguration"/> for the <see cref="SessionControllerFactory"/>.
		/// </summary>
		readonly SessionConfiguration sessionConfiguration;

		/// <summary>
		/// The <see cref="Api.Models.Instance"/> for the <see cref="SessionControllerFactory"/>.
>>>>>>> cb86f6ac
		/// </summary>
		readonly Models.Instance instance;

		/// <summary>
		/// Change a given <paramref name="securityLevel"/> into the appropriate DreamDaemon command line word.
		/// </summary>
		/// <param name="securityLevel">The <see cref="DreamDaemonSecurity"/> level to change.</param>
		/// <returns>A <see cref="string"/> representation of the command line parameter.</returns>
		static string SecurityWord(DreamDaemonSecurity securityLevel)
		{
			return securityLevel switch
			{
				DreamDaemonSecurity.Safe => "safe",
				DreamDaemonSecurity.Trusted => "trusted",
				DreamDaemonSecurity.Ultrasafe => "ultrasafe",
				_ => throw new ArgumentOutOfRangeException(nameof(securityLevel), securityLevel, String.Format(CultureInfo.InvariantCulture, "Bad DreamDaemon security level: {0}", securityLevel)),
			};
		}

		/// <summary>
		/// Change a given <paramref name="visibility"/> into the appropriate DreamDaemon command line word.
		/// </summary>
		/// <param name="visibility">The <see cref="DreamDaemonVisibility"/> level to change.</param>
		/// <returns>A <see cref="string"/> representation of the command line parameter.</returns>
		static string VisibilityWord(DreamDaemonVisibility visibility)
		{
			return visibility switch
			{
				DreamDaemonVisibility.Public => "public",
				DreamDaemonVisibility.Private => "private",
				DreamDaemonVisibility.Invisible => "invisible",
				_ => throw new ArgumentOutOfRangeException(nameof(visibility), visibility, String.Format(CultureInfo.InvariantCulture, "Bad DreamDaemon visibility level: {0}", visibility)),
			};
		}

		/// <summary>
		/// Check if a given <paramref name="port"/> can be bound to.
		/// </summary>
		/// <param name="port">The port number to test.</param>
		void PortBindTest(ushort port)
		{
			try
			{
				logger.LogTrace("Bind test: {0}", port);
				SocketExtensions.BindTest(port, false);
			}
			catch (SocketException ex) when (ex.SocketErrorCode == SocketError.AddressAlreadyInUse)
			{
				throw new JobException(ErrorCode.DreamDaemonPortInUse, ex);
			}
		}

		/// <summary>
		/// Initializes a new instance of the <see cref="SessionControllerFactory"/> class.
		/// </summary>
		/// <param name="processExecutor">The value of <see cref="processExecutor"/>.</param>
		/// <param name="byond">The value of <see cref="byond"/>.</param>
		/// <param name="topicClientFactory">The value of <see cref="topicClientFactory"/>.</param>
		/// <param name="cryptographySuite">The value of <see cref="cryptographySuite"/>.</param>
		/// <param name="assemblyInformationProvider">The value of <see cref="assemblyInformationProvider"/>.</param>
		/// <param name="instance">The value of <see cref="instance"/>.</param>
		/// <param name="ioManager">The value of <see cref="ioManager"/>.</param>
		/// <param name="chat">The value of <see cref="chat"/>.</param>
		/// <param name="networkPromptReaper">The value of <see cref="networkPromptReaper"/>.</param>
		/// <param name="platformIdentifier">The value of <see cref="platformIdentifier"/>.</param>
		/// <param name="bridgeRegistrar">The value of <see cref="bridgeRegistrar"/>.</param>
		/// <param name="serverPortProvider">The value of <see cref="serverPortProvider"/>.</param>
		/// <param name="loggerFactory">The value of <see cref="loggerFactory"/>.</param>
		/// <param name="logger">The value of <see cref="logger"/>.</param>
		/// <param name="sessionConfiguration">The value of <see cref="sessionConfiguration"/>.</param>
		/// <param name="eventConsumer">The value of <see cref="eventConsumer"/>.</param>
		public SessionControllerFactory(
			IProcessExecutor processExecutor,
			IByondManager byond,
			ITopicClientFactory topicClientFactory,
			ICryptographySuite cryptographySuite,
			IAssemblyInformationProvider assemblyInformationProvider,
			IIOManager ioManager,
			IChatManager chat,
			INetworkPromptReaper networkPromptReaper,
			IPlatformIdentifier platformIdentifier,
			IBridgeRegistrar bridgeRegistrar,
			IServerPortProvider serverPortProvider,
			IEventConsumer eventConsumer,
			ILoggerFactory loggerFactory,
			ILogger<SessionControllerFactory> logger,
<<<<<<< HEAD
			Models.Instance instance)
=======
			SessionConfiguration sessionConfiguration,
			Api.Models.Instance instance)
>>>>>>> cb86f6ac
		{
			this.processExecutor = processExecutor ?? throw new ArgumentNullException(nameof(processExecutor));
			this.byond = byond ?? throw new ArgumentNullException(nameof(byond));
			this.topicClientFactory = topicClientFactory ?? throw new ArgumentNullException(nameof(topicClientFactory));
			this.cryptographySuite = cryptographySuite ?? throw new ArgumentNullException(nameof(cryptographySuite));
			this.assemblyInformationProvider = assemblyInformationProvider ?? throw new ArgumentNullException(nameof(assemblyInformationProvider));
			this.ioManager = ioManager ?? throw new ArgumentNullException(nameof(ioManager));
			this.chat = chat ?? throw new ArgumentNullException(nameof(chat));
			this.networkPromptReaper = networkPromptReaper ?? throw new ArgumentNullException(nameof(networkPromptReaper));
			this.platformIdentifier = platformIdentifier ?? throw new ArgumentNullException(nameof(platformIdentifier));
			this.bridgeRegistrar = bridgeRegistrar ?? throw new ArgumentNullException(nameof(bridgeRegistrar));
			this.serverPortProvider = serverPortProvider ?? throw new ArgumentNullException(nameof(serverPortProvider));
			this.eventConsumer = eventConsumer ?? throw new ArgumentNullException(nameof(eventConsumer));
			this.loggerFactory = loggerFactory ?? throw new ArgumentNullException(nameof(loggerFactory));
			this.logger = logger ?? throw new ArgumentNullException(nameof(logger));
			this.sessionConfiguration = sessionConfiguration ?? throw new ArgumentNullException(nameof(sessionConfiguration));
			this.instance = instance ?? throw new ArgumentNullException(nameof(instance));
		}

		/// <inheritdoc />
#pragma warning disable CA1506 // TODO: Decomplexify
		public async Task<ISessionController> LaunchNew(
			IDmbProvider dmbProvider,
			IByondExecutableLock? currentByondLock,
			Models.DreamDaemonSettings launchParameters,
			bool apiValidate,
			CancellationToken cancellationToken)
		{
			logger.LogTrace("Begin session launch...");
			switch (dmbProvider.CompileJob.MinimumSecurityLevel)
			{
				case DreamDaemonSecurity.Ultrasafe:
					break;
				case DreamDaemonSecurity.Safe:
					if (launchParameters.SecurityLevel == DreamDaemonSecurity.Ultrasafe)
					{
						logger.LogTrace("Boosting security level to minimum of Safe");
						launchParameters.SecurityLevel = DreamDaemonSecurity.Safe;
					}

					break;
				case DreamDaemonSecurity.Trusted:
					if (launchParameters.SecurityLevel != DreamDaemonSecurity.Trusted)
						logger.LogTrace("Boosting security level to minimum of Trusted");

					launchParameters.SecurityLevel = DreamDaemonSecurity.Trusted;
					break;
				default:
					throw new InvalidOperationException(String.Format(CultureInfo.InvariantCulture, "Invalid DreamDaemonSecurity value: {0}", dmbProvider.CompileJob.MinimumSecurityLevel));
			}

			var chatTrackingContext = chat.CreateTrackingContext();
			try
			{
				// get the byond lock
				var byondLock = currentByondLock ?? await byond.UseExecutables(Version.Parse(dmbProvider.CompileJob.ByondVersion), cancellationToken).ConfigureAwait(false);
				try
				{
					if (!apiValidate)
						logger.LogDebug(
							"Launching session with CompileJob {0}...",
							dmbProvider.CompileJob.Id);

					if (launchParameters.SecurityLevel == DreamDaemonSecurity.Trusted)
						await byondLock.TrustDmbPath(ioManager.ConcatPath(dmbProvider.Directory, dmbProvider.DmbName), cancellationToken).ConfigureAwait(false);

					PortBindTest(launchParameters.Port);
					await CheckPagerIsNotRunning(cancellationToken).ConfigureAwait(false);

					var accessIdentifier = cryptographySuite.GetSecureString();

					var topicTimeout = TimeSpan.FromMilliseconds(
						launchParameters.TopicRequestTimeout);
					var byondTopicSender = topicClientFactory.CreateTopicClient(topicTimeout);

					// set command line options
					// more sanitization here cause it uses the same scheme
					var parameters = $"{DMApiConstants.ParamApiVersion}={byondTopicSender.SanitizeString(DMApiConstants.InteropVersion.Semver().ToString())}&{byondTopicSender.SanitizeString(DMApiConstants.ParamServerPort)}={serverPortProvider.HttpApiPort}&{byondTopicSender.SanitizeString(DMApiConstants.ParamAccessIdentifier)}={byondTopicSender.SanitizeString(accessIdentifier)}";

					if (!String.IsNullOrEmpty(launchParameters.AdditionalParameters))
						parameters = $"{parameters}&{launchParameters.AdditionalParameters}";

					// important to run on all ports to allow port changing
					Guid? logFileGuid = null;
					var arguments = String.Format(
						CultureInfo.InvariantCulture,
						"{0} -port {1} -ports 1-65535 {2}-close -logself -{3} -{4}{5} -params \"{6}\"",
						dmbProvider.DmbName,
						launchParameters.Port,
						launchParameters.AllowWebClient ? "-webclient " : String.Empty,
						SecurityWord(launchParameters.SecurityLevel),
						VisibilityWord(launchParameters.Visibility),
						platformIdentifier.IsWindows
							? $" -log {logFileGuid = Guid.NewGuid()}"
							: String.Empty, // Just use stdout on linux
						parameters);

					// See https://github.com/tgstation/tgstation-server/issues/719
					var noShellExecute = !platformIdentifier.IsWindows;

					if (!apiValidate && dmbProvider.CompileJob.DMApiVersion == null)
						logger.LogDebug("Session will have no DMAPI support!");

					// launch dd
					var process = processExecutor.LaunchProcess(
						byondLock.DreamDaemonPath,
						dmbProvider.Directory,
						arguments,
						noShellExecute,
						noShellExecute,
						noShellExecute: noShellExecute);

					async Task<string> GetDDOutput()
					{
						// DCT x2: None available
						if (!logFileGuid.HasValue)
							return await process.GetCombinedOutput(default).ConfigureAwait(false);

						var logFileAsString = logFileGuid.ToString();
						var logFilePath = ioManager.ConcatPath(dmbProvider.Directory, logFileAsString!);
						try
						{
							var dreamDaemonLogBytes = await ioManager.ReadAllBytes(
								logFilePath,
								default)
								.ConfigureAwait(false);

							return Encoding.UTF8.GetString(dreamDaemonLogBytes);
						}
						finally
						{
							try
							{
								// DCT: No token available
								await ioManager.DeleteFile(logFilePath, default).ConfigureAwait(false);
							}
							catch (Exception ex)
							{
								logger.LogWarning(ex, "Failed to delete DreamDaemon log file {0}!", logFilePath);
							}
						}
					}

					// Log DD output
					async Task PostLifetime()
					{
						try
						{
							var ddOutput = await GetDDOutput().ConfigureAwait(false);
							logger.LogTrace(
								"DreamDaemon Output:{0}{1}",
								Environment.NewLine,
								ddOutput);
						}
						catch (Exception ex)
						{
							logger.LogWarning(ex, "Error reading DreamDaemon output!");
						}
					}

					try
					{
						networkPromptReaper.RegisterProcess(process);

						var runtimeInformation = CreateRuntimeInformation(
							dmbProvider,
							chatTrackingContext,
							launchParameters.SecurityLevel,
							launchParameters.Visibility,
							apiValidate);

						var reattachInformation = new ReattachInformation(
							dmbProvider,
							process,
							runtimeInformation,
							topicTimeout,
							accessIdentifier,
							launchParameters.Port);

						var sessionController = new SessionController(
							reattachInformation,
							instance,
							process,
							byondLock,
							byondTopicSender,
							chatTrackingContext,
							bridgeRegistrar,
							chat,
							assemblyInformationProvider,
							loggerFactory.CreateLogger<SessionController>(),
							PostLifetime,
							launchParameters.StartupTimeout,
							false,
							apiValidate);

						if (apiValidate)
						{
							if (sessionConfiguration.HighPriorityLiveDreamDaemon)
								process.AdjustPriority(true);
						}
						else if (sessionConfiguration.LowPriorityDeploymentProcesses)
							process.AdjustPriority(false);

						// If this isnt a staging DD (From a Deployment), fire off an event
						if (!apiValidate)
							await eventConsumer.HandleEvent(
								EventType.DreamDaemonLaunch,
								new List<string>
								{
									process.Id.ToString(CultureInfo.InvariantCulture),
								},
								cancellationToken)
								.ConfigureAwait(false);

						return sessionController;
					}
					catch
					{
						using (process)
						{
							process.Terminate();
							await process.Lifetime.ConfigureAwait(false);
							throw;
						}
					}
				}
				catch
				{
					if (currentByondLock == null)
						byondLock.Dispose();
					throw;
				}
			}
			catch
			{
				chatTrackingContext.Dispose();
				throw;
			}
		}
#pragma warning restore CA1506

		/// <inheritdoc />
		public async Task<ISessionController?> Reattach(
			ReattachInformation reattachInformation,
			CancellationToken cancellationToken)
		{
			if (reattachInformation == null)
				throw new ArgumentNullException(nameof(reattachInformation));

			logger.LogTrace("Begin session reattach...");
			var byondTopicSender = topicClientFactory.CreateTopicClient(reattachInformation.TopicRequestTimeout);
			var chatTrackingContext = chat.CreateTrackingContext();
			try
			{
				var byondLock = await byond.UseExecutables(Version.Parse(reattachInformation.Dmb.CompileJob.ByondVersion), cancellationToken).ConfigureAwait(false);

				try
				{
					logger.LogDebug(
						"Attaching to session PID: {0}, CompileJob: {1}...",
						reattachInformation.ProcessId,
						reattachInformation.Dmb.CompileJob.Id);

					var process = processExecutor.GetProcess(reattachInformation.ProcessId);
					if (process == null)
						return null;

					try
					{
						networkPromptReaper.RegisterProcess(process);
						var runtimeInformation = CreateRuntimeInformation(
							reattachInformation.Dmb,
							chatTrackingContext,
							reattachInformation.LaunchSecurityLevel,
							reattachInformation.LaunchVisibility,
							false);
						reattachInformation.SetRuntimeInformation(runtimeInformation);

						var controller = new SessionController(
							reattachInformation,
							instance,
							process,
							byondLock,
							byondTopicSender,
							chatTrackingContext,
							bridgeRegistrar,
							chat,
							assemblyInformationProvider,
							loggerFactory.CreateLogger<SessionController>(),
							() => Task.CompletedTask,
							null,
							true,
							false);

						process = null;
						byondLock = null;
						chatTrackingContext = null;

						return controller;
					}
					finally
					{
						process?.Dispose();
					}
				}
				finally
				{
					byondLock?.Dispose();
				}
			}
			finally
			{
				chatTrackingContext?.Dispose();
			}
		}

		/// <summary>
		/// Create <see cref="RuntimeInformation"/>.
		/// </summary>
		/// <param name="dmbProvider">The <see cref="IDmbProvider"/>.</param>
		/// <param name="chatTrackingContext">The <see cref="IChatTrackingContext"/>.</param>
		/// <param name="securityLevel">The <see cref="DreamDaemonSecurity"/> level if any.</param>
		/// <param name="visibility">The <see cref="DreamDaemonVisibility"/> if any.</param>
		/// <param name="apiValidateOnly">The value of <see cref="RuntimeInformation.ApiValidateOnly"/>.</param>
		/// <returns>A new <see cref="RuntimeInformation"/> class.</returns>
		RuntimeInformation CreateRuntimeInformation(
			IDmbProvider dmbProvider,
			IChatTrackingContext chatTrackingContext,
			DreamDaemonSecurity securityLevel,
			DreamDaemonVisibility visibility,
			bool apiValidateOnly)
			=> new (
				chatTrackingContext,
				dmbProvider,
				assemblyInformationProvider.Version,
				instance.Name,
				securityLevel,
				visibility,
				serverPortProvider.HttpApiPort,
				apiValidateOnly);

		/// <summary>
		/// Make sure the BYOND pager is not running.
		/// </summary>
		/// <param name="cancellationToken">The <see cref="CancellationToken"/> for the operation.</param>
		/// <returns>A <see cref="Task"/> representing the running operation.</returns>
		async Task CheckPagerIsNotRunning(CancellationToken cancellationToken)
		{
			if (!platformIdentifier.IsWindows)
				return;

			using var otherProcess = processExecutor.GetProcessByName("byond");
			if (otherProcess == null)
				return;

			var otherUsernameTask = otherProcess.GetExecutingUsername(cancellationToken);
			using var ourProcess = processExecutor.GetCurrentProcess();
			var ourUserName = await ourProcess.GetExecutingUsername(cancellationToken).ConfigureAwait(false);
			var otherUserName = await otherUsernameTask.ConfigureAwait(false);

			if (otherUserName.Equals(ourUserName, StringComparison.Ordinal))
				throw new JobException(ErrorCode.DeploymentPagerRunning);
		}
	}
}<|MERGE_RESOLUTION|>--- conflicted
+++ resolved
@@ -100,16 +100,12 @@
 		readonly ILogger<SessionControllerFactory> logger;
 
 		/// <summary>
-<<<<<<< HEAD
-		/// The <see cref="Models.Instance"/> for the <see cref="SessionControllerFactory"/>.
-=======
 		/// The <see cref="SessionConfiguration"/> for the <see cref="SessionControllerFactory"/>.
 		/// </summary>
 		readonly SessionConfiguration sessionConfiguration;
 
 		/// <summary>
 		/// The <see cref="Api.Models.Instance"/> for the <see cref="SessionControllerFactory"/>.
->>>>>>> cb86f6ac
 		/// </summary>
 		readonly Models.Instance instance;
 
@@ -196,12 +192,8 @@
 			IEventConsumer eventConsumer,
 			ILoggerFactory loggerFactory,
 			ILogger<SessionControllerFactory> logger,
-<<<<<<< HEAD
-			Models.Instance instance)
-=======
 			SessionConfiguration sessionConfiguration,
 			Api.Models.Instance instance)
->>>>>>> cb86f6ac
 		{
 			this.processExecutor = processExecutor ?? throw new ArgumentNullException(nameof(processExecutor));
 			this.byond = byond ?? throw new ArgumentNullException(nameof(byond));
