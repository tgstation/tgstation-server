﻿using Microsoft.EntityFrameworkCore;
using Microsoft.Extensions.Logging;
using System;
using System.Collections.Generic;
using System.Linq;
using System.Threading;
using System.Threading.Tasks;
using Tgstation.Server.Api.Rights;
using Tgstation.Server.Host.Components.Byond;
using Tgstation.Server.Host.Components.Chat;
using Tgstation.Server.Host.Components.Compiler;
using Tgstation.Server.Host.Components.Repository;
using Tgstation.Server.Host.Components.Watchdog;
using Tgstation.Server.Host.Core;
using Tgstation.Server.Host.Models;

namespace Tgstation.Server.Host.Components
{
	/// <inheritdoc />
	sealed class Instance : IInstance
	{
		/// <inheritdoc />
		public IRepositoryManager RepositoryManager { get; }

		/// <inheritdoc />
		public IByondManager ByondManager { get; }

		/// <inheritdoc />
		public IDreamMaker DreamMaker { get; }

		/// <inheritdoc />
		public IWatchdog Watchdog { get; }

		/// <inheritdoc />
		public IChat Chat { get; }

		/// <inheritdoc />
		public StaticFiles.IConfiguration Configuration { get; }

		/// <inheritdoc />
		public ICompileJobConsumer CompileJobConsumer { get; }

		/// <summary>
		/// The <see cref="IDatabaseContextFactory"/> for the <see cref="Instance"/>
		/// </summary>
		readonly IDatabaseContextFactory databaseContextFactory;

		/// <summary>
		/// The <see cref="IDmbFactory"/> for the <see cref="Instance"/>
		/// </summary>
		readonly IDmbFactory dmbFactory;

		/// <summary>
		/// The <see cref="IJobManager"/> for the <see cref="Instance"/>
		/// </summary>
		readonly IJobManager jobManager;

		/// <summary>
		/// The <see cref="ILogger"/> for the <see cref="Instance"/>
		/// </summary>
		readonly ILogger<Instance> logger;

		/// <summary>
		/// The <see cref="Api.Models.Instance"/> for the <see cref="Instance"/>
		/// </summary>
		readonly Api.Models.Instance metadata;

		/// <summary>
		/// The auto update <see cref="Task"/>
		/// </summary>
		Task timerTask;
		/// <summary>
		/// <see cref="CancellationTokenSource"/> for <see cref="timerTask"/>
		/// </summary>
		CancellationTokenSource timerCts;

		/// <summary>
		/// Construct an <see cref="Instance"/>
		/// </summary>
		/// <param name="metadata">The value of <see cref="metadata"/></param>
		/// <param name="repositoryManager">The value of <see cref="RepositoryManager"/></param>
		/// <param name="byondManager">The value of <see cref="ByondManager"/></param>
		/// <param name="dreamMaker">The value of <see cref="DreamMaker"/></param>
		/// <param name="watchdog">The value of <see cref="Watchdog"/></param>
		/// <param name="chat">The value of <see cref="Chat"/></param>
		/// <param name="configuration">The value of <see cref="Configuration"/></param>
		/// <param name="compileJobConsumer">The value of <see cref="CompileJobConsumer"/></param>
		/// <param name="databaseContextFactory">The value of <see cref="databaseContextFactory"/></param>
		/// <param name="dmbFactory">The value of <see cref="dmbFactory"/></param>
		/// <param name="jobManager">The value of <see cref="jobManager"/></param>
		/// <param name="logger">The value of <see cref="logger"/></param>
		public Instance(Api.Models.Instance metadata, IRepositoryManager repositoryManager, IByondManager byondManager, IDreamMaker dreamMaker, IWatchdog watchdog, IChat chat, StaticFiles.IConfiguration configuration, ICompileJobConsumer compileJobConsumer, IDatabaseContextFactory databaseContextFactory, IDmbFactory dmbFactory, IJobManager jobManager, ILogger<Instance> logger)
		{
			this.metadata = metadata ?? throw new ArgumentNullException(nameof(metadata));
			RepositoryManager = repositoryManager ?? throw new ArgumentNullException(nameof(repositoryManager));
			ByondManager = byondManager ?? throw new ArgumentNullException(nameof(byondManager));
			DreamMaker = dreamMaker ?? throw new ArgumentNullException(nameof(dreamMaker));
			Watchdog = watchdog ?? throw new ArgumentNullException(nameof(watchdog));
			Chat = chat ?? throw new ArgumentNullException(nameof(chat));
			Configuration = configuration ?? throw new ArgumentNullException(nameof(configuration));
			CompileJobConsumer = compileJobConsumer ?? throw new ArgumentNullException(nameof(compileJobConsumer));
			this.databaseContextFactory = databaseContextFactory ?? throw new ArgumentNullException(nameof(databaseContextFactory));
			this.dmbFactory = dmbFactory ?? throw new ArgumentNullException(nameof(dmbFactory));
			this.jobManager = jobManager ?? throw new ArgumentNullException(nameof(jobManager));
			this.logger = logger ?? throw new ArgumentNullException(nameof(logger));
		}

		/// <inheritdoc />
		public void Dispose()
		{
			timerCts?.Dispose();
			CompileJobConsumer.Dispose();
			Configuration.Dispose();
			Chat.Dispose();
			Watchdog.Dispose();
			RepositoryManager.Dispose();
		}

		/// <inheritdoc />
		public async Task CompileProcess(Job job, IDatabaseContext databaseContext, Action<int> progressReporter, CancellationToken cancellationToken)
		{
			//DO NOT FOLLOW THE SUGGESTION FOR A THROW EXPRESSION HERE
			if (job == null)
				throw new ArgumentNullException(nameof(job));
			if (databaseContext == null)
				throw new ArgumentNullException(nameof(databaseContext));
			if (progressReporter == null)
				throw new ArgumentNullException(nameof(progressReporter));

			var ddSettingsTask = databaseContext.DreamDaemonSettings.Where(x => x.InstanceId == metadata.Id).Select(x => new DreamDaemonSettings
			{
				StartupTimeout = x.StartupTimeout,
			}).FirstOrDefaultAsync(cancellationToken);

			var dreamMakerSettings = await databaseContext.DreamMakerSettings.Where(x => x.InstanceId == metadata.Id).FirstAsync(cancellationToken).ConfigureAwait(false);
			if (dreamMakerSettings == default)
				throw new JobException("Missing DreamMakerSettings in DB!");
			var ddSettings = await ddSettingsTask.ConfigureAwait(false);
			if (ddSettings == default)
				throw new JobException("Missing DreamDaemonSettings in DB!");

			CompileJob compileJob;
			RevisionInformation revInfo;
			using (var repo = await RepositoryManager.LoadRepository(cancellationToken).ConfigureAwait(false))
			{
				if (repo == null)
					throw new JobException("Missing Repository!");

				var repoSha = repo.Head;
				revInfo = await databaseContext.RevisionInformations.Where(x => x.CommitSha == repoSha && x.Instance.Id == metadata.Id).Include(x => x.ActiveTestMerges).ThenInclude(x => x.TestMerge).FirstOrDefaultAsync().ConfigureAwait(false);

				if (revInfo == default)
				{
					revInfo = new RevisionInformation
					{
						CommitSha = repoSha,
						OriginCommitSha = repoSha,
						Instance = new Models.Instance
						{
							Id = metadata.Id
						}
					};
					logger.LogWarning(Repository.Repository.OriginTrackingErrorTemplate, repoSha);
					databaseContext.Instances.Attach(revInfo.Instance);
				}

				compileJob = await DreamMaker.Compile(revInfo, dreamMakerSettings, ddSettings.StartupTimeout.Value, repo, cancellationToken).ConfigureAwait(false);
			}

			compileJob.Job = job;

			databaseContext.CompileJobs.Add(compileJob);    //will be saved by job context

			job.PostComplete = ct => CompileJobConsumer.LoadCompileJob(compileJob, ct);
		}

		/// <summary>
		/// Pull the repository and compile for every set of given <paramref name="minutes"/>
		/// </summary>
		/// <param name="minutes">How many minutes the operation should repeat. Does not include running time</param>
		/// <param name="cancellationToken">The <see cref="CancellationToken"/> for the operation</param>
		/// <returns>A <see cref="Task"/> representing the running operation</returns>
		async Task TimerLoop(uint minutes, CancellationToken cancellationToken)
		{
			while (true)
				try
				{
					await Task.Delay(TimeSpan.FromMinutes(minutes > Int32.MaxValue ? Int32.MaxValue : (int)minutes), cancellationToken).ConfigureAwait(false);
					logger.LogDebug("Beginning auto update...");
					try
					{
						Models.User user = null;
						await databaseContextFactory.UseContext(async (db) => user = await db.Users.FirstAsync(cancellationToken).ConfigureAwait(false)).ConfigureAwait(false);
						var repositoryUpdateJob = new Job
						{
							Instance = new Models.Instance
							{
								Id = metadata.Id
							},
							Description = "Scheduled repository update",
							CancelRightsType = RightsType.Repository,
							CancelRight = (ulong)RepositoryRights.CancelPendingChanges,
							StartedBy = user
						};

						string deploySha = null;
						await jobManager.RegisterOperation(repositoryUpdateJob, async (paramJob, databaseContext, progressReporter, jobCancellationToken) =>
						{
							var repositorySettingsTask = databaseContext.RepositorySettings.Where(x => x.InstanceId == metadata.Id).FirstAsync(jobCancellationToken);

							//assume 5 steps with synchronize
							const int ProgressSections = 7;
							const int ProgressStep = 100 / ProgressSections;


							const int NumSteps = 3;
							var doneSteps = 0;

							Action<int> NextProgressReporter()
							{
								var tmpDoneSteps = doneSteps;
								++doneSteps;
								return progress => progressReporter((progress + 100 * tmpDoneSteps) / NumSteps);
							};

							using (var repo = await RepositoryManager.LoadRepository(jobCancellationToken).ConfigureAwait(false))
							{
								if (repo == null)
								{
									logger.LogTrace("Aborting repo update, no repository!");
									return;
								}

								var startSha = repo.Head;
								if (!repo.Tracking)
								{
									logger.LogTrace("Aborting repo update, not tracking origin!");
									deploySha = startSha;
									return;
								}

								var repositorySettings = await repositorySettingsTask.ConfigureAwait(false);

								//the main point of auto update is to pull the remote
								await repo.FetchOrigin(repositorySettings.AccessUser, repositorySettings.AccessToken, NextProgressReporter(), jobCancellationToken).ConfigureAwait(false);

								RevisionInformation currentRevInfo = null;
								bool hasDbChanges = false;

								Task<RevisionInformation> LoadRevInfo() => databaseContext.RevisionInformations
										.Where(x => x.CommitSha == startSha && x.Instance.Id == metadata.Id)
										.Include(x => x.ActiveTestMerges).ThenInclude(x => x.TestMerge)
										.FirstOrDefaultAsync(cancellationToken);

								async Task UpdateRevInfo(string currentHead, bool onOrigin)
								{
									if(currentRevInfo == null)
										currentRevInfo = await LoadRevInfo().ConfigureAwait(false);

									if (currentRevInfo == default)
									{
										logger.LogWarning(Repository.Repository.OriginTrackingErrorTemplate, currentHead);
										onOrigin = true;
									}

									var attachedInstance = new Models.Instance
									{
										Id = metadata.Id
									};
									var oldRevInfo = currentRevInfo;
									currentRevInfo = new RevisionInformation
									{
										CommitSha = currentHead,
										OriginCommitSha = onOrigin ? currentHead : oldRevInfo.OriginCommitSha,
										Instance = attachedInstance
									};
									if (!onOrigin)
										currentRevInfo.ActiveTestMerges = new List<RevInfoTestMerge>(oldRevInfo.ActiveTestMerges);

									databaseContext.Instances.Attach(attachedInstance);
									databaseContext.RevisionInformations.Add(currentRevInfo);
									hasDbChanges = true;
								}

								//take appropriate auto update actions
								bool shouldSyncTracked;
								if (repositorySettings.AutoUpdatesKeepTestMerges.Value)
								{
									logger.LogTrace("Preserving test merges...");

									var currentRevInfoTask = LoadRevInfo();

									var result = await repo.MergeOrigin(repositorySettings.CommitterName, repositorySettings.CommitterEmail, NextProgressReporter(), jobCancellationToken).ConfigureAwait(false);

									if (!result.HasValue)
										throw new JobException("Merge conflict while preserving test merges!");

									currentRevInfo = await currentRevInfoTask.ConfigureAwait(false);

									var lastRevInfoWasOriginCommit = currentRevInfo == default || currentRevInfo.CommitSha == currentRevInfo.OriginCommitSha;
									var stillOnOrigin = result.Value && lastRevInfoWasOriginCommit;

									var currentHead = repo.Head;
									if (currentHead != startSha)
									{
										await UpdateRevInfo(currentHead, stillOnOrigin).ConfigureAwait(false);
										shouldSyncTracked = stillOnOrigin;
									}
									else
										shouldSyncTracked = false;
								}
								else
								{
									logger.LogTrace("Not preserving test merges...");
									await repo.ResetToOrigin(NextProgressReporter(), jobCancellationToken).ConfigureAwait(false);

									var currentHead = repo.Head;

									currentRevInfo = await databaseContext.RevisionInformations
									.Where(x => x.CommitSha == currentHead && x.Instance.Id == metadata.Id)
									.FirstOrDefaultAsync(jobCancellationToken).ConfigureAwait(false);

									if (currentHead != startSha && currentRevInfo != default)
										await UpdateRevInfo(currentHead, true).ConfigureAwait(false);

									shouldSyncTracked = true;
								}

								//synch if necessary
								if (repositorySettings.AutoUpdatesSynchronize.Value && startSha != repo.Head)
								{
<<<<<<< HEAD
									var currentSha = repo.Head;
									revInfo = new RevisionInformation
									{
										CommitSha = currentSha,
										OriginCommitSha = currentSha,
										Instance = new Models.Instance
										{
											Id = metadata.Id
										},
										ActiveTestMerges = new List<RevInfoTestMerge>(),
										CompileJobs = new List<CompileJob>()
									};
									db.Instances.Attach(revInfo.Instance);
=======
									var pushedOrigin = await repo.Sychronize(repositorySettings.AccessUser, repositorySettings.AccessToken, repositorySettings.CommitterName, repositorySettings.CommitterEmail, NextProgressReporter(), shouldSyncTracked, jobCancellationToken).ConfigureAwait(false);
									var currentHead = repo.Head;
									if (currentHead != currentRevInfo.CommitSha)
										await UpdateRevInfo(currentHead, pushedOrigin).ConfigureAwait(false);
>>>>>>> c6ef8291
								}

								if(hasDbChanges)
									try
									{
										await databaseContext.Save(cancellationToken).ConfigureAwait(false);
									}
									catch
									{
										await repo.ResetToSha(startSha, progressReporter, default).ConfigureAwait(false);
										throw;
									}

								progressReporter(5 * ProgressStep);
								deploySha = repo.Head;
							}
						}, cancellationToken).ConfigureAwait(false);

						await jobManager.WaitForJobCompletion(repositoryUpdateJob, user, cancellationToken, default).ConfigureAwait(false);

						if (deploySha == null)
						{
							logger.LogTrace("Aborting auto update, repository error!");
							continue;
						}

						if(deploySha == LatestCompileJob()?.RevisionInformation.CommitSha)
						{
							logger.LogTrace("Aborting auto update, same revision as latest CompileJob");
							continue;
						}

						//finally set up the job
						var compileProcessJob = new Job
						{
							StartedBy = user,
							Instance = repositoryUpdateJob.Instance,
							Description = "Scheduled code deployment",
							CancelRightsType = RightsType.DreamMaker,
							CancelRight = (ulong)DreamMakerRights.CancelCompile
						};

						await jobManager.RegisterOperation(compileProcessJob, CompileProcess, cancellationToken).ConfigureAwait(false);

						await jobManager.WaitForJobCompletion(compileProcessJob, user, cancellationToken, default).ConfigureAwait(false);
					}
					catch (OperationCanceledException)
					{
						logger.LogDebug("Cancelled auto update job!");
						throw;
					}
					catch (Exception e)
					{
						logger.LogWarning("Error in auto update loop! Exception: {0}", e);
						continue;
					}
				}
				catch (OperationCanceledException)
				{
					break;
				}
			logger.LogTrace("Leaving auto update loop...");
		}
		
		/// <inheritdoc />
		public void Rename(string newName)
		{
			if (String.IsNullOrWhiteSpace(newName))
				throw new ArgumentNullException(nameof(newName));
			metadata.Name = newName;
		}

		/// <inheritdoc />
		public async Task StartAsync(CancellationToken cancellationToken)
		{
			await Task.WhenAll(SetAutoUpdateInterval(metadata.AutoUpdateInterval.Value), Configuration.StartAsync(cancellationToken), ByondManager.StartAsync(cancellationToken), Chat.StartAsync(cancellationToken), CompileJobConsumer.StartAsync(cancellationToken)).ConfigureAwait(false);

			//dependent on so many things, its just safer this way
			await Watchdog.StartAsync(cancellationToken).ConfigureAwait(false);

			CompileJob latestCompileJob = null;
			await databaseContextFactory.UseContext(async db =>
			{
				latestCompileJob = await db.CompileJobs.Where(x => x.Job.Instance.Id == metadata.Id).OrderByDescending(x => x.Job.StoppedAt).FirstOrDefaultAsync(cancellationToken).ConfigureAwait(false);
			}).ConfigureAwait(false);
			await dmbFactory.CleanUnusedCompileJobs(latestCompileJob, cancellationToken).ConfigureAwait(false);
		}

		/// <inheritdoc />
		public Task StopAsync(CancellationToken cancellationToken) => Task.WhenAll(SetAutoUpdateInterval(0), Configuration.StopAsync(cancellationToken), ByondManager.StopAsync(cancellationToken), Watchdog.StopAsync(cancellationToken), Chat.StopAsync(cancellationToken), CompileJobConsumer.StopAsync(cancellationToken));

		/// <inheritdoc />
		public async Task SetAutoUpdateInterval(uint newInterval)
		{
			Task toWait;
			lock (this)
			{
				if (timerTask != null)
				{
					timerCts.Cancel();
					toWait = timerTask;
				}
				else
					toWait = Task.CompletedTask;
			}
			await toWait.ConfigureAwait(false);
			if (newInterval == 0)
				return;
			lock (this)
			{
				//race condition, just quit
				if (timerTask != null)
					return;
				timerCts?.Dispose();
				timerCts = new CancellationTokenSource();
				timerTask = TimerLoop(newInterval, timerCts.Token);
			}
		}

		/// <inheritdoc />
		public CompileJob LatestCompileJob()
		{
			if (!dmbFactory.DmbAvailable)
				return null;
			return dmbFactory.LockNextDmb(0)?.CompileJob;
		}
	}
}<|MERGE_RESOLUTION|>--- conflicted
+++ resolved
@@ -329,26 +329,10 @@
 								//synch if necessary
 								if (repositorySettings.AutoUpdatesSynchronize.Value && startSha != repo.Head)
 								{
-<<<<<<< HEAD
-									var currentSha = repo.Head;
-									revInfo = new RevisionInformation
-									{
-										CommitSha = currentSha,
-										OriginCommitSha = currentSha,
-										Instance = new Models.Instance
-										{
-											Id = metadata.Id
-										},
-										ActiveTestMerges = new List<RevInfoTestMerge>(),
-										CompileJobs = new List<CompileJob>()
-									};
-									db.Instances.Attach(revInfo.Instance);
-=======
 									var pushedOrigin = await repo.Sychronize(repositorySettings.AccessUser, repositorySettings.AccessToken, repositorySettings.CommitterName, repositorySettings.CommitterEmail, NextProgressReporter(), shouldSyncTracked, jobCancellationToken).ConfigureAwait(false);
 									var currentHead = repo.Head;
 									if (currentHead != currentRevInfo.CommitSha)
 										await UpdateRevInfo(currentHead, pushedOrigin).ConfigureAwait(false);
->>>>>>> c6ef8291
 								}
 
 								if(hasDbChanges)
