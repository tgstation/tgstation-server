--- conflicted
+++ resolved
@@ -163,13 +163,8 @@
 		/// <param name="topicClientFactory">The value of <see cref="topicClientFactory"/>.</param>
 		/// <param name="cryptographySuite">The value of <see cref="cryptographySuite"/>.</param>
 		/// <param name="synchronousIOManager">The value of <see cref="synchronousIOManager"/>.</param>
-<<<<<<< HEAD
-		/// <param name="symlinkFactory">The value of <see cref="symlinkFactory"/>.</param>
+		/// <param name="linkFactory">The value of <see cref="linkFactory"/>.</param>
 		/// <param name="engineInstaller">The value of <see cref="engineInstaller"/>.</param>
-=======
-		/// <param name="linkFactory">The value of <see cref="linkFactory"/>.</param>
-		/// <param name="byondInstaller">The value of <see cref="byondInstaller"/>.</param>
->>>>>>> df8c51dd
 		/// <param name="chatFactory">The value of <see cref="chatFactory"/>.</param>
 		/// <param name="processExecutor">The value of <see cref="processExecutor"/>.</param>
 		/// <param name="postWriteHandler">The value of <see cref="postWriteHandler"/>.</param>
@@ -192,13 +187,8 @@
 			ITopicClientFactory topicClientFactory,
 			ICryptographySuite cryptographySuite,
 			ISynchronousIOManager synchronousIOManager,
-<<<<<<< HEAD
-			ISymlinkFactory symlinkFactory,
+			IFilesystemLinkFactory linkFactory,
 			IEngineInstaller engineInstaller,
-=======
-			IFilesystemLinkFactory linkFactory,
-			IByondInstaller byondInstaller,
->>>>>>> df8c51dd
 			IChatManagerFactory chatFactory,
 			IProcessExecutor processExecutor,
 			IPostWriteHandler postWriteHandler,
@@ -221,13 +211,8 @@
 			this.topicClientFactory = topicClientFactory ?? throw new ArgumentNullException(nameof(topicClientFactory));
 			this.cryptographySuite = cryptographySuite ?? throw new ArgumentNullException(nameof(cryptographySuite));
 			this.synchronousIOManager = synchronousIOManager ?? throw new ArgumentNullException(nameof(synchronousIOManager));
-<<<<<<< HEAD
-			this.symlinkFactory = symlinkFactory ?? throw new ArgumentNullException(nameof(symlinkFactory));
+			this.linkFactory = linkFactory ?? throw new ArgumentNullException(nameof(linkFactory));
 			this.engineInstaller = engineInstaller ?? throw new ArgumentNullException(nameof(engineInstaller));
-=======
-			this.linkFactory = linkFactory ?? throw new ArgumentNullException(nameof(linkFactory));
-			this.byondInstaller = byondInstaller ?? throw new ArgumentNullException(nameof(byondInstaller));
->>>>>>> df8c51dd
 			this.chatFactory = chatFactory ?? throw new ArgumentNullException(nameof(chatFactory));
 			this.processExecutor = processExecutor ?? throw new ArgumentNullException(nameof(processExecutor));
 			this.postWriteHandler = postWriteHandler ?? throw new ArgumentNullException(nameof(postWriteHandler));
