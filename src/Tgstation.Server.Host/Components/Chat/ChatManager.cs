--- conflicted
+++ resolved
@@ -371,11 +371,7 @@
 
 			logger.LogTrace("Sending deployment message for RevisionInformation: {revisionInfoId}", revisionInformation.Id);
 
-<<<<<<< HEAD
-			var callbacks = new List<Func<string, string, ValueTask>>();
-=======
-			var callbacks = new List<Func<string, string, Task<Func<bool, Task>>>>();
->>>>>>> 21e4d2c7
+			var callbacks = new List<Func<string, string, ValueTask<Func<bool, ValueTask>>>>();
 
 			var task = Task.WhenAll(
 				wdChannels.Select(
@@ -415,28 +411,22 @@
 
 			AddMessageTask(task);
 
-			Task callbackTask = null;
-			Func<bool, Task> finalUpdateAction = null;
+			Task callbackTask;
+			Func<bool, ValueTask> finalUpdateAction = null;
 			async Task CallbackTask(string errorMessage, string dreamMakerOutput)
 			{
 				await task;
-<<<<<<< HEAD
-				await ValueTaskExtensions.WhenAll(
-=======
-				var callbackResultTasks =
->>>>>>> 21e4d2c7
+				var callbackResults = await ValueTaskExtensions.WhenAll(
 					callbacks.Select(
 						x => x(
 							errorMessage,
-							dreamMakerOutput))
-					.ToList();
-
-				await Task.WhenAll(callbackResultTasks);
-
-				finalUpdateAction = active => Task.WhenAll(callbackResultTasks.Select(task => task.Result(active)));
-			}
-
-			async Task CompletionTask(bool active)
+							dreamMakerOutput)),
+					callbacks.Count);
+
+				finalUpdateAction = active => ValueTaskExtensions.WhenAll(callbackResults.Select(finalizerCallback => finalizerCallback(active)));
+			}
+
+			async ValueTask CompletionTask(bool active)
 			{
 				try
 				{
@@ -448,14 +438,14 @@
 					return;
 				}
 
-				AddMessageTask(finalUpdateAction(active));
+				AddMessageTask(finalUpdateAction(active).AsTask());
 			}
 
 			return (errorMessage, dreamMakerOutput) =>
 			{
 				callbackTask = CallbackTask(errorMessage, dreamMakerOutput);
 				AddMessageTask(callbackTask);
-				return active => AddMessageTask(CompletionTask(active));
+				return active => AddMessageTask(CompletionTask(active).AsTask());
 			};
 		}
 
