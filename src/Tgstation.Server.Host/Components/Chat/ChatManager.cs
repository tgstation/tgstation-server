﻿using System;
using System.Collections.Generic;
using System.Globalization;
using System.Linq;
using System.Threading;
using System.Threading.Tasks;

using Microsoft.Extensions.Logging;
using Newtonsoft.Json;
using Serilog.Context;

using Tgstation.Server.Api.Models.Internal;
using Tgstation.Server.Common.Extensions;
using Tgstation.Server.Host.Components.Chat.Commands;
using Tgstation.Server.Host.Components.Chat.Providers;
using Tgstation.Server.Host.Components.Interop;
using Tgstation.Server.Host.Core;
using Tgstation.Server.Host.Extensions;
using Tgstation.Server.Host.Utils;

namespace Tgstation.Server.Host.Components.Chat
{
	/// <inheritdoc />
	// TODO: Decomplexify
#pragma warning disable CA1506
	sealed class ChatManager : IChatManager, IRestartHandler
	{
		/// <summary>
		/// The common bot mention.
		/// </summary>
		public const string CommonMention = "!tgs";

		/// <summary>
		/// The <see cref="IProviderFactory"/> for the <see cref="ChatManager"/>.
		/// </summary>
		readonly IProviderFactory providerFactory;

		/// <summary>
		/// The <see cref="ICommandFactory"/> for the <see cref="ChatManager"/>.
		/// </summary>
		readonly ICommandFactory commandFactory;

		/// <summary>
		/// The <see cref="IRestartRegistration"/> for the <see cref="ChatManager"/>.
		/// </summary>
		readonly IRestartRegistration restartRegistration;

		/// <summary>
		/// The <see cref="ILoggerFactory"/> for the <see cref="ChatManager"/>.
		/// </summary>
		readonly ILoggerFactory loggerFactory;

		/// <summary>
		/// The <see cref="ILogger"/> for the <see cref="ChatManager"/>.
		/// </summary>
		readonly ILogger<ChatManager> logger;

		/// <summary>
		/// Unchanging <see cref="ICommand"/>s in the <see cref="ChatManager"/> mapped by <see cref="ICommand.Name"/>.
		/// </summary>
		readonly IDictionary<string, ICommand> builtinCommands;

		/// <summary>
		/// Map of <see cref="IProvider"/>s in use, keyed by <see cref="ChatBotSettings"/> <see cref="Api.Models.EntityId.Id"/>.
		/// </summary>
		readonly IDictionary<long, IProvider> providers;

		/// <summary>
		/// Map of <see cref="ChannelRepresentation.RealId"/>s to <see cref="ChannelMapping"/>s.
		/// </summary>
		readonly IDictionary<ulong, ChannelMapping> mappedChannels;

		/// <summary>
		/// The active <see cref="IChatTrackingContext"/>s for the <see cref="ChatManager"/>.
		/// </summary>
		readonly IList<IChatTrackingContext> trackingContexts;

		/// <summary>
		/// The <see cref="CancellationTokenSource"/> for <see cref="chatHandler"/>.
		/// </summary>
		readonly CancellationTokenSource handlerCts;

		/// <summary>
		/// The active <see cref="Models.ChatBot"/> for the <see cref="ChatManager"/>.
		/// </summary>
		readonly List<Models.ChatBot> activeChatBots;

		/// <summary>
		/// Used for various lock statements throughout this <see langword="class"/>.
		/// </summary>
		readonly object synchronizationLock;

		/// <summary>
		/// The <see cref="ICustomCommandHandler"/> for the <see cref="ChangeChannels(long, IEnumerable{Models.ChatChannel}, CancellationToken)"/>.
		/// </summary>
		ICustomCommandHandler customCommandHandler;

		/// <summary>
		/// The <see cref="Task"/> that monitors incoming chat messages.
		/// </summary>
		Task chatHandler;

		/// <summary>
		/// A <see cref="Task"/> that represents the <see cref="IProvider"/>s initial connection.
		/// </summary>
		Task initialProviderConnectionsTask;

		/// <summary>
		/// A <see cref="Task"/> that represents all sent messages.
		/// </summary>
		Task messageSendTask;

		/// <summary>
		/// The <see cref="TaskCompletionSource"/> that completes when <see cref="ChatBotSettings"/>s change.
		/// </summary>
		TaskCompletionSource connectionsUpdated;

		/// <summary>
		/// Used for remapping <see cref="ChannelRepresentation.RealId"/>s.
		/// </summary>
		ulong channelIdCounter;

		/// <summary>
		/// The number of <see cref="Message"/>s processed.
		/// </summary>
		long messagesProcessed;

		/// <summary>
		/// Initializes a new instance of the <see cref="ChatManager"/> class.
		/// </summary>
		/// <param name="providerFactory">The value of <see cref="providerFactory"/>.</param>
		/// <param name="commandFactory">The value of <see cref="commandFactory"/>.</param>
		/// <param name="serverControl">The <see cref="IServerControl"/> to populate <see cref="restartRegistration"/> with.</param>
		/// <param name="loggerFactory">The value of <see cref="loggerFactory"/>.</param>
		/// <param name="logger">The value of <see cref="logger"/>.</param>
		/// <param name="initialChatBots">The <see cref="IEnumerable{T}"/> used to populate <see cref="activeChatBots"/>.</param>
		public ChatManager(
			IProviderFactory providerFactory,
			ICommandFactory commandFactory,
			IServerControl serverControl,
			ILoggerFactory loggerFactory,
			ILogger<ChatManager> logger,
			IEnumerable<Models.ChatBot> initialChatBots)
		{
			this.providerFactory = providerFactory ?? throw new ArgumentNullException(nameof(providerFactory));
			this.commandFactory = commandFactory ?? throw new ArgumentNullException(nameof(commandFactory));
			ArgumentNullException.ThrowIfNull(serverControl);
			this.loggerFactory = loggerFactory ?? throw new ArgumentNullException(nameof(loggerFactory));
			this.logger = logger ?? throw new ArgumentNullException(nameof(logger));
			activeChatBots = initialChatBots?.ToList() ?? throw new ArgumentNullException(nameof(initialChatBots));

			restartRegistration = serverControl.RegisterForRestart(this);

			synchronizationLock = new object();

			builtinCommands = new Dictionary<string, ICommand>();
			providers = new Dictionary<long, IProvider>();
			mappedChannels = new Dictionary<ulong, ChannelMapping>();
			trackingContexts = new List<IChatTrackingContext>();
			handlerCts = new CancellationTokenSource();
			connectionsUpdated = new TaskCompletionSource();

			messageSendTask = Task.CompletedTask;
			channelIdCounter = 1;
		}

		/// <inheritdoc />
		public async ValueTask DisposeAsync()
		{
			logger.LogTrace("Disposing...");
			restartRegistration.Dispose();
			handlerCts.Dispose();
			foreach (var providerKvp in providers)
				await providerKvp.Value.DisposeAsync();

			await messageSendTask;
		}

		/// <inheritdoc />
		public async Task ChangeChannels(long connectionId, IEnumerable<Models.ChatChannel> newChannels, CancellationToken cancellationToken)
		{
			ArgumentNullException.ThrowIfNull(newChannels);

			logger.LogTrace("ChangeChannels {connectionId}...", connectionId);
			var provider = await RemoveProviderChannels(connectionId, false, cancellationToken);
			if (provider == null)
				return;

			if (!provider.Connected)
			{
				logger.LogDebug("Cannot map channels, provider {providerId} disconnected!", connectionId);
				return;
			}

			var results = await provider.MapChannels(newChannels, cancellationToken);
			try
			{
				lock (activeChatBots)
				{
					var botToUpdate = activeChatBots.FirstOrDefault(bot => bot.Id == connectionId);
					if (botToUpdate != null)
						botToUpdate.Channels = newChannels
							.Select(apiModel => new Models.ChatChannel
							{
								DiscordChannelId = apiModel.DiscordChannelId,
								IrcChannel = apiModel.IrcChannel,
								IsAdminChannel = apiModel.IsAdminChannel,
								IsUpdatesChannel = apiModel.IsUpdatesChannel,
								IsSystemChannel = apiModel.IsSystemChannel,
								IsWatchdogChannel = apiModel.IsWatchdogChannel,
								Tag = apiModel.Tag,
							})
							.ToList();
				}

				var newMappings = results.SelectMany(
					kvp => kvp.Value.Select(
						channelRepresentation => new ChannelMapping
						{
							IsWatchdogChannel = kvp.Key.IsWatchdogChannel == true,
							IsUpdatesChannel = kvp.Key.IsUpdatesChannel == true,
							IsAdminChannel = kvp.Key.IsAdminChannel == true,
							IsSystemChannel = kvp.Key.IsSystemChannel == true,
							ProviderChannelId = channelRepresentation.RealId,
							ProviderId = connectionId,
							Channel = channelRepresentation,
						}));

				ulong baseId;
				lock (synchronizationLock)
				{
					baseId = channelIdCounter;
					channelIdCounter += (ulong)results.Count;
				}

				lock (mappedChannels)
				{
					lock (providers)
						if (!providers.TryGetValue(connectionId, out IProvider verify) || verify != provider) // aborted again
							return;
					foreach (var newMapping in newMappings)
					{
						var newId = baseId++;
						logger.LogTrace("Mapping channel {connectionName}:{channelFriendlyName} as {newId}", newMapping.Channel.ConnectionName, newMapping.Channel.FriendlyName, newId);
						mappedChannels.Add(newId, newMapping);
						newMapping.Channel.RealId = newId;
					}
				}

				// we only want to update contexts if everything at startup has connected once already
				// otherwise we could send an incomplete channel set to the DMAPI, which will then spout all its queued messages into it instead of all relevant chatbots
				// The watchdog can call this if it needs to after starting up
				if (initialProviderConnectionsTask.IsCompleted)
					await UpdateTrackingContexts(cancellationToken);
			}
			finally
			{
				provider.InitialMappingComplete();
			}
		}

		/// <inheritdoc />
		public async Task ChangeSettings(Models.ChatBot newSettings, CancellationToken cancellationToken)
		{
			ArgumentNullException.ThrowIfNull(newSettings);

			logger.LogTrace("ChangeSettings...");

			Task disconnectTask;
			IProvider provider = null;
			lock (providers)
			{
				// raw settings changes forces a rebuild of the provider
				if (providers.ContainsKey(newSettings.Id.Value))
					disconnectTask = DeleteConnection(newSettings.Id.Value, cancellationToken);
				else
					disconnectTask = Task.CompletedTask;
				if (newSettings.Enabled.Value)
				{
					provider = providerFactory.CreateProvider(newSettings);
					providers.Add(newSettings.Id.Value, provider);
				}
			}

			lock (mappedChannels)
				foreach (var oldMappedChannelId in mappedChannels.Where(x => x.Value.ProviderId == newSettings.Id).Select(x => x.Key).ToList())
					mappedChannels.Remove(oldMappedChannelId);

			await disconnectTask;

			lock (synchronizationLock)
			{
				// same thread shennanigans
				var oldOne = connectionsUpdated;
				connectionsUpdated = new TaskCompletionSource();
				oldOne.SetResult();
			}

			var reconnectionUpdateTask = provider?.SetReconnectInterval(
				newSettings.ReconnectionInterval.Value,
				newSettings.Enabled.Value)
				?? Task.CompletedTask;
			lock (activeChatBots)
			{
				var originalChatBot = activeChatBots.FirstOrDefault(bot => bot.Id == newSettings.Id);
				if (originalChatBot != null)
					activeChatBots.Remove(originalChatBot);

				activeChatBots.Add(new Models.ChatBot
				{
					Id = newSettings.Id,
					ConnectionString = newSettings.ConnectionString,
					Enabled = newSettings.Enabled,
					Name = newSettings.Name,
					ReconnectionInterval = newSettings.ReconnectionInterval,
					Provider = newSettings.Provider,
					Channels = newSettings.Channels,
				});
			}

			await reconnectionUpdateTask;
		}

		/// <inheritdoc />
		public void QueueMessage(MessageContent message, IEnumerable<ulong> channelIds)
		{
			ArgumentNullException.ThrowIfNull(message);
			ArgumentNullException.ThrowIfNull(channelIds);

			QueueMessageInternal(message, () => channelIds, false);
		}

		/// <inheritdoc />
		public void QueueWatchdogMessage(string message)
		{
			ArgumentNullException.ThrowIfNull(message);

			message = String.Format(CultureInfo.InvariantCulture, "WD: {0}", message);

			if (!initialProviderConnectionsTask.IsCompleted)
				logger.LogTrace("Waiting for initial provider connections before sending watchdog message...");

			// Reimplementing QueueMessage
			QueueMessageInternal(
				new MessageContent
				{
					Text = message,
				},
				() =>
				{
					// so it doesn't change while we're using it
					lock (mappedChannels)
						return mappedChannels.Where(x => x.Value.IsWatchdogChannel).Select(x => x.Key).ToList();
				},
				true);
		}

		/// <inheritdoc />
		public Action<string, string> QueueDeploymentMessage(
			Models.RevisionInformation revisionInformation,
			Version byondVersion,
			DateTimeOffset? estimatedCompletionTime,
			string gitHubOwner,
			string gitHubRepo,
			bool localCommitPushed)
		{
			List<ulong> wdChannels;
			lock (mappedChannels) // so it doesn't change while we're using it
				wdChannels = mappedChannels.Where(x => x.Value.IsUpdatesChannel).Select(x => x.Key).ToList();

			logger.LogTrace("Sending deployment message for RevisionInformation: {revisionInfoId}", revisionInformation.Id);

			var callbacks = new List<Func<string, string, ValueTask>>();

			var task = Task.WhenAll(
				wdChannels.Select(
					async x =>
					{
						ChannelMapping channelMapping;
						lock (mappedChannels)
							if (!mappedChannels.TryGetValue(x, out channelMapping))
								return;
						IProvider provider;
						lock (providers)
							if (!providers.TryGetValue(channelMapping.ProviderId, out provider))
								return;
						try
						{
							var callback = await provider.SendUpdateMessage(
								revisionInformation,
								byondVersion,
								estimatedCompletionTime,
								gitHubOwner,
								gitHubRepo,
								channelMapping.ProviderChannelId,
								localCommitPushed,
								handlerCts.Token);

							lock (callbacks)
								callbacks.Add(callback);
						}
						catch (Exception ex)
						{
							logger.LogWarning(
								ex,
								"Error sending deploy message to provider {providerId}!",
								channelMapping.ProviderId);
						}
					}));

			AddMessageTask(task);

			async Task CollateTasks(string errorMessage, string dreamMakerOutput)
			{
				await task;
				await ValueTaskExtensions.WhenAll(
					callbacks.Select(
						x => x(
							errorMessage,
							dreamMakerOutput)));
			}

			return (errorMessage, dreamMakerOutput) => AddMessageTask(CollateTasks(errorMessage, dreamMakerOutput));
		}

		/// <inheritdoc />
		public async Task StartAsync(CancellationToken cancellationToken)
		{
			foreach (var tgsCommand in commandFactory.GenerateCommands())
				builtinCommands.Add(tgsCommand.Name.ToUpperInvariant(), tgsCommand);
			var initialChatBots = activeChatBots.ToList();
			await Task.WhenAll(initialChatBots.Select(x => ChangeSettings(x, cancellationToken)));
			initialProviderConnectionsTask = InitialConnection();
			chatHandler = MonitorMessages(handlerCts.Token);
		}

		/// <inheritdoc />
		public async Task StopAsync(CancellationToken cancellationToken)
		{
			handlerCts.Cancel();
			if (chatHandler != null)
				await chatHandler;
			await Task.WhenAll(providers.Select(x => x.Key).Select(x => DeleteConnection(x, cancellationToken)));
			await messageSendTask;
		}

		/// <inheritdoc />
		public IChatTrackingContext CreateTrackingContext()
		{
			if (customCommandHandler == null)
				throw new InvalidOperationException("RegisterCommandHandler() hasn't been called!");

			IChatTrackingContext context = null;
			lock (mappedChannels)
				context = new ChatTrackingContext(
					customCommandHandler,
					mappedChannels.Select(y => y.Value.Channel),
					loggerFactory.CreateLogger<ChatTrackingContext>(),
					() =>
					{
						lock (trackingContexts)
							trackingContexts.Remove(context);
					});

			lock (trackingContexts)
				trackingContexts.Add(context);

			return context;
		}

		/// <inheritdoc />
		public async Task UpdateTrackingContexts(CancellationToken cancellationToken)
		{
			var logMessageSent = 0;
			async Task UpdateTrackingContext(IChatTrackingContext channelSink, IEnumerable<ChannelRepresentation> channels)
			{
				if (Interlocked.Exchange(ref logMessageSent, 1) == 0)

				await channelSink.UpdateChannels(channels, cancellationToken);
			}

			var waitingForInitialConnection = !initialProviderConnectionsTask.IsCompleted;
			if (waitingForInitialConnection)
			{
				logger.LogTrace("Waiting for initial chat bot connections before updating tracking contexts...");
				await initialProviderConnectionsTask.WithToken(cancellationToken);
			}

			List<Task> tasks;
			lock (mappedChannels)
				lock (trackingContexts)
					tasks = trackingContexts.Select(x => UpdateTrackingContext(x, mappedChannels.Select(y => y.Value.Channel))).ToList();

			if (waitingForInitialConnection)
				if (tasks.Count > 0)
					logger.LogTrace("Updating chat tracking contexts...");
				else
					logger.LogTrace("No chat tracking contexts to update");

			await Task.WhenAll(tasks);
		}

		/// <inheritdoc />
		public void RegisterCommandHandler(ICustomCommandHandler customCommandHandler)
		{
			if (this.customCommandHandler != null)
				throw new InvalidOperationException("RegisterCommandHandler() already called!");
			this.customCommandHandler = customCommandHandler ?? throw new ArgumentNullException(nameof(customCommandHandler));
		}

		/// <inheritdoc />
		public async Task DeleteConnection(long connectionId, CancellationToken cancellationToken)
		{
			logger.LogTrace("DeleteConnection {connectionId}", connectionId);
			var provider = await RemoveProviderChannels(connectionId, true, cancellationToken);
			if (provider != null)
			{
				var startTime = DateTimeOffset.UtcNow;
				try
				{
					await provider.Disconnect(cancellationToken);
				}
				catch (Exception ex)
				{
					logger.LogError(ex, "Error disconnecting connection {connectionId}!", connectionId);
				}

				await provider.DisposeAsync();
				var duration = DateTimeOffset.UtcNow - startTime;
				if (duration.TotalSeconds > 3)
					logger.LogWarning("Disconnecting a {providerType} took {totalSeconds}s!", provider.GetType().Name, duration.TotalSeconds);
			}
			else
				logger.LogTrace("DeleteConnection: ID {connectionId} doesn't exist!", connectionId);
		}

		/// <inheritdoc />
<<<<<<< HEAD
		public ValueTask HandleRestart(Version updateVersion, bool gracefulShutdown, CancellationToken cancellationToken)
=======
		public Task HandleRestart(Version updateVersion, bool handlerMayDelayShutdownWithExtremelyLongRunningTasks, CancellationToken cancellationToken)
>>>>>>> a7063fc8
		{
			var message = updateVersion == null
				? $"TGS: {(handlerMayDelayShutdownWithExtremelyLongRunningTasks ? "Graceful shutdown" : "Going down")}..."
				: $"TGS: Updating to version {updateVersion}...";
			List<ulong> wdChannels;
			lock (mappedChannels) // so it doesn't change while we're using it
				wdChannels = mappedChannels
					.Where(x => !x.Value.IsSystemChannel)
					.Select(x => x.Key)
					.ToList();

			return SendMessage(
				wdChannels,
				null,
				new MessageContent
				{
					Text = message,
				},
				cancellationToken);
		}

		/// <summary>
		/// Remove a <see cref="IProvider"/> from <see cref="mappedChannels"/> optionally removing the provider itself from <see cref="providers"/> and updating the <see cref="trackingContexts"/> as well.
		/// </summary>
		/// <param name="connectionId">The <see cref="Api.Models.EntityId.Id"/> of the <see cref="IProvider"/> to delete.</param>
		/// <param name="removeProvider">If the provider should be removed from <see cref="providers"/> and <see cref="trackingContexts"/> should be update.</param>
		/// <param name="cancellationToken">The <see cref="CancellationToken"/> for the operation.</param>
		/// <returns>A <see cref="Task{TResult}"/> resulting in the <see cref="IProvider"/> being removed if it exists, <see langword="null"/> otherwise.</returns>
		async Task<IProvider> RemoveProviderChannels(long connectionId, bool removeProvider, CancellationToken cancellationToken)
		{
			logger.LogTrace("RemoveProviderChannels {connectionId}...", connectionId);
			IProvider provider;
			lock (providers)
			{
				if (!providers.TryGetValue(connectionId, out provider))
				{
					logger.LogTrace("Aborted, no such provider!");
					return null;
				}

				if (removeProvider)
					providers.Remove(connectionId);
			}

			Task trackingContextsUpdateTask;
			lock (mappedChannels)
			{
				foreach (var mappedConnectionChannel in mappedChannels.Where(x => x.Value.ProviderId == connectionId).Select(x => x.Key).ToList())
					mappedChannels.Remove(mappedConnectionChannel);

				var newMappedChannels = mappedChannels.Select(y => y.Value.Channel).ToList();

				if (removeProvider)
					lock (trackingContexts)
						trackingContextsUpdateTask = Task.WhenAll(trackingContexts.Select(x => x.UpdateChannels(newMappedChannels, cancellationToken)));
				else
					trackingContextsUpdateTask = Task.CompletedTask;
			}

			await trackingContextsUpdateTask;

			return provider;
		}

		/// <summary>
		/// Remap the channels for a given <paramref name="provider"/>.
		/// </summary>
		/// <param name="provider">The <see cref="IProvider"/> to remap channels for.</param>
		/// <param name="cancellationToken">The <see cref="CancellationToken"/> for the operation.</param>
		/// <returns>A <see cref="Task"/> representing the running operation.</returns>
		async Task RemapProvider(IProvider provider, CancellationToken cancellationToken)
		{
			logger.LogTrace("Remapping channels for provider reconnection...");
			IEnumerable<Models.ChatChannel> channelsToMap;
			long providerId;
			lock (providers)
				providerId = providers.Where(x => x.Value == provider).Select(x => x.Key).First();

			lock (activeChatBots)
				channelsToMap = activeChatBots.FirstOrDefault(x => x.Id == providerId)?.Channels;

			if (channelsToMap?.Any() ?? false)
				await ChangeChannels(providerId, channelsToMap, cancellationToken);
		}

		/// <summary>
		/// Processes a <paramref name="message"/>.
		/// </summary>
		/// <param name="provider">The <see cref="IProvider"/> who recevied <paramref name="message"/>.</param>
		/// <param name="message">The <see cref="Message"/> to process. If <see langword="null"/>, this indicates the provider reconnected.</param>
		/// <param name="recursed">If we are called recursively after remapping the provider.</param>
		/// <param name="cancellationToken">The <see cref="CancellationToken"/> for the operation.</param>
		/// <returns>A <see cref="Task"/> representing the running operation.</returns>
#pragma warning disable CA1502
		async Task ProcessMessage(IProvider provider, Message message, bool recursed, CancellationToken cancellationToken)
#pragma warning restore CA1502
		{
			if (!provider.Connected)
			{
				logger.LogTrace("Abort message processing because provider is disconnected!");
				return;
			}

			// provider reconnected, remap channels.
			if (message == null)
			{
				await RemapProvider(provider, cancellationToken);
				return;
			}

			// map the channel if it's private and we haven't seen it
			var providerChannelId = message.User.Channel.RealId;
			KeyValuePair<ulong, ChannelMapping>? mappedChannel;
			long providerId;
			bool hasChannelZero;
			lock (providers)
			{
				// important, otherwise we could end up processing during shutdown
				cancellationToken.ThrowIfCancellationRequested();

				var providerIdNullable = providers
					.Where(x => x.Value == provider)
					.Select(x => (long?)x.Key)
					.FirstOrDefault();

				if (!providerIdNullable.HasValue)
				{
					// possible to have a message queued and then the provider immediately disconnects
					logger.LogDebug("Unable to process command \"{command}\" due to provider disconnecting", message.Content);
					return;
				}

				providerId = providerIdNullable.Value;
				mappedChannel = mappedChannels
					.Where(x => x.Value.ProviderId == providerId && x.Value.ProviderChannelId == providerChannelId)
					.Select(x => (KeyValuePair<ulong, ChannelMapping>?)x)
					.FirstOrDefault();
				hasChannelZero = mappedChannels
					.Where(x => x.Value.ProviderId == providerId && x.Value.ProviderChannelId == 0)
					.Any();
			}

			if (!recursed && !mappedChannel.HasValue && !message.User.Channel.IsPrivateChannel && hasChannelZero)
			{
				logger.LogInformation("Receieved message from unmapped channel whose provider contains ID 0. Remapping...");
				await RemapProvider(provider, cancellationToken);
				logger.LogTrace("Resume processing original message...");
				await ProcessMessage(provider, message, true, cancellationToken);
				return;
			}

			if (message.User.Channel.IsPrivateChannel)
				lock (mappedChannels)
					if (!mappedChannel.HasValue)
					{
						ulong newId;
						lock (synchronizationLock)
							newId = channelIdCounter++;
						logger.LogTrace(
							"Mapping private channel {connectionName}:{channelFriendlyName} as {newId}",
							message.User.Channel.ConnectionName,
							message.User.FriendlyName,
							newId);
						mappedChannels.Add(newId, new ChannelMapping
						{
							ProviderChannelId = message.User.Channel.RealId,
							ProviderId = providerId,
							Channel = message.User.Channel,
						});

						logger.LogTrace(
							"Mapping DM {connectionName}:{userId} ({userFriendlyName}) as {newId}",
							message.User.Channel.ConnectionName,
							message.User.RealId,
							message.User.FriendlyName,
							newId);
						message.User.Channel.RealId = newId;
					}
					else
						message.User.Channel.RealId = mappedChannel.Value.Key;
			else
			{
				if (!mappedChannel.HasValue)
				{
					logger.LogError(
						"Error mapping message: Provider ID: {providerId}, Channel Real ID: {realId}",
						providerId,
						message.User.Channel.RealId);
					logger.LogTrace("message: {messageJson}", JsonConvert.SerializeObject(message));
					lock (mappedChannels)
						logger.LogTrace("mappedChannels: {mappedChannelsJson}", JsonConvert.SerializeObject(mappedChannels));
					await SendMessage(
						new List<ulong>
						{
							message.User.Channel.RealId,
						},
						message,
						new MessageContent
						{
							Text = "TGS: Processing error, check logs!",
						},
						cancellationToken);
					return;
				}

				var mappingChannelRepresentation = mappedChannel.Value.Value.Channel;

				message.User.Channel.Id = mappingChannelRepresentation.Id;
				message.User.Channel.Tag = mappingChannelRepresentation.Tag;
				message.User.Channel.IsAdminChannel = mappingChannelRepresentation.IsAdminChannel;
			}

			var trimmedMessage = message.Content.Trim();
			if (trimmedMessage.Length == 0)
				return;

			var splits = new List<string>(trimmedMessage.Split(' ', StringSplitOptions.RemoveEmptyEntries));
			var address = splits[0];
			if (address.Length > 1 && (address.Last() == ':' || address.Last() == ','))
				address = address[0..^1];

			address = address.ToUpperInvariant();

			var addressed =
				address == CommonMention.ToUpperInvariant()
				|| address == provider.BotMention.ToUpperInvariant();

			// no mention
			if (!addressed && !message.User.Channel.IsPrivateChannel)
				return;

			logger.LogTrace(
				"Start processing command: {message}. User (True provider Id): {profiderId}",
				message.Content,
				JsonConvert.SerializeObject(message.User));
			try
			{
				if (addressed)
					splits.RemoveAt(0);

				if (splits.Count == 0)
				{
					// just a mention
					await SendMessage(
						new List<ulong>
						{
							message.User.Channel.RealId,
						},
						message,
						new MessageContent
						{
							Text = "Hi!",
						},
						cancellationToken);
					return;
				}

				var command = splits[0].ToUpperInvariant();
				splits.RemoveAt(0);
				var arguments = String.Join(" ", splits);

				ICommand GetCommand(string commandName)
				{
					if (!builtinCommands.TryGetValue(commandName, out var handler))
					{
						handler = trackingContexts
							.Where(x => x.CustomCommands != null)
							.SelectMany(x => x.CustomCommands)
							.Where(x => x.Name.ToUpperInvariant() == commandName)
							.FirstOrDefault();
					}

					return handler;
				}

				const string UnknownCommandMessage = "Unknown command! Type '?' or 'help' for available commands.";

				if (command == "HELP" || command == "?")
				{
					string helpText;
					if (splits.Count == 0)
					{
						var allCommands = builtinCommands.Select(x => x.Value).ToList();
						allCommands.AddRange(
							trackingContexts
								.Where(x => x.CustomCommands != null)
								.SelectMany(
									x => x.CustomCommands));
						helpText = String.Format(CultureInfo.InvariantCulture, "Available commands (Type '?' or 'help' and then a command name for more details): {0}", String.Join(", ", allCommands.Select(x => x.Name)));
					}
					else
					{
						var helpHandler = GetCommand(splits[0].ToUpperInvariant());
						if (helpHandler != default)
							helpText = String.Format(CultureInfo.InvariantCulture, "{0}: {1}{2}", helpHandler.Name, helpHandler.HelpText, helpHandler.AdminOnly ? " - May only be used in admin channels" : String.Empty);
						else
							helpText = UnknownCommandMessage;
					}

					await SendMessage(
						new List<ulong> { message.User.Channel.RealId },
						message,
						new MessageContent
						{
							Text = helpText,
						},
						cancellationToken);
					return;
				}

				var commandHandler = GetCommand(command);

				if (commandHandler == default)
				{
					await SendMessage(
						new List<ulong> { message.User.Channel.RealId },
						message,
						new MessageContent
						{
							Text = UnknownCommandMessage,
						},
						cancellationToken);
					return;
				}

				if (commandHandler.AdminOnly && !message.User.Channel.IsAdminChannel)
				{
					await SendMessage(
						new List<ulong> { message.User.Channel.RealId },
						message,
						new MessageContent
						{
							Text = "Use this command in an admin channel!",
						},
						cancellationToken);
					return;
				}

				var result = await commandHandler.Invoke(arguments, message.User, cancellationToken);
				if (result != null)
					await SendMessage(new List<ulong> { message.User.Channel.RealId }, message, result, cancellationToken);
			}
			catch (OperationCanceledException ex)
			{
				logger.LogTrace(ex, "Command processing canceled!");
			}
			catch (Exception e)
			{
				// error bc custom commands should reply about why it failed
				logger.LogError(e, "Error processing chat command");
				await SendMessage(
					new List<ulong> { message.User.Channel.RealId },
					message,
					new MessageContent
					{
						Text = "TGS: Internal error processing command! Check server logs!",
					},
					cancellationToken);
			}
			finally
			{
				logger.LogTrace("Done processing command.");
			}
		}

		/// <summary>
		/// Monitors active providers for new <see cref="Message"/>s.
		/// </summary>
		/// <param name="cancellationToken">The <see cref="CancellationToken"/> for the operation.</param>
		/// <returns>A <see cref="Task"/> representing the running operation.</returns>
		async Task MonitorMessages(CancellationToken cancellationToken)
		{
			logger.LogTrace("Starting processing loop...");
			var messageTasks = new Dictionary<IProvider, Task<Message>>();
			Task activeProcessingTask = Task.CompletedTask;
			try
			{
				Task updatedTask = null;
				while (!cancellationToken.IsCancellationRequested)
				{
					if (updatedTask?.IsCompleted != false)
						lock (synchronizationLock)
							updatedTask = connectionsUpdated.Task;

					// prune disconnected providers
					foreach (var disposedProviderMessageTaskKvp in messageTasks.Where(x => x.Key.Disposed).ToList())
						messageTasks.Remove(disposedProviderMessageTaskKvp.Key);

					// add new ones
					lock (providers)
						foreach (var providerKvp in providers)
							if (!messageTasks.ContainsKey(providerKvp.Value))
								messageTasks.Add(
									providerKvp.Value,
									providerKvp.Value.NextMessage(cancellationToken).AsTask());

					if (messageTasks.Count == 0)
					{
						logger.LogTrace("No providers active, pausing messsage monitoring...");
						await updatedTask.WithToken(cancellationToken);
						logger.LogTrace("Resuming message monitoring...");
						continue;
					}

					// wait for a message
					await Task.WhenAny(updatedTask, Task.WhenAny(messageTasks.Select(x => x.Value)));

					// process completed ones
					foreach (var completedMessageTaskKvp in messageTasks.Where(x => x.Value.IsCompleted).ToList())
					{
						var provider = completedMessageTaskKvp.Key;
						messageTasks.Remove(provider);

						if (provider.Disposed) // valid to receive one, but don't process it
							continue;

						var message = await completedMessageTaskKvp.Value;
						var messageNumber = Interlocked.Increment(ref messagesProcessed);

						async Task WrapProcessMessage()
						{
							var localActiveProcessingTask = activeProcessingTask;
							using (LogContext.PushProperty(SerilogContextHelper.ChatMessageIterationContextProperty, messageNumber))
								try
								{
									await ProcessMessage(provider, message, false, cancellationToken);
								}
								catch (Exception ex)
								{
									logger.LogError(ex, "Error processing message {messageNumber}!", messageNumber);
								}

							await localActiveProcessingTask;
						}

						activeProcessingTask = WrapProcessMessage();
					}
				}
			}
			catch (OperationCanceledException ex)
			{
				logger.LogTrace(ex, "Message processing loop cancelled!");
			}
			catch (Exception e)
			{
				logger.LogError(e, "Message loop crashed!");
			}
			finally
			{
				await activeProcessingTask;
			}

			logger.LogTrace("Leaving message processing loop");
		}

		/// <summary>
		/// Asynchronously send a given <paramref name="message"/> to a set of <paramref name="channelIds"/>.
		/// </summary>
		/// <param name="channelIds">The <see cref="Models.ChatChannel.Id"/>s of the <see cref="Models.ChatChannel"/>s to send to.</param>
		/// <param name="replyTo">The <see cref="Message"/> to reply to.</param>
		/// <param name="message">The <see cref="MessageContent"/> to send.</param>
		/// <param name="cancellationToken">The <see cref="CancellationToken"/> for the operation.</param>
		/// <returns>A <see cref="Task"/> representing the running operation.</returns>
		ValueTask SendMessage(IEnumerable<ulong> channelIds, Message replyTo, MessageContent message, CancellationToken cancellationToken)
		{
			var channelIdsList = channelIds.ToList();

			logger.LogTrace(
				"Chat send \"{message}\"{embed} to channels: [{channelIdsCommaSeperated}]",
				message.Text,
				message.Embed != null ? " (with embed)" : String.Empty,
				String.Join(", ", channelIdsList));

			if (!channelIdsList.Any())
				return ValueTask.CompletedTask;

			return ValueTaskExtensions.WhenAll(
				channelIdsList.Select(x =>
				{
					ChannelMapping channelMapping;
					lock (mappedChannels)
						if (!mappedChannels.TryGetValue(x, out channelMapping))
							return ValueTask.CompletedTask;
					IProvider provider;
					lock (providers)
						if (!providers.TryGetValue(channelMapping.ProviderId, out provider))
							return ValueTask.CompletedTask;
					return provider.SendMessage(replyTo, message, channelMapping.ProviderChannelId, cancellationToken);
				}));
		}

		/// <summary>
		/// Aggregate all <see cref="IProvider.InitialConnectionJob"/>s into one <sse cref="Task"/>.
		/// </summary>
		/// <returns>A <see cref="Task"/> representing the running operation.</returns>
		async Task InitialConnection()
		{
			await Task.WhenAll(providers.Select(x => x.Value.InitialConnectionJob));
			logger.LogTrace("Initial provider connection task completed");
		}

		/// <summary>
		/// Adds a given <paramref name="task"/> to <see cref="messageSendTask"/>.
		/// </summary>
		/// <param name="task">The <see cref="Task"/> to add.</param>
		void AddMessageTask(Task task)
		{
			async Task Wrap(Task originalTask)
			{
				await originalTask;
				try
				{
					await task;
				}
				catch (OperationCanceledException ex)
				{
					logger.LogDebug(ex, "Async chat message cancelled!");
				}
				catch (Exception ex)
				{
					logger.LogError(ex, "Error in asynchronous chat message!");
				}
			}

			lock (handlerCts)
				messageSendTask = Wrap(messageSendTask);
		}

		/// <summary>
		/// Adds a given <paramref name="message"/> to the send queue.
		/// </summary>
		/// <param name="message">The <see cref="MessageContent"/> being sent.</param>
		/// <param name="channelIdsFactory">A <see cref="Func{TResult}"/> to retrieve he <see cref="Models.ChatChannel.Id"/>s of the <see cref="Models.ChatChannel"/>s to send to.</param>
		/// <param name="waitForConnections">If <see langword="true"/>, the message send will wait for <see cref="initialProviderConnectionsTask"/> to complete before running.</param>
		void QueueMessageInternal(MessageContent message, Func<IEnumerable<ulong>> channelIdsFactory, bool waitForConnections)
		{
			async Task SendMessageTask()
			{
				var cancellationToken = handlerCts.Token;
				if (waitForConnections)
					await initialProviderConnectionsTask.WithToken(cancellationToken);

				await SendMessage(
					channelIdsFactory(),
					null,
					message,
					cancellationToken);
			}

			AddMessageTask(SendMessageTask());
		}
	}
}<|MERGE_RESOLUTION|>--- conflicted
+++ resolved
@@ -535,11 +535,7 @@
 		}
 
 		/// <inheritdoc />
-<<<<<<< HEAD
-		public ValueTask HandleRestart(Version updateVersion, bool gracefulShutdown, CancellationToken cancellationToken)
-=======
-		public Task HandleRestart(Version updateVersion, bool handlerMayDelayShutdownWithExtremelyLongRunningTasks, CancellationToken cancellationToken)
->>>>>>> a7063fc8
+		public ValueTask HandleRestart(Version updateVersion, bool handlerMayDelayShutdownWithExtremelyLongRunningTasks, CancellationToken cancellationToken)
 		{
 			var message = updateVersion == null
 				? $"TGS: {(handlerMayDelayShutdownWithExtremelyLongRunningTasks ? "Graceful shutdown" : "Going down")}..."
