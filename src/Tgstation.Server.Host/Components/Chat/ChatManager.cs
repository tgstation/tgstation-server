--- conflicted
+++ resolved
@@ -274,38 +274,14 @@
 				throw new ArgumentNullException(nameof(newSettings));
 
 			logger.LogTrace("ChangeSettings...");
-<<<<<<< HEAD
-			IProvider? provider;
-
-			async Task DisconnectProvider(IProvider p)
-			{
-				try
-				{
-					await p.Disconnect(cancellationToken).ConfigureAwait(false);
-				}
-				finally
-				{
-					await p.DisposeAsync().ConfigureAwait(false);
-				}
-			}
-=======
->>>>>>> b3256af9
 
 			Task disconnectTask;
-			IProvider provider = null;
+			IProvider? provider = null;
 			lock (providers)
 			{
 				// raw settings changes forces a rebuild of the provider
-<<<<<<< HEAD
-				if (providers.TryGetValue(newSettings.Id, out provider))
-				{
-					providers.Remove(newSettings.Id);
-					disconnectTask = DisconnectProvider(provider);
-				}
-=======
-				if (providers.ContainsKey(newSettings.Id.Value))
-					disconnectTask = DeleteConnection(newSettings.Id.Value, cancellationToken);
->>>>>>> b3256af9
+				if (providers.ContainsKey(newSettings.Id))
+					disconnectTask = DeleteConnection(newSettings.Id, cancellationToken);
 				else
 					disconnectTask = Task.CompletedTask;
 
@@ -459,10 +435,6 @@
 				builtinCommands.Add(tgsCommand.Name.ToUpperInvariant(), tgsCommand);
 			var initialChatBots = activeChatBots.ToList();
 			await Task.WhenAll(initialChatBots.Select(x => ChangeSettings(x, cancellationToken))).ConfigureAwait(false);
-<<<<<<< HEAD
-			await Task.WhenAll(initialChatBots.Select(x => ChangeChannels(x.Id, x.Channels, cancellationToken))).ConfigureAwait(false);
-=======
->>>>>>> b3256af9
 			initialProviderConnectionsTask = InitialConnection();
 			chatHandler = MonitorMessages(handlerCts.Token);
 		}
@@ -549,17 +521,10 @@
 		/// <param name="removeProvider">If the provider should be removed from <see cref="providers"/> and <see cref="trackingContexts"/> should be update.</param>
 		/// <param name="cancellationToken">The <see cref="CancellationToken"/> for the operation.</param>
 		/// <returns>A <see cref="Task{TResult}"/> resulting in the <see cref="IProvider"/> being removed if it exists, <see langword="null"/> otherwise.</returns>
-<<<<<<< HEAD
-		async Task<IProvider?> RemoveProvider(long connectionId, bool updateTrackings, CancellationToken cancellationToken)
-		{
-			logger.LogTrace("RemoveProvider {0}...", connectionId);
+		async Task<IProvider?> RemoveProviderChannels(long connectionId, bool removeProvider, CancellationToken cancellationToken)
+		{
+			logger.LogTrace("RemoveProviderChannels {0}...", connectionId);
 			IProvider? provider;
-=======
-		async Task<IProvider> RemoveProviderChannels(long connectionId, bool removeProvider, CancellationToken cancellationToken)
-		{
-			logger.LogTrace("RemoveProviderChannels {0}...", connectionId);
-			IProvider provider;
->>>>>>> b3256af9
 			lock (providers)
 			{
 				if (!providers.TryGetValue(connectionId, out provider))
@@ -664,37 +629,15 @@
 						lock (synchronizationLock)
 							newId = channelIdCounter++;
 						logger.LogTrace(
-							"Mapping private channel {0}:{1} as {2}",
+							"Mapping private channel {connection}:{friendlyName} as {id}",
 							message.User.Channel.ConnectionName,
 							message.User.FriendlyName,
 							newId);
-						mappedChannels.Add(newId, new ChannelMapping
+						mappedChannels.Add(newId, new ChannelMapping(message.User.Channel)
 						{
-<<<<<<< HEAD
-							ulong newId;
-							lock (synchronizationLock)
-								newId = channelIdCounter++;
-							logger.LogTrace(
-								"Mapping private channel {0}:{1} as {2}",
-								message.User.Channel.ConnectionName,
-								message.User.FriendlyName,
-								newId);
-							mappedChannels.Add(newId, new ChannelMapping(message.User.Channel)
-							{
-								IsWatchdogChannel = false,
-								ProviderChannelId = message.User.Channel.RealId,
-								ProviderId = providerId,
-							});
-							message.User.Channel.RealId = newId;
-						}
-						else
-							message.User.Channel.RealId = enumerable.First().Key;
-				else
-=======
 							IsWatchdogChannel = false,
 							ProviderChannelId = message.User.Channel.RealId,
 							ProviderId = providerId,
-							Channel = message.User.Channel,
 						});
 						message.User.Channel.RealId = newId;
 					}
@@ -703,7 +646,6 @@
 			else
 			{
 				if (!mappedChannel.HasValue)
->>>>>>> b3256af9
 				{
 					logger.LogError(
 						"Error mapping message: Provider ID: {providerId}, Channel Real ID: {realId}",
