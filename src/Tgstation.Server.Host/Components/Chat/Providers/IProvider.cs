﻿using System;
using System.Collections.Generic;
using System.Threading;
using System.Threading.Tasks;

using Tgstation.Server.Host.Components.Interop;
using Tgstation.Server.Host.Models;

namespace Tgstation.Server.Host.Components.Chat.Providers
{
	/// <summary>
	/// For interacting with a chat service.
	/// </summary>
	interface IProvider : IAsyncDisposable
	{
		/// <summary>
		/// If the <see cref="IProvider"/> is currently connected.
		/// </summary>
		bool Connected { get; }

		/// <summary>
		/// If the <see cref="IProvider"/> was disposed.
		/// </summary>
		bool Disposed { get; }

		/// <summary>
		/// The <see cref="string"/> that indicates the <see cref="IProvider"/> was mentioned.
		/// </summary>
		string BotMention { get; }

		/// <summary>
		/// A <see cref="Task"/> that completes once the <see cref="IProvider"/> finishes it's first connection attempt regardless of success.
		/// </summary>
		Task InitialConnectionJob { get; }

		/// <summary>
		/// Indicate to the provider that at least one <see cref="MapChannels(IEnumerable{ChatChannel}, CancellationToken)"/> call has successfully completed.
		/// </summary>
		void InitialMappingComplete();

		/// <summary>
		/// Get a <see cref="ValueTask{TResult}"/> resulting in the next <see cref="Message"/> the <see cref="IProvider"/> recieves or <see langword="null"/> on a disconnect.
		/// </summary>
		/// <param name="cancellationToken">The <see cref="CancellationToken"/> for the operation.</param>
		/// <returns>A <see cref="ValueTask{TResult}"/> resulting in the next available <see cref="Message"/> or <see langword="null"/> if the <see cref="IProvider"/> needed to reconnect.</returns>
		/// <remarks>Note that private messages will come in the form of <see cref="ChannelRepresentation"/>s not returned in <see cref="MapChannels(IEnumerable{ChatChannel}, CancellationToken)"/>.</remarks>
		ValueTask<Message> NextMessage(CancellationToken cancellationToken);

		/// <summary>
		/// Gracefully disconnects the provider. Permanently stops the reconnection timer.
		/// </summary>
		/// <param name="cancellationToken">The <see cref="CancellationToken"/> for the operation.</param>
		/// <returns>A <see cref="ValueTask"/> representing the running operation.</returns>
		ValueTask Disconnect(CancellationToken cancellationToken);

		/// <summary>
		/// Get the <see cref="ChannelRepresentation"/>s for given <paramref name="channels"/>.
		/// </summary>
		/// <param name="channels">The <see cref="Api.Models.ChatChannel"/>s to map.</param>
		/// <param name="cancellationToken">The <see cref="CancellationToken"/> for the operation.</param>
		/// <returns>A <see cref="ValueTask{TResult}"/> resulting in a <see cref="Dictionary{TKey, TValue}"/> of the <see cref="ChatChannel"/>'s <see cref="ChannelRepresentation"/>s representing <paramref name="channels"/>.</returns>
		ValueTask<Dictionary<ChatChannel, IEnumerable<ChannelRepresentation>>> MapChannels(IEnumerable<ChatChannel> channels, CancellationToken cancellationToken);

		/// <summary>
		/// Send a message to the <see cref="IProvider"/>.
		/// </summary>
		/// <param name="replyTo">The <see cref="Message"/> to reply to.</param>
		/// <param name="message">The <see cref="MessageContent"/>.</param>
		/// <param name="channelId">The <see cref="ChannelRepresentation.RealId"/> to send to.</param>
		/// <param name="cancellationToken">The <see cref="CancellationToken"/> for the operation.</param>
		/// <returns>A <see cref="ValueTask"/> representing the running operation.</returns>
		ValueTask SendMessage(Message replyTo, MessageContent message, ulong channelId, CancellationToken cancellationToken);

		/// <summary>
		/// Set the interval at which the provider starts jobs to try to reconnect.
		/// </summary>
		/// <param name="reconnectInterval">The reconnection interval in minutes.</param>
		/// <param name="connectNow">If a connection attempt should be made now.</param>
		/// <returns>A <see cref="Task"/> representing the running operation.</returns>
		Task SetReconnectInterval(uint reconnectInterval, bool connectNow);

		/// <summary>
		/// Send the message for a deployment.
		/// </summary>
		/// <param name="revisionInformation">The <see cref="RevisionInformation"/> of the deployment.</param>
		/// <param name="byondVersion">The BYOND <see cref="Version"/> of the deployment.</param>
		/// <param name="estimatedCompletionTime">The optional <see cref="DateTimeOffset"/> the deployment is expected to be completed at.</param>
		/// <param name="gitHubOwner">The repository GitHub owner, if any.</param>
		/// <param name="gitHubRepo">The repository GitHub name, if any.</param>
		/// <param name="channelId">The <see cref="ChannelRepresentation.RealId"/> to send to.</param>
		/// <param name="localCommitPushed"><see langword="true"/> if the local deployment commit was pushed to the remote repository.</param>
		/// <param name="cancellationToken">The <see cref="CancellationToken"/> for the operation.</param>
<<<<<<< HEAD
		/// <returns>A <see cref="ValueTask{TResult}"/> resulting in a <see cref="Func{T1, T2, TResult}"/> to call to update the message at the deployment's conclusion. Parameters: Error message if any, DreamMaker output if any.</returns>
		ValueTask<Func<string, string, ValueTask>> SendUpdateMessage(
=======
		/// <returns>A <see cref="Task{TResult}"/> resulting in a <see cref="Func{T1, T2, TResult}"/> to call to update the message at the deployment's conclusion. Parameters: Error message if any, DreamMaker output if any. Returns another callback which should be called to mark the deployment as active.</returns>
		Task<Func<string, string, Task<Func<bool, Task>>>> SendUpdateMessage(
>>>>>>> 21e4d2c7
			RevisionInformation revisionInformation,
			Version byondVersion,
			DateTimeOffset? estimatedCompletionTime,
			string gitHubOwner,
			string gitHubRepo,
			ulong channelId,
			bool localCommitPushed,
			CancellationToken cancellationToken);
	}
}<|MERGE_RESOLUTION|>--- conflicted
+++ resolved
@@ -90,13 +90,8 @@
 		/// <param name="channelId">The <see cref="ChannelRepresentation.RealId"/> to send to.</param>
 		/// <param name="localCommitPushed"><see langword="true"/> if the local deployment commit was pushed to the remote repository.</param>
 		/// <param name="cancellationToken">The <see cref="CancellationToken"/> for the operation.</param>
-<<<<<<< HEAD
-		/// <returns>A <see cref="ValueTask{TResult}"/> resulting in a <see cref="Func{T1, T2, TResult}"/> to call to update the message at the deployment's conclusion. Parameters: Error message if any, DreamMaker output if any.</returns>
-		ValueTask<Func<string, string, ValueTask>> SendUpdateMessage(
-=======
-		/// <returns>A <see cref="Task{TResult}"/> resulting in a <see cref="Func{T1, T2, TResult}"/> to call to update the message at the deployment's conclusion. Parameters: Error message if any, DreamMaker output if any. Returns another callback which should be called to mark the deployment as active.</returns>
-		Task<Func<string, string, Task<Func<bool, Task>>>> SendUpdateMessage(
->>>>>>> 21e4d2c7
+		/// <returns>A <see cref="ValueTask{TResult}"/> resulting in a <see cref="Func{T1, T2, TResult}"/> to call to update the message at the deployment's conclusion. Parameters: Error message if any, DreamMaker output if any. Returns another callback which should be called to mark the deployment as active.</returns>
+		ValueTask<Func<string, string, ValueTask<Func<bool, ValueTask>>>> SendUpdateMessage(
 			RevisionInformation revisionInformation,
 			Version byondVersion,
 			DateTimeOffset? estimatedCompletionTime,
