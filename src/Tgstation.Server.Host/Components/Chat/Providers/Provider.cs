--- conflicted
+++ resolved
@@ -181,11 +181,7 @@
 		public abstract ValueTask SendMessage(Message replyTo, MessageContent message, ulong channelId, CancellationToken cancellationToken);
 
 		/// <inheritdoc />
-<<<<<<< HEAD
-		public abstract ValueTask<Func<string, string, ValueTask>> SendUpdateMessage(
-=======
-		public abstract Task<Func<string, string, Task<Func<bool, Task>>>> SendUpdateMessage(
->>>>>>> 21e4d2c7
+		public abstract ValueTask<Func<string, string, ValueTask<Func<bool, ValueTask>>>> SendUpdateMessage(
 			RevisionInformation revisionInformation,
 			Version byondVersion,
 			DateTimeOffset? estimatedCompletionTime,
