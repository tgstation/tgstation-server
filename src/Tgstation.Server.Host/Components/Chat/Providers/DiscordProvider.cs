﻿using System;
using System.Collections.Generic;
using System.Drawing;
using System.Linq;
using System.Threading;
using System.Threading.Tasks;

using Microsoft.Extensions.DependencyInjection;
using Microsoft.Extensions.Logging;
using Remora.Discord.API.Abstractions.Gateway.Events;
using Remora.Discord.API.Abstractions.Objects;
using Remora.Discord.API.Abstractions.Rest;
using Remora.Discord.API.Objects;
using Remora.Discord.Core;
using Remora.Discord.Gateway;
using Remora.Discord.Gateway.Extensions;
using Remora.Results;

using Tgstation.Server.Api.Models;
using Tgstation.Server.Helpers;
using Tgstation.Server.Host.Extensions;
using Tgstation.Server.Host.Jobs;
using Tgstation.Server.Host.Models;
using Tgstation.Server.Host.System;

namespace Tgstation.Server.Host.Components.Chat.Providers
{
	/// <summary>
	/// <see cref="IProvider"/> for the Discord app.
	/// </summary>
	#pragma warning disable CA1506
	sealed class DiscordProvider : Provider, IDiscordResponders
	{
		/// <inheritdoc />
		public override bool Connected => gatewayTask?.Task.IsCompleted == false;

		/// <inheritdoc />
		public override string BotMention
		{
			get
			{
				if (!Connected)
					throw new InvalidOperationException("Provider not connected");
				return NormalizeMentions($"<@{currentUserId}>");
			}
		}

		/// <summary>
		/// The <see cref="IAssemblyInformationProvider"/> for the <see cref="DiscordProvider"/>.
		/// </summary>
		readonly IAssemblyInformationProvider assemblyInformationProvider;

		/// <summary>
		/// The <see cref="ServiceProvider"/> containing Discord services.
		/// </summary>
		readonly ServiceProvider serviceProvider;

		/// <summary>
		/// <see cref="List{T}"/> of mapped channel <see cref="Snowflake"/>s.
		/// </summary>
		readonly List<ulong> mappedChannels;

		/// <summary>
		/// Lock <see cref="object"/> used to sychronize connect/disconnect operations.
		/// </summary>
		readonly object connectDisconnectLock;

		/// <summary>
		/// <see cref="bool"/> to enable based mode. Will auto reply with a youtube link to a video that says "based on the hardware that's installed in it" to anyone saying 'based on what?' case-insensitive.
		/// </summary>
		readonly bool basedMeme;

		/// <summary>
		/// The <see cref="DiscordDMOutputDisplayType"/>.
		/// </summary>
		readonly DiscordDMOutputDisplayType outputDisplayType;

		/// <summary>
		/// The <see cref="TaskCompletionSource"/> for the initial gateway connection event.
		/// </summary>
		TaskCompletionSource? gatewayReadyTcs;

		/// <summary>
		/// The <see cref="Task"/> representing the lifetime of the client.
		/// </summary>
		CancellableTask<Result>? gatewayTask;

		/// <summary>
		/// The bot's <see cref="Snowflake"/>.
		/// </summary>
		Snowflake currentUserId;

		/// <summary>
		/// The bot's username at the time of connection.
		/// </summary>
		string initialUserName;

		/// <summary>
		/// Normalize a discord mention string.
		/// </summary>
		/// <param name="fromDiscord">The mention <see cref="string"/> provided by the Discord library.</param>
		/// <returns>The normalized mention <see cref="string"/>.</returns>
		static string NormalizeMentions(string fromDiscord) => fromDiscord.Replace("<@!", "<@", StringComparison.Ordinal);

		/// <summary>
		/// Create a <see cref="List{T}"/> of <see cref="IEmbedField"/>s for a discord update embed.
		/// </summary>
		/// <param name="revisionInformation">The <see cref="RevisionInformation"/> of the deployment.</param>
		/// <param name="byondVersion">The BYOND <see cref="Version"/> of the deployment.</param>
		/// <param name="remoteInformation">The repository <see cref="GitRemoteInformation"/>, if any.</param>
		/// <param name="localCommitPushed"><see langword="true"/> if the local deployment commit was pushed to the remote repository.</param>
		/// <returns>A new <see cref="List{T}"/> of <see cref="IEmbedField"/>s to use.</returns>
		static List<IEmbedField> BuildUpdateEmbedFields(
			Models.RevisionInformation revisionInformation,
			Version byondVersion,
			GitRemoteInformation? remoteInformation,
			bool localCommitPushed)
		{
			string CommitHyperlink(string commit, bool localCommit)
			{
				var shorthand = commit.Substring(0, 7);
				if (remoteInformation == null || (localCommit && !localCommitPushed))
					return shorthand;

				return remoteInformation.RemoteGitProvider switch
				{
					RemoteGitProvider.GitHub => $"[{shorthand}](https://github.com/{remoteInformation.RepositoryOwner}/{remoteInformation.RepositoryName}/commit/{revisionInformation.CommitSha})",
					RemoteGitProvider.GitLab => $"https://github.com/{remoteInformation.RepositoryOwner}/{remoteInformation.RepositoryName}/-/commit/{revisionInformation.CommitSha}",
					_ => shorthand,
				};
			}

			var fields = new List<IEmbedField>
			{
				new EmbedField(
					"BYOND Version",
					$"{byondVersion.Major}.{byondVersion.Minor}{(byondVersion.Build > 0 ? $".{byondVersion.Build}" : String.Empty)}",
					true),
				new EmbedField(
					"Local Commit",
					CommitHyperlink(revisionInformation.CommitSha, revisionInformation.CommitSha == revisionInformation.OriginCommitSha),
					true),
				new EmbedField(
					"Branch Commit",
					CommitHyperlink(revisionInformation.OriginCommitSha, false),
					true),
			};

			fields.AddRange((revisionInformation.ActiveTestMerges ?? Enumerable.Empty<RevInfoTestMerge>())
				.Select(x => x.TestMerge)
				.Select(x => new EmbedField(
					$"#{x.Number}",
					$"[{x.TitleAtMerge}]({x.Url}) by _[@{x.Author}](https://github.com/{x.Author})_{Environment.NewLine}Commit: {CommitHyperlink(x.TargetCommitSha, false)}{(String.IsNullOrWhiteSpace(x.Comment) ? String.Empty : $"{Environment.NewLine}_**{x.Comment}**_")}",
					false)));

			return fields;
		}

		/// <summary>
		/// Initializes a new instance of the <see cref="DiscordProvider"/> class.
		/// </summary>
		/// <param name="jobManager">The <see cref="IJobManager"/> for the <see cref="Provider"/>.</param>
		/// <param name="assemblyInformationProvider">The value of <see cref="assemblyInformationProvider"/>.</param>
		/// <param name="logger">The <see cref="ILogger"/> for the <see cref="Provider"/>.</param>
		/// <param name="chatBot">The <see cref="ChatBot"/> for the <see cref="Provider"/>.</param>
		public DiscordProvider(
			IJobManager jobManager,
			IAssemblyInformationProvider assemblyInformationProvider,
			ILogger<DiscordProvider> logger,
			ChatBot chatBot)
			: base(jobManager, logger, chatBot)
		{
			this.assemblyInformationProvider = assemblyInformationProvider ?? throw new ArgumentNullException(nameof(assemblyInformationProvider));

			mappedChannels = new List<ulong>();
			connectDisconnectLock = new object();

			var csb = new DiscordConnectionStringBuilder(chatBot.ConnectionString);
			var botToken = csb.BotToken ?? throw new InvalidOperationException("Connection string missing bot token!");
			basedMeme = csb.BasedMeme;
			outputDisplayType = csb.DMOutputDisplay;

			serviceProvider = new ServiceCollection()
				.AddDiscordGateway(serviceProvider => botToken)
				.AddSingleton<IDiscordResponders>(serviceProvider => this)
				.AddResponder<DiscordForwardingResponder>()
				.BuildServiceProvider();
		}

		/// <inheritdoc />
		public override async ValueTask DisposeAsync()
		{
			await base.DisposeAsync().ConfigureAwait(false);
			await serviceProvider.DisposeAsync().ConfigureAwait(false);

			// this line is purely here to shutup CA2213
			if (gatewayTask != null)
			{
				await gatewayTask.DisposeAsync().ConfigureAwait(false);
				gatewayTask = null;
			}
		}

		/// <inheritdoc />
		public override async Task<IReadOnlyCollection<ChannelRepresentation>> MapChannels(IEnumerable<Api.Models.ChatChannel> channels, CancellationToken cancellationToken)
		{
			if (channels == null)
				throw new ArgumentNullException(nameof(channels));

<<<<<<< HEAD
			if (!Connected)
			{
				Logger.LogWarning("Cannot map channels, provider disconnected!");
				return Array.Empty<ChannelRepresentation>();
			}

			var usersClient = serviceProvider.GetRequiredService<IDiscordRestUserAPI>();
			var currentUserResponse = await usersClient.GetCurrentUserAsync(cancellationToken).ConfigureAwait(false);

			if (!currentUserResponse.IsSuccess)
			{
				Logger.LogWarning("Error retrieving current Discord user: {errorMessage}", currentUserResponse.Error.Message);
				return Array.Empty<ChannelRepresentation>();
			}
=======
			bool remapRequired = false;
>>>>>>> b3256af9

			async Task<ChannelRepresentation?> GetModelChannelFromDBChannel(Api.Models.ChatChannel channelFromDB)
			{
				if (!channelFromDB.DiscordChannelId.HasValue)
					throw new InvalidOperationException("ChatChannel missing DiscordChannelId!");

				var channelId = channelFromDB.DiscordChannelId.Value;
				string connectionName;
				string friendlyName;
				if (channelId == 0)
				{
					connectionName = initialUserName;
					friendlyName = "(Unmapped accessible channels)";
				}
				else
				{
					var channelsClient = serviceProvider.GetRequiredService<IDiscordRestChannelAPI>();
					var discordChannelResponse = await channelsClient.GetChannelAsync(new Snowflake(channelId), cancellationToken);
					if (!discordChannelResponse.IsSuccess)
					{
<<<<<<< HEAD
						Logger.LogWarning("Error retrieving discord channel {channelId}: {errorMessage}", channelId, discordChannelResponse.Error.Message);
=======
						Logger.LogWarning("Error retrieving discord channel {0}: {1}", channelId, discordChannelResponse.Error.Message);
						remapRequired = true;
>>>>>>> b3256af9
						return null;
					}

					if (discordChannelResponse.Entity.Type != ChannelType.GuildText)
					{
						Logger.LogWarning("Cound not map channel {channelId}! Incorrect type: {entityType}", channelId, discordChannelResponse.Entity.Type);
						return null;
					}

					friendlyName = discordChannelResponse.Entity.Name.Value;

					var guildsClient = serviceProvider.GetRequiredService<IDiscordRestGuildAPI>();
					var guildsResponse = await guildsClient.GetGuildAsync(
						discordChannelResponse.Entity.GuildID.Value,
						false,
						cancellationToken);
					if (!guildsResponse.IsSuccess)
					{
						Logger.LogWarning(
							"Error retrieving discord guild {guildID}: {errorMessage}",
							discordChannelResponse.Entity.GuildID.Value,
<<<<<<< HEAD
							discordChannelResponse.Error?.Message);
=======
							discordChannelResponse.Error.Message);
						remapRequired = true;
>>>>>>> b3256af9
						return null;
					}

					connectionName = guildsResponse.Entity.Name;
				}

				var channelModel = new ChannelRepresentation(connectionName, friendlyName, discordChannelId)
				{
<<<<<<< HEAD
=======
					RealId = channelId,
>>>>>>> b3256af9
					IsAdminChannel = channelFromDB.IsAdminChannel == true,
					IsPrivateChannel = false,
					Tag = channelFromDB.Tag,
				};

				Logger.LogTrace("Mapped channel {channelRealId}: {channelFriendlyName}", channelModel.RealId, channelModel.FriendlyName);
				return channelModel;
			}

			var tasks = channels
				.Select(x => GetModelChannelFromDBChannel(x))
				.ToList();

			await Task.WhenAll(tasks);

			var enumerator = tasks
				.Select(x => x.Result)
<<<<<<< HEAD
				.WhereNotNull()
=======
				.Where(x => x != null)
>>>>>>> b3256af9
				.ToList();

			lock (mappedChannels)
			{
				mappedChannels.Clear();
				mappedChannels.AddRange(enumerator.Select(x => x.RealId));
			}

			if (remapRequired)
				EnqueueMessage(null);

			return enumerator;
		}

		/// <inheritdoc />
		public override async Task SendMessage(ulong channelId, string message, CancellationToken cancellationToken)
		{
			var channelsClient = serviceProvider.GetRequiredService<IDiscordRestChannelAPI>();
			async Task SendToChannel(Snowflake channelId)
			{
				var result = await channelsClient.CreateMessageAsync(
					channelId,
					message,
					ct: cancellationToken);

				if (!result.IsSuccess)
					Logger.LogWarning(
						"Failed to send to channel {channelId}: {errorMessage}",
						channelId,
						result.Error.Message);
			}

			try
			{
				if (channelId == 0)
				{
					var usersClient = serviceProvider.GetRequiredService<IDiscordRestUserAPI>();
					var currentGuildsResponse = await usersClient.GetCurrentUserGuildsAsync(ct: cancellationToken).ConfigureAwait(false);
					if (!currentGuildsResponse.IsSuccess)
					{
						Logger.LogWarning(
							"Error retrieving current discord guilds: {errorMessage}",
							currentGuildsResponse.Error.Message);
						return;
					}

					var unmappedTextChannels = currentGuildsResponse
						.Entity
						.SelectMany(x => x.Channels.Value);

					lock (mappedChannels)
						unmappedTextChannels = unmappedTextChannels
							.Where(x => !mappedChannels.Contains(x.ID.Value))
							.ToList();

					// discord API confirmed weak boned: https://stackoverflow.com/a/52462336
					if (unmappedTextChannels.Any())
					{
						Logger.LogTrace("Dispatching to {channelCount} unmapped channels...", unmappedTextChannels.Count());
						await Task.WhenAll(
							unmappedTextChannels.Select(
								x => SendToChannel(x.ID)))
							.ConfigureAwait(false);
					}

					return;
				}

				await SendToChannel(new Snowflake(channelId)).ConfigureAwait(false);
			}
			catch (Exception e)
			{
				if (e is OperationCanceledException)
					cancellationToken.ThrowIfCancellationRequested();
				Logger.LogWarning(e, "Error sending discord message!");
			}
		}

		/// <inheritdoc />
		public override async Task<Func<string?, string?, Task>> SendUpdateMessage(
			Models.RevisionInformation revisionInformation,
			Version byondVersion,
			GitRemoteInformation? remoteInformation,
			DateTimeOffset? estimatedCompletionTime,
			ulong channelId,
			bool localCommitPushed,
			CancellationToken cancellationToken)
		{
			localCommitPushed |= revisionInformation.CommitSha == revisionInformation.OriginCommitSha;

			var fields = BuildUpdateEmbedFields(revisionInformation, byondVersion, remoteInformation, localCommitPushed);
			var embed = new Embed
			{
				Author = new EmbedAuthor(assemblyInformationProvider.VersionPrefix)
				{
					Url = "https://github.com/tgstation/tgstation-server",
					IconUrl = "https://avatars0.githubusercontent.com/u/1363778?s=280&v=4",
				},
				Colour = Color.FromArgb(0xF1, 0xC4, 0x0F),
				Description = "TGS has begun deploying active repository code to production.",
				Fields = fields,
				Title = "Code Deployment",
				Footer = new EmbedFooter(
					$"In progress...{(estimatedCompletionTime.HasValue ? " ETA" : String.Empty)}"),
				Timestamp = estimatedCompletionTime ?? default,
			};

			Logger.LogTrace("Attempting to post deploy embed to channel {channelId}...", channelId);
			var channelsClient = serviceProvider.GetRequiredService<IDiscordRestChannelAPI>();

			var messageResponse = await channelsClient.CreateMessageAsync(
				new Snowflake(channelId),
				"DM: Deployment in Progress...",
				embeds: new List<IEmbed> { embed },
				ct: cancellationToken)
				.ConfigureAwait(false);

			if (!messageResponse.IsSuccess)
				Logger.LogWarning("Failed to post deploy embed to channel {channelId}: {errorMessage}", channelId, messageResponse.Error.Message);

			return async (errorMessage, dreamMakerOutput) =>
			{
				var completionString = errorMessage == null ? "Succeeded" : "Failed";

				embed = new Embed
				{
					Author = embed.Author,
					Colour = errorMessage == null ? Color.Green : Color.Red,
					Description = errorMessage == null
					? "The deployment completed successfully and will be available at the next server reboot."
					: "The deployment failed.",
					Fields = fields,
					Title = embed.Title,
					Footer = new EmbedFooter(
						completionString),
					Timestamp = DateTimeOffset.UtcNow,
				};

				var showDMOutput = outputDisplayType switch
				{
					DiscordDMOutputDisplayType.Always => true,
					DiscordDMOutputDisplayType.Never => false,
					DiscordDMOutputDisplayType.OnError => errorMessage != null,
					_ => throw new InvalidOperationException($"Invalid DiscordDMOutputDisplayType: {outputDisplayType}"),
				};

				if (dreamMakerOutput != null)
				{
					// https://github.com/discord-net/Discord.Net/blob/8349cd7e1eb92e9a3baff68082c30a7b43e8e9b7/src/Discord.Net.Core/Entities/Messages/EmbedBuilder.cs#L431
					const int MaxFieldValueLength = 1024;
					showDMOutput = showDMOutput && dreamMakerOutput.Length < MaxFieldValueLength - (6 + Environment.NewLine.Length);
					if (showDMOutput)
						fields.Add(new EmbedField(
							"DreamMaker Output",
							$"```{Environment.NewLine}{dreamMakerOutput}{Environment.NewLine}```",
							false));
				}

				if (errorMessage != null)
					fields.Add(new EmbedField(
						"Error Message",
						errorMessage,
						false));

				var updatedMessage = $"DM: Deployment {completionString}!";

				async Task CreateUpdatedMessage()
				{
					var createUpdatedMessageResponse = await channelsClient.CreateMessageAsync(
						new Snowflake(channelId),
						updatedMessage,
						embeds: new List<IEmbed> { embed },
						ct: cancellationToken)
						.ConfigureAwait(false);

					if (!createUpdatedMessageResponse.IsSuccess)
						Logger.LogWarning(
							"Creating updated deploy embed failed! Error: {errorMessage}",
							createUpdatedMessageResponse.Error.Message);
				}

				if (!messageResponse.IsSuccess)
					await CreateUpdatedMessage();
				else
				{
					var editResponse = await channelsClient.EditMessageAsync(
						new Snowflake(channelId),
						messageResponse.Entity.ID,
						updatedMessage,
						embeds: new List<IEmbed> { embed },
						ct: cancellationToken)
						.ConfigureAwait(false);

					if (!editResponse.IsSuccess)
					{
						Logger.LogWarning(
							"Updating deploy embed {messageId} failed, attempting new post! Error: {errorMessage}",
							messageResponse.Entity.ID,
							editResponse.Error.Message);
						await CreateUpdatedMessage();
					}
				}
			};
		}

		/// <inheritdoc />
		public async Task<Result> RespondAsync(IMessageCreate messageCreateEvent, CancellationToken cancellationToken)
		{
			if (messageCreateEvent == null)
				throw new ArgumentNullException(nameof(messageCreateEvent));

			if ((messageCreateEvent.Type != MessageType.Default
				&& messageCreateEvent.Type != MessageType.InlineReply)
				|| messageCreateEvent.Author.ID == currentUserId)
				return Result.FromSuccess();

			if (basedMeme && messageCreateEvent.Content.Equals("Based on what?", StringComparison.OrdinalIgnoreCase))
			{
				// DCT: None available
				await SendMessage(
					messageCreateEvent.ChannelID.Value,
					"https://youtu.be/LrNu-SuFF_o",
					default)
					.ConfigureAwait(false);
				return Result.FromSuccess();
			}

			var channelsClient = serviceProvider.GetRequiredService<IDiscordRestChannelAPI>();
			var channelResponse = await channelsClient.GetChannelAsync(messageCreateEvent.ChannelID, cancellationToken).ConfigureAwait(false);
			if (!channelResponse.IsSuccess)
			{
				Logger.LogWarning(
					"Failed to get channel {channelId} in response to message {messageId}!",
					messageCreateEvent.ChannelID,
					messageCreateEvent.ID);

				// we'll handle the errors ourselves
				return Result.FromSuccess();
			}

			var pm = channelResponse.Entity.Type == ChannelType.DM || channelResponse.Entity.Type == ChannelType.GroupDM;
			var shouldNotAnswer = !pm;
			if (shouldNotAnswer)
				lock (mappedChannels)
					shouldNotAnswer = !mappedChannels.Contains(messageCreateEvent.ChannelID.Value);

			var content = NormalizeMentions(messageCreateEvent.Content);
			var mentionedUs = messageCreateEvent.Mentions.Any(x => x.ID == currentUserId)
				|| (!shouldNotAnswer && content.Split(' ').First().Equals(ChatManager.CommonMention, StringComparison.OrdinalIgnoreCase));

			if (shouldNotAnswer)
			{
				if (mentionedUs)
					Logger.LogTrace(
						"Ignoring mention from {channelId} ({channelName}) by {authorId} ({authorUserame}). Channel not mapped!",
						messageCreateEvent.ChannelID,
						channelResponse.Entity.Name,
						messageCreateEvent.Author.ID,
						messageCreateEvent.Author.Username);

				return Result.FromSuccess();
			}

			string guildName = "UNKNOWN";
			if (!pm)
			{
				var guildsClient = serviceProvider.GetRequiredService<IDiscordRestGuildAPI>();
				var messageGuildResponse = await guildsClient.GetGuildAsync(messageCreateEvent.GuildID.Value, false, cancellationToken).ConfigureAwait(false);
				if (messageGuildResponse.IsSuccess)
					guildName = messageGuildResponse.Entity.Name;
				else
					Logger.LogWarning(
						"Failed to get guild {guildId} in response to message {messageId}!",
						messageCreateEvent.GuildID,
						messageCreateEvent.ID);
			}

			var result = new Message(
				new ChatUser(
					new ChannelRepresentation(
						pm ? messageCreateEvent.Author.Username : guildName,
						channelResponse.Entity.Name.Value,
						messageCreateEvent.ChannelID.Value)
					{
						IsPrivateChannel = pm,

						// isAdmin and Tag populated by manager
					},
					messageCreateEvent.Author.Username,
					NormalizeMentions($"<@{messageCreateEvent.Author.ID}>"),
					messageCreateEvent.Author.ID.Value),
				content);

			EnqueueMessage(result);
			return Result.FromSuccess();
		}

		/// <inheritdoc />
		public Task<Result> RespondAsync(IReady readyEvent, CancellationToken cancellationToken)
		{
<<<<<<< HEAD
			gatewayReadyTcs?.TrySetResult();
=======
			if (readyEvent == null)
				throw new ArgumentNullException(nameof(readyEvent));

			Logger.LogTrace("Gatway ready. Version: {version}", readyEvent.Version);
			gatewayReadyTcs?.TrySetResult(null);
>>>>>>> b3256af9
			return Task.FromResult(Result.FromSuccess());
		}

		/// <inheritdoc />
		protected override async Task Connect(CancellationToken cancellationToken)
		{
			try
			{
				lock (connectDisconnectLock)
				{
					if (gatewayReadyTcs != null)
						throw new InvalidOperationException("Discord gateway still active!");

					gatewayReadyTcs = new TaskCompletionSource();
				}

				using var gatewayConnectionAbortRegistration = cancellationToken.Register(() => gatewayReadyTcs.TrySetCanceled());
				gatewayCancellationToken.Register(() => Logger.LogTrace("Stopping gateway client..."));

				// reconnects keep happening until we stop or it faults, our auto-reconnector will handle the latter
				var gatewayClient = serviceProvider.GetRequiredService<DiscordGatewayClient>();

				cancellationToken.ThrowIfCancellationRequested();
				var localGatewayTask = new CancellableTask<Result>(gatewayCancellationToken => gatewayClient.RunAsync(gatewayCancellationToken));

				try
				{
					await Task.WhenAny(gatewayReadyTcs.Task, localGatewayTask.Task).ConfigureAwait(false);

					if (localGatewayTask.Task.IsCompleted)
						throw new JobException(ErrorCode.ChatCannotConnectProvider);

					cancellationToken.ThrowIfCancellationRequested();

					var userClient = serviceProvider.GetRequiredService<IDiscordRestUserAPI>();

					var currentUserResult = await userClient.GetCurrentUserAsync(cancellationToken).ConfigureAwait(false);
					if (!currentUserResult.IsSuccess)
					{
						Logger.LogWarning("Unable to retrieve current user: {errorMessage}", currentUserResult.Error.Message);
						throw new JobException(ErrorCode.ChatCannotConnectProvider);
					}

					currentUserId = currentUserResult.Entity.ID;
					initialUserName = currentUserResult.Entity.Username;
				}
				finally
				{
					gatewayTask = localGatewayTask;
				}
			}
			catch
			{
				// will handle cleanup
				// DCT: Musn't abort
				await DisconnectImpl(default).ConfigureAwait(false);
				throw;
			}
		}

		/// <inheritdoc />
		protected override async Task DisconnectImpl(CancellationToken cancellationToken)
		{
			CancellableTask<Result>? localGatewayTask;
			lock (connectDisconnectLock)
			{
				localGatewayTask = gatewayTask;
				gatewayTask = null;
				gatewayReadyTcs = null;
				if (localGatewayTask == null)
					return;

				localGatewayTask.Cancel();
			}

			await using (localGatewayTask.ConfigureAwait(false))
			{
				var gatewayResult = await localGatewayTask.Task.ConfigureAwait(false);
				if (!gatewayResult.IsSuccess)
					Logger.LogWarning("Gateway issue: {gatewayError}", gatewayResult.Error.Message);
			}
		}
	}
#pragma warning restore CA1506
}<|MERGE_RESOLUTION|>--- conflicted
+++ resolved
@@ -93,7 +93,7 @@
 		/// <summary>
 		/// The bot's username at the time of connection.
 		/// </summary>
-		string initialUserName;
+		string? initialUserName;
 
 		/// <summary>
 		/// Normalize a discord mention string.
@@ -207,24 +207,7 @@
 			if (channels == null)
 				throw new ArgumentNullException(nameof(channels));
 
-<<<<<<< HEAD
-			if (!Connected)
-			{
-				Logger.LogWarning("Cannot map channels, provider disconnected!");
-				return Array.Empty<ChannelRepresentation>();
-			}
-
-			var usersClient = serviceProvider.GetRequiredService<IDiscordRestUserAPI>();
-			var currentUserResponse = await usersClient.GetCurrentUserAsync(cancellationToken).ConfigureAwait(false);
-
-			if (!currentUserResponse.IsSuccess)
-			{
-				Logger.LogWarning("Error retrieving current Discord user: {errorMessage}", currentUserResponse.Error.Message);
-				return Array.Empty<ChannelRepresentation>();
-			}
-=======
 			bool remapRequired = false;
->>>>>>> b3256af9
 
 			async Task<ChannelRepresentation?> GetModelChannelFromDBChannel(Api.Models.ChatChannel channelFromDB)
 			{
@@ -236,7 +219,7 @@
 				string friendlyName;
 				if (channelId == 0)
 				{
-					connectionName = initialUserName;
+					connectionName = initialUserName ?? throw new InvalidOperationException("iniitalUserName not set!");
 					friendlyName = "(Unmapped accessible channels)";
 				}
 				else
@@ -245,12 +228,8 @@
 					var discordChannelResponse = await channelsClient.GetChannelAsync(new Snowflake(channelId), cancellationToken);
 					if (!discordChannelResponse.IsSuccess)
 					{
-<<<<<<< HEAD
 						Logger.LogWarning("Error retrieving discord channel {channelId}: {errorMessage}", channelId, discordChannelResponse.Error.Message);
-=======
-						Logger.LogWarning("Error retrieving discord channel {0}: {1}", channelId, discordChannelResponse.Error.Message);
 						remapRequired = true;
->>>>>>> b3256af9
 						return null;
 					}
 
@@ -272,24 +251,16 @@
 						Logger.LogWarning(
 							"Error retrieving discord guild {guildID}: {errorMessage}",
 							discordChannelResponse.Entity.GuildID.Value,
-<<<<<<< HEAD
 							discordChannelResponse.Error?.Message);
-=======
-							discordChannelResponse.Error.Message);
 						remapRequired = true;
->>>>>>> b3256af9
 						return null;
 					}
 
 					connectionName = guildsResponse.Entity.Name;
 				}
 
-				var channelModel = new ChannelRepresentation(connectionName, friendlyName, discordChannelId)
-				{
-<<<<<<< HEAD
-=======
-					RealId = channelId,
->>>>>>> b3256af9
+				var channelModel = new ChannelRepresentation(connectionName, friendlyName, channelId)
+				{
 					IsAdminChannel = channelFromDB.IsAdminChannel == true,
 					IsPrivateChannel = false,
 					Tag = channelFromDB.Tag,
@@ -307,11 +278,7 @@
 
 			var enumerator = tasks
 				.Select(x => x.Result)
-<<<<<<< HEAD
 				.WhereNotNull()
-=======
-				.Where(x => x != null)
->>>>>>> b3256af9
 				.ToList();
 
 			lock (mappedChannels)
@@ -612,15 +579,11 @@
 		/// <inheritdoc />
 		public Task<Result> RespondAsync(IReady readyEvent, CancellationToken cancellationToken)
 		{
-<<<<<<< HEAD
-			gatewayReadyTcs?.TrySetResult();
-=======
 			if (readyEvent == null)
 				throw new ArgumentNullException(nameof(readyEvent));
 
 			Logger.LogTrace("Gatway ready. Version: {version}", readyEvent.Version);
-			gatewayReadyTcs?.TrySetResult(null);
->>>>>>> b3256af9
+			gatewayReadyTcs?.TrySetResult();
 			return Task.FromResult(Result.FromSuccess());
 		}
 
@@ -638,13 +601,16 @@
 				}
 
 				using var gatewayConnectionAbortRegistration = cancellationToken.Register(() => gatewayReadyTcs.TrySetCanceled());
-				gatewayCancellationToken.Register(() => Logger.LogTrace("Stopping gateway client..."));
 
 				// reconnects keep happening until we stop or it faults, our auto-reconnector will handle the latter
 				var gatewayClient = serviceProvider.GetRequiredService<DiscordGatewayClient>();
 
 				cancellationToken.ThrowIfCancellationRequested();
-				var localGatewayTask = new CancellableTask<Result>(gatewayCancellationToken => gatewayClient.RunAsync(gatewayCancellationToken));
+				var localGatewayTask = new CancellableTask<Result>(gatewayCancellationToken =>
+				{
+					gatewayCancellationToken.Register(() => Logger.LogTrace("Stopping gateway client..."));
+					return gatewayClient.RunAsync(gatewayCancellationToken);
+				});
 
 				try
 				{
