--- conflicted
+++ resolved
@@ -33,13 +33,7 @@
 		}
 
 		/// <inheritdoc />
-<<<<<<< HEAD
-		public override void Dispose()
-		{
-		}
-=======
-		public ValueTask DisposeAsync() => ValueTask.CompletedTask;
->>>>>>> df8c51dd
+		public override ValueTask DisposeAsync() => ValueTask.CompletedTask;
 
 		/// <inheritdoc />
 		public override void KeepAlive() => throw new NotSupportedException();
