﻿using System;
using System.Collections.Generic;
using System.Linq;
using System.Text;
using System.Threading;
using System.Threading.Tasks;

using Microsoft.EntityFrameworkCore;
using Microsoft.Extensions.Logging;

using Tgstation.Server.Api.Models;
using Tgstation.Server.Api.Models.Internal;
using Tgstation.Server.Host.Components.Byond;
using Tgstation.Server.Host.Components.Chat;
using Tgstation.Server.Host.Components.Deployment.Remote;
using Tgstation.Server.Host.Components.Events;
using Tgstation.Server.Host.Components.Repository;
using Tgstation.Server.Host.Components.Session;
using Tgstation.Server.Host.Database;
using Tgstation.Server.Host.Extensions;
using Tgstation.Server.Host.IO;
using Tgstation.Server.Host.Jobs;
using Tgstation.Server.Host.Models;
using Tgstation.Server.Host.System;

namespace Tgstation.Server.Host.Components.Deployment
{
	/// <inheritdoc />
	sealed class DreamMaker : IDreamMaker
	{
		/// <summary>
		/// Extension for .dmbs.
		/// </summary>
		public const string DmbExtension = ".dmb";

		/// <summary>
		/// Extension for .dmes.
		/// </summary>
		const string DmeExtension = "dme";

		/// <summary>
		/// The <see cref="IByondManager"/> for <see cref="DreamMaker"/>.
		/// </summary>
		readonly IByondManager byond;

		/// <summary>
		/// The <see cref="IIOManager"/> for <see cref="DreamMaker"/>.
		/// </summary>
		readonly IIOManager ioManager;

		/// <summary>
		/// The <see cref="StaticFiles.IConfiguration"/> for <see cref="DreamMaker"/>.
		/// </summary>
		readonly StaticFiles.IConfiguration configuration;

		/// <summary>
		/// The <see cref="ISessionControllerFactory"/> for <see cref="DreamMaker"/>.
		/// </summary>
		readonly ISessionControllerFactory sessionControllerFactory;

		/// <summary>
		/// The <see cref="IEventConsumer"/> for <see cref="DreamMaker"/>.
		/// </summary>
		readonly IEventConsumer eventConsumer;

		/// <summary>
		/// The <see cref="IChatManager"/> for <see cref="DreamMaker"/>.
		/// </summary>
		readonly IChatManager chatManager;

		/// <summary>
		/// The <see cref="IProcessExecutor"/> for <see cref="DreamMaker"/>.
		/// </summary>
		readonly IProcessExecutor processExecutor;

		/// <summary>
		/// The <see cref="IRepositoryManager"/> for <see cref="DreamMaker"/>.
		/// </summary>
		readonly IRepositoryManager repositoryManager;

		/// <summary>
		/// The <see cref="ICompileJobSink"/> for <see cref="DreamMaker"/>.
		/// </summary>
		readonly ICompileJobSink compileJobConsumer;

		/// <summary>
		/// The <see cref="IRemoteDeploymentManagerFactory"/> for <see cref="DreamMaker"/>.
		/// </summary>
		readonly IRemoteDeploymentManagerFactory remoteDeploymentManagerFactory;

		/// <summary>
		/// The <see cref="ILogger"/> for <see cref="DreamMaker"/>.
		/// </summary>
		readonly ILogger<DreamMaker> logger;

		/// <summary>
		/// The <see cref="Instance"/> <see cref="DreamMaker"/> belongs to.
		/// </summary>
		readonly Models.Instance metadata;

		/// <summary>
		/// <see langword="lock"/> <see cref="object"/> for <see cref="deploying"/>.
		/// </summary>
		readonly object deploymentLock;

		/// <summary>
		/// The active callback from <see cref="IChatManager.QueueDeploymentMessage"/>.
		/// </summary>
		Action<string?, string?>? currentChatCallback;

		/// <summary>
		/// Cached for <see cref="currentChatCallback"/>.
		/// </summary>
		string? currentDreamMakerOutput;

		/// <summary>
		/// Current stage to report on the job.
		/// </summary>
		string currentStage;

		/// <summary>
		/// If a compile job is running.
		/// </summary>
		bool deploying;

		/// <summary>
		/// Format a given <see cref="Exception"/> for display to users.
		/// </summary>
		/// <param name="exception">The <see cref="Exception"/> to format.</param>
		/// <returns>An error <see cref="string"/> for end users.</returns>
		static string FormatExceptionForUsers(Exception exception)
			=> exception is OperationCanceledException
				? "The job was cancelled!"
				: exception.Message;

		/// <summary>
		/// Initializes a new instance of the <see cref="DreamMaker"/> class.
		/// </summary>
		/// <param name="byond">The value of <see cref="byond"/>.</param>
		/// <param name="ioManager">The value of <see cref="ioManager"/>.</param>
		/// <param name="configuration">The value of <see cref="configuration"/>.</param>
		/// <param name="sessionControllerFactory">The value of <see cref="sessionControllerFactory"/>.</param>
		/// <param name="eventConsumer">The value of <see cref="eventConsumer"/>.</param>
		/// <param name="chatManager">The value of <see cref="chatManager"/>.</param>
		/// <param name="processExecutor">The value of <see cref="processExecutor"/>.</param>
		/// <param name="compileJobConsumer">The value of <see cref="compileJobConsumer"/>.</param>
		/// <param name="repositoryManager">The value of <see cref="repositoryManager"/>.</param>
		/// <param name="remoteDeploymentManagerFactory">The value of <see cref="remoteDeploymentManagerFactory"/>.</param>
		/// <param name="logger">The value of <see cref="logger"/>.</param>
		/// <param name="metadata">The value of <see cref="metadata"/>.</param>
		public DreamMaker(
			IByondManager byond,
			IIOManager ioManager,
			StaticFiles.IConfiguration configuration,
			ISessionControllerFactory sessionControllerFactory,
			IEventConsumer eventConsumer,
			IChatManager chatManager,
			IProcessExecutor processExecutor,
			ICompileJobSink compileJobConsumer,
			IRepositoryManager repositoryManager,
			IRemoteDeploymentManagerFactory remoteDeploymentManagerFactory,
			ILogger<DreamMaker> logger,
			Models.Instance metadata)
		{
			this.byond = byond ?? throw new ArgumentNullException(nameof(byond));
			this.ioManager = ioManager ?? throw new ArgumentNullException(nameof(ioManager));
			this.configuration = configuration ?? throw new ArgumentNullException(nameof(configuration));
			this.sessionControllerFactory = sessionControllerFactory ?? throw new ArgumentNullException(nameof(sessionControllerFactory));
			this.eventConsumer = eventConsumer ?? throw new ArgumentNullException(nameof(eventConsumer));
			this.chatManager = chatManager ?? throw new ArgumentNullException(nameof(chatManager));
			this.processExecutor = processExecutor ?? throw new ArgumentNullException(nameof(processExecutor));
			this.compileJobConsumer = compileJobConsumer ?? throw new ArgumentNullException(nameof(compileJobConsumer));
			this.repositoryManager = repositoryManager ?? throw new ArgumentNullException(nameof(repositoryManager));
			this.remoteDeploymentManagerFactory = remoteDeploymentManagerFactory ?? throw new ArgumentNullException(nameof(remoteDeploymentManagerFactory));
			this.logger = logger ?? throw new ArgumentNullException(nameof(logger));
			this.metadata = metadata ?? throw new ArgumentNullException(nameof(metadata));

			deploymentLock = new object();
		}

		/// <inheritdoc />
#pragma warning disable CA1506
		public async Task DeploymentProcess(
			Models.Job job,
			IDatabaseContextFactory databaseContextFactory,
			JobProgressReporter progressReporter,
			CancellationToken cancellationToken)
		{
			if (job == null)
				throw new ArgumentNullException(nameof(job));
			if (databaseContextFactory == null)
				throw new ArgumentNullException(nameof(databaseContextFactory));
			if (progressReporter == null)
				throw new ArgumentNullException(nameof(progressReporter));

			lock (deploymentLock)
			{
				if (deploying)
					throw new JobException(ErrorCode.DreamMakerCompileJobInProgress);
				deploying = true;
			}

			currentChatCallback = null;
			currentDreamMakerOutput = null;
			Models.CompileJob? compileJob = null;
			try
			{
				TimeSpan? averageSpan = null;
				Models.RepositorySettings? repositorySettings = null;
				Models.DreamDaemonSettings? ddSettings = null;
				Models.DreamMakerSettings? dreamMakerSettings = null;
				IRepository? repo = null;
				Models.RevisionInformation? revInfo = null;
				await databaseContextFactory.UseContext(
					async databaseContext =>
					{
						averageSpan = await CalculateExpectedDeploymentTime(databaseContext, cancellationToken).ConfigureAwait(false);

						ddSettings = await databaseContext
							.DreamDaemonSettings
							.AsQueryable()
							.Where(x => x.InstanceId == metadata.Id)
							.Select(x => new Models.DreamDaemonSettings
							{
								StartupTimeout = x.StartupTimeout,
							})
							.FirstOrDefaultAsync(cancellationToken)
							.ConfigureAwait(false);

						dreamMakerSettings = await databaseContext
							.DreamMakerSettings
							.AsQueryable()
							.Where(x => x.InstanceId == metadata.Id)
							.FirstAsync(cancellationToken)
							.ConfigureAwait(false);

						repositorySettings = await databaseContext
							.RepositorySettings
							.AsQueryable()
							.Where(x => x.InstanceId == metadata.Id)
							.Select(x => new Models.RepositorySettings
							{
								AccessToken = x.AccessToken,
								ShowTestMergeCommitters = x.ShowTestMergeCommitters,
								PushTestMergeCommits = x.PushTestMergeCommits,
								PostTestMergeComment = x.PostTestMergeComment,
							})
							.FirstOrDefaultAsync(cancellationToken)
							.ConfigureAwait(false);

						repo = await repositoryManager.LoadRepository(cancellationToken).ConfigureAwait(false);
						try
						{
							if (repo == null)
								throw new JobException(ErrorCode.RepoMissing);

							var repoSha = repo.Head;
							revInfo = await databaseContext
								.RevisionInformations
								.AsQueryable()
								.Where(x => x.CommitSha == repoSha && x.Instance.Id == metadata.Id)
								.Include(x => x.ActiveTestMerges)
									.ThenInclude(x => x.TestMerge)
									.ThenInclude(x => x.MergedBy)
								.FirstOrDefaultAsync(cancellationToken)
								.ConfigureAwait(false);

							if (revInfo == default)
							{
								revInfo = new Models.RevisionInformation
								{
									CommitSha = repoSha,
									Timestamp = await repo.TimestampCommit(repoSha, cancellationToken).ConfigureAwait(false),
									OriginCommitSha = repoSha,
									Instance = new Models.Instance
									{
										Id = metadata.Id,
									},
									ActiveTestMerges = new List<RevInfoTestMerge>(),
								};

								logger.LogInformation(Repository.Repository.OriginTrackingErrorTemplate, repoSha);
								databaseContext.RevisionInformations.Add(revInfo);
								databaseContext.Instances.Attach(revInfo.Instance);
								await databaseContext.Save(cancellationToken).ConfigureAwait(false);
							}
						}
						catch
						{
							repo?.Dispose();
							throw;
						}
					})
					.ConfigureAwait(false);

				if (ddSettings == default)
					throw new JobException(ErrorCode.InstanceMissingDreamDaemonSettings);
				if (dreamMakerSettings == default)
					throw new JobException(ErrorCode.InstanceMissingDreamMakerSettings);
				if (repositorySettings == default)
					throw new JobException(ErrorCode.InstanceMissingRepositorySettings);

				var gitRemoteInformation = repo!.GitRemoteInformation;
				var remoteDeploymentManager = remoteDeploymentManagerFactory
					.CreateRemoteDeploymentManager(metadata, gitRemoteInformation?.RemoteGitProvider);

				var likelyPushedTestMergeCommit =
					repositorySettings.PushTestMergeCommits
					&& repositorySettings.AccessToken != null
					&& repositorySettings.AccessUser != null;

				var exteriorRevInfo = revInfo!;
				using (repo)
					compileJob = await Compile(
						exteriorRevInfo,
						dreamMakerSettings,
						ddSettings.StartupTimeout,
						repo,
						remoteDeploymentManager,
						progressReporter,
						averageSpan,
						likelyPushedTestMergeCommit,
						cancellationToken)
						.ConfigureAwait(false);

				var activeCompileJob = compileJobConsumer.LatestCompileJob();
				try
				{
					await databaseContextFactory.UseContext(
						async databaseContext =>
						{
							compileJob.Job = new Models.Job
							{
								Id = job.Id,
							};
							var fullRevInfo = compileJob.RevisionInformation;
							compileJob.RevisionInformation = new Models.RevisionInformation
							{
								Id = exteriorRevInfo.Id,
							};

							databaseContext.Jobs.Attach(compileJob.Job);
							databaseContext.RevisionInformations.Attach(compileJob.RevisionInformation);
							databaseContext.CompileJobs.Add(compileJob);

							// The difficulty with compile jobs is they have a two part commit
							await databaseContext.Save(cancellationToken).ConfigureAwait(false);
							logger.LogTrace("Created CompileJob {0}", compileJob.Id);
							try
							{
								await compileJobConsumer.LoadCompileJob(compileJob, cancellationToken).ConfigureAwait(false);
							}
							catch
							{
								// So we need to un-commit the compile job if the above throws
								databaseContext.CompileJobs.Remove(compileJob);

								// DCT: Cancellation token is for job, operation must run regardless
								await databaseContext.Save(default).ConfigureAwait(false);
								throw;
							}

							compileJob.RevisionInformation = fullRevInfo;
						})
						.ConfigureAwait(false);
				}
				catch (Exception ex)
				{
					await CleanupFailedCompile(compileJob, remoteDeploymentManager, ex).ConfigureAwait(false);
					throw;
				}

				Task commentsTask = Task.CompletedTask;
				if (gitRemoteInformation != null)
					commentsTask = remoteDeploymentManager.PostDeploymentComments(
						compileJob,
						repositorySettings,
						gitRemoteInformation,
						activeCompileJob?.RevisionInformation,
						cancellationToken);

				var eventTask = eventConsumer.HandleEvent(EventType.DeploymentComplete, Enumerable.Empty<string>(), cancellationToken);

				try
				{
					currentChatCallback?.Invoke(null, compileJob.Output);

					await Task.WhenAll(commentsTask, eventTask).ConfigureAwait(false);
				}
				catch (Exception ex)
				{
					throw new JobException(ErrorCode.PostDeployFailure, ex);
				}
				finally
				{
					currentChatCallback = null;
				}
			}
			catch (Exception ex)
			{
				currentChatCallback?.Invoke(
					FormatExceptionForUsers(ex),
					currentDreamMakerOutput);

				throw;
			}
			finally
			{
				deploying = false;
			}
		}
#pragma warning restore CA1506

		/// <summary>
		/// Calculate the average length of a deployment using a given <paramref name="databaseContext"/>.
		/// </summary>
		/// <param name="databaseContext">The <see cref="IDatabaseContext"/> to retrieve previous deployment <see cref="Job"/>s from.</param>
		/// <param name="cancellationToken">The <see cref="CancellationToken"/> for the operation.</param>
		/// <returns>A <see cref="Task{TResult}"/> resulting in the average <see cref="TimeSpan"/> of the 10 previous deployments or <see langword="null"/> if there are none.</returns>
		async Task<TimeSpan?> CalculateExpectedDeploymentTime(IDatabaseContext databaseContext, CancellationToken cancellationToken)
		{
			var previousCompileJobs = await databaseContext
				.CompileJobs
				.AsQueryable()
				.Where(x => x.Job.Instance.Id == metadata.Id)
				.OrderByDescending(x => x.Job.StoppedAt)
				.Take(10)
				.Select(x => new
				{
					StoppedAt = x.Job.StoppedAt!.Value,
					x.Job.StartedAt,
				})
				.ToListAsync(cancellationToken)
				.ConfigureAwait(false);

			TimeSpan? averageSpan = null;
			if (previousCompileJobs.Count != 0)
			{
				var totalSpan = TimeSpan.Zero;
				foreach (var previousCompileJob in previousCompileJobs)
					totalSpan += previousCompileJob.StoppedAt - previousCompileJob.StartedAt;
				averageSpan = totalSpan / previousCompileJobs.Count;
			}

			return averageSpan;
		}

		/// <summary>
		/// Run the compile implementation.
		/// </summary>
		/// <param name="revisionInformation">The <see cref="RevisionInformation"/>.</param>
		/// <param name="dreamMakerSettings">The <see cref="DreamMakerSettings"/>.</param>
		/// <param name="apiValidateTimeout">The API validation timeout.</param>
		/// <param name="repository">The <see cref="IRepository"/>.</param>
		/// <param name="remoteDeploymentManager">The <see cref="IRemoteDeploymentManager"/>.</param>
		/// <param name="progressReporter">The <see cref="JobProgressReporter"/> to report progress of the operation.</param>
		/// <param name="estimatedDuration">The optional estimated <see cref="TimeSpan"/> of the compilation.</param>
		/// <param name="localCommitExistsOnRemote">Whether or not the <paramref name="repository"/>'s current commit exists on the remote repository.</param>
		/// <param name="cancellationToken">The <see cref="CancellationToken"/> for the operation.</param>
		/// <returns>A <see cref="Task{TResult}"/> resulting in the completed <see cref="CompileJob"/>.</returns>
		async Task<Models.CompileJob> Compile(
			Models.RevisionInformation revisionInformation,
			Models.DreamMakerSettings dreamMakerSettings,
			uint apiValidateTimeout,
			IRepository repository,
			IRemoteDeploymentManager remoteDeploymentManager,
			JobProgressReporter progressReporter,
			TimeSpan? estimatedDuration,
			bool localCommitExistsOnRemote,
			CancellationToken cancellationToken)
		{
			logger.LogTrace("Begin Compile");

			using var progressCts = CancellationTokenSource.CreateLinkedTokenSource(cancellationToken);

			currentStage = "Reserving BYOND version";
			var progressTask = ProgressTask(progressReporter, estimatedDuration, progressCts.Token);
			try
			{
				using var byondLock = await byond.UseExecutables(null, cancellationToken).ConfigureAwait(false);
				currentChatCallback = chatManager.QueueDeploymentMessage(
					revisionInformation,
					byondLock.Version,
					repository.GitRemoteInformation,
					DateTimeOffset.UtcNow + estimatedDuration,
					localCommitExistsOnRemote);

				var job = new Models.CompileJob
				{
					DirectoryName = Guid.NewGuid(),
					DmeName = dreamMakerSettings.ProjectName,
					RevisionInformation = revisionInformation,
					ByondVersion = byondLock.Version.ToString(),
					RepositoryOrigin = repository.Origin.ToString(),
				};

<<<<<<< HEAD
				currentStage = "Creating remote deployment notification";
				await remoteDeploymentManager.StartDeployment(
					repository,
					job,
					cancellationToken)
					.ConfigureAwait(false);
=======
				var gitRemoteInformation = repository.GitRemoteInformation;
				if (gitRemoteInformation != null)
					await remoteDeploymentManager.StartDeployment(
						gitRemoteInformation,
						job,
						cancellationToken)
						.ConfigureAwait(false);
>>>>>>> 252529d3

				logger.LogTrace("Deployment will timeout at {0}", DateTimeOffset.Now + dreamMakerSettings.Timeout);
				using var timeoutTokenSource = new CancellationTokenSource(dreamMakerSettings.Timeout);
				var timeoutToken = timeoutTokenSource.Token;
				using (timeoutToken.Register(() => logger.LogWarning("Deployment timed out!")))
				{
					using var combinedTokenSource = CancellationTokenSource.CreateLinkedTokenSource(timeoutToken, cancellationToken);
					try
					{
						await RunCompileJob(
							job,
							dreamMakerSettings,
							byondLock,
							repository,
							remoteDeploymentManager,
							apiValidateTimeout,
							combinedTokenSource.Token)
							.ConfigureAwait(false);
					}
					catch (OperationCanceledException) when (timeoutToken.IsCancellationRequested)
					{
						throw new JobException(ErrorCode.DeploymentTimeout);
					}
				}

				return job;
			}
			catch (OperationCanceledException)
			{
				// DCT: Cancellation token is for job, delaying here is fine
				currentStage = "Running CompileCancelled event";
				await eventConsumer.HandleEvent(EventType.CompileCancelled, Enumerable.Empty<string>(), default).ConfigureAwait(false);
				throw;
			}
			finally
			{
				progressCts.Cancel();
				await progressTask.ConfigureAwait(false);
			}
		}

		/// <summary>
		/// Executes and populate a given <paramref name="job"/>.
		/// </summary>
		/// <param name="job">The <see cref="CompileJob"/> to run and populate.</param>
		/// <param name="dreamMakerSettings">The <see cref="DreamMakerSettings"/> to use.</param>
		/// <param name="byondLock">The <see cref="IByondExecutableLock"/> to use.</param>
		/// <param name="repository">The <see cref="IRepository"/> to use.</param>
		/// <param name="remoteDeploymentManager">The <see cref="IRemoteDeploymentManager"/> to use.</param>
		/// <param name="apiValidateTimeout">The timeout for validating the DMAPI.</param>
		/// <param name="cancellationToken">The <see cref="CancellationToken"/> for the operation.</param>
		/// <returns>A <see cref="Task"/> representing the running operation.</returns>
		async Task RunCompileJob(
			Models.CompileJob job,
			Models.DreamMakerSettings dreamMakerSettings,
			IByondExecutableLock byondLock,
			IRepository repository,
			IRemoteDeploymentManager remoteDeploymentManager,
			uint apiValidateTimeout,
			CancellationToken cancellationToken)
		{
			var outputDirectory = job.DirectoryName.ToString();
			logger.LogTrace("Compile output GUID: {0}", outputDirectory);

			try
			{
				// copy the repository
				logger.LogTrace("Copying repository to game directory");
				currentStage = "Copying repository";
				var resolvedOutputDirectory = ioManager.ResolvePath(outputDirectory);
				var repoOrigin = repository.Origin;
				using (repository)
					await repository.CopyTo(resolvedOutputDirectory, cancellationToken).ConfigureAwait(false);

				// repository closed now

				// run precompile scripts
				currentStage = "Running PreCompile event";
				await eventConsumer.HandleEvent(
					EventType.CompileStart,
					new List<string>
					{
						resolvedOutputDirectory,
						repoOrigin.ToString(),
						$"{byondLock.Version.Major}.{byondLock.Version.Minor}",
					},
					cancellationToken)
					.ConfigureAwait(false);

				// determine the dme
				currentStage = "Determining .dme";
				if (job.DmeName == null)
				{
					logger.LogTrace("Searching for available .dmes");
					var foundPaths = await ioManager.GetFilesWithExtension(resolvedOutputDirectory, DmeExtension, true, cancellationToken).ConfigureAwait(false);
					var foundPath = foundPaths.FirstOrDefault();
					if (foundPath == default)
						throw new JobException(ErrorCode.DreamMakerNoDme);
					job.DmeName = foundPath.Substring(
						resolvedOutputDirectory.Length + 1,
						foundPath.Length - resolvedOutputDirectory.Length - DmeExtension.Length - 2); // +1 for . in extension
				}
				else
				{
					var targetDme = ioManager.ConcatPath(outputDirectory, String.Join('.', job.DmeName, DmeExtension));
					var targetDmeExists = await ioManager.FileExists(targetDme, cancellationToken).ConfigureAwait(false);
					if (!targetDmeExists)
						throw new JobException(ErrorCode.DreamMakerMissingDme);
				}

				logger.LogDebug("Selected {0}.dme for compilation!", job.DmeName);

				currentStage = "Modifying .dme";
				await ModifyDme(job, cancellationToken).ConfigureAwait(false);

				// run precompile scripts
				currentStage = "Running PreDreamMaker event";
				await eventConsumer.HandleEvent(
					EventType.PreDreamMaker,
					new List<string>
					{
						resolvedOutputDirectory,
						repoOrigin.ToString(),
						$"{byondLock.Version.Major}.{byondLock.Version.Minor}",
					},
					cancellationToken)
					.ConfigureAwait(false);

				// run compiler
				currentStage = "Running DreamMaker";
				var exitCode = await RunDreamMaker(byondLock.DreamMakerPath, job, cancellationToken).ConfigureAwait(false);

				// verify api
				try
				{
					if (exitCode != 0)
						throw new JobException(
							ErrorCode.DreamMakerExitCode,
							new JobException($"Exit code: {exitCode}{Environment.NewLine}{Environment.NewLine}{job.Output}"));

					currentStage = "Validating DMAPI";
					await VerifyApi(
						apiValidateTimeout,
						dreamMakerSettings.ApiValidationSecurityLevel,
						job,
						byondLock,
						dreamMakerSettings.ApiValidationPort,
						dreamMakerSettings.RequireDMApiValidation,
						cancellationToken)
						.ConfigureAwait(false);
				}
				catch (JobException)
				{
					// DD never validated or compile failed
					currentStage = "Running CompileFailure event";
					await eventConsumer.HandleEvent(
						EventType.CompileFailure,
						new List<string>
						{
							resolvedOutputDirectory,
							exitCode == 0 ? "1" : "0",
							$"{byondLock.Version.Major}.{byondLock.Version.Minor}",
						},
						cancellationToken)
						.ConfigureAwait(false);
					throw;
				}

				currentStage = "Running CompileComplete event";
				await eventConsumer.HandleEvent(
					EventType.CompileComplete,
					new List<string>
					{
						resolvedOutputDirectory,
						$"{byondLock.Version.Major}.{byondLock.Version.Minor}",
					},
					cancellationToken)
					.ConfigureAwait(false);

				logger.LogTrace("Applying static game file symlinks...");
				currentStage = "Symlinking GameStaticFiles";

				// symlink in the static data
				await configuration.SymlinkStaticFilesTo(resolvedOutputDirectory, cancellationToken).ConfigureAwait(false);

				logger.LogDebug("Compile complete!");
			}
			catch (Exception ex)
			{
				currentStage = "Cleaning output directory";
				await CleanupFailedCompile(job, remoteDeploymentManager, ex).ConfigureAwait(false);
				throw;
			}
		}

		/// <summary>
		/// Gradually triggers a given <paramref name="progressReporter"/> over a given <paramref name="estimatedDuration"/>.
		/// </summary>
		/// <param name="progressReporter">The <see cref="JobProgressReporter"/> to report progress of the operation.</param>
		/// <param name="estimatedDuration">A <see cref="TimeSpan"/> representing the duration to give progress over if any.</param>
		/// <param name="cancellationToken">The <see cref="CancellationToken"/> for the operation.</param>
		/// <returns>A <see cref="Task"/> representing the running operation.</returns>
		async Task ProgressTask(JobProgressReporter progressReporter, TimeSpan? estimatedDuration, CancellationToken cancellationToken)
		{
			progressReporter(currentStage, estimatedDuration.HasValue ? (int?)0 : null);
			var sleepInterval = estimatedDuration.HasValue ? estimatedDuration.Value / 100 : TimeSpan.FromMilliseconds(250);

			logger.LogDebug("Compile is expected to take: {0}", estimatedDuration);
			try
			{
				for (var iteration = 0; iteration < (estimatedDuration.HasValue ? 99 : Int32.MaxValue); ++iteration)
				{
					await Task.Delay(sleepInterval, cancellationToken).ConfigureAwait(false);
					progressReporter(currentStage, estimatedDuration.HasValue ? (int?)(iteration + 1) : null);
				}
			}
			catch (OperationCanceledException ex)
			{
				logger.LogTrace(ex, "Aborting progress tracking task!");
			}
		}

		/// <summary>
		/// Run a quick DD instance to test the DMAPI is installed on the target code.
		/// </summary>
		/// <param name="timeout">The timeout in seconds for validation.</param>
		/// <param name="securityLevel">The <see cref="DreamDaemonSecurity"/> level to use to validate the API.</param>
		/// <param name="job">The <see cref="CompileJob"/> for the operation.</param>
		/// <param name="byondLock">The current <see cref="IByondExecutableLock"/>.</param>
		/// <param name="portToUse">The port to use for API validation.</param>
		/// <param name="requireValidate">If the API validation is required to complete the deployment.</param>
		/// <param name="cancellationToken">The <see cref="CancellationToken"/> for the operation.</param>
		/// <returns>A <see cref="Task"/> representing the running operation.</returns>
		async Task VerifyApi(
			uint timeout,
			DreamDaemonSecurity securityLevel,
			Models.CompileJob job,
			IByondExecutableLock byondLock,
			ushort portToUse,
			bool requireValidate,
			CancellationToken cancellationToken)
		{
			logger.LogTrace("Verifying {0}DMAPI...", requireValidate ? "required " : String.Empty);
			var launchParameters = new Models.DreamDaemonSettings
			{
				AllowWebClient = false,
				Port = portToUse,
				SecurityLevel = securityLevel,
				Visibility = DreamDaemonVisibility.Invisible,
				StartupTimeout = timeout,
				TopicRequestTimeout = 0, // not used
				HeartbeatSeconds = 0, // not used
			};

			job.MinimumSecurityLevel = securityLevel; // needed for the TempDmbProvider

			ApiValidationStatus validationStatus;
			using (var provider = new TemporaryDmbProvider(ioManager.ResolvePath(job.DirectoryName.ToString()), String.Concat(job.DmeName, DmbExtension), job))
			await using (var controller = await sessionControllerFactory.LaunchNew(provider, byondLock, launchParameters, true, cancellationToken).ConfigureAwait(false))
			{
				var launchResult = await controller.LaunchResult.ConfigureAwait(false);

				if (launchResult.StartupTime.HasValue)
					await controller.Lifetime.WithToken(cancellationToken).ConfigureAwait(false);

				if (!controller.Lifetime.IsCompleted)
					await controller.DisposeAsync().ConfigureAwait(false);

				validationStatus = controller.ApiValidationStatus;

				if (requireValidate && validationStatus == ApiValidationStatus.NeverValidated)
					throw new JobException(ErrorCode.DreamMakerNeverValidated);

				logger.LogTrace("API validation status: {validationStatus}", validationStatus);

				job.DMApiVersion = controller.DMApiVersion;
			}

			switch (validationStatus)
			{
				case ApiValidationStatus.RequiresUltrasafe:
					job.MinimumSecurityLevel = DreamDaemonSecurity.Ultrasafe;
					return;
				case ApiValidationStatus.RequiresSafe:
					job.MinimumSecurityLevel = DreamDaemonSecurity.Safe;
					return;
				case ApiValidationStatus.RequiresTrusted:
					job.MinimumSecurityLevel = DreamDaemonSecurity.Trusted;
					return;
				case ApiValidationStatus.NeverValidated:
					if (requireValidate)
						throw new JobException(ErrorCode.DreamMakerNeverValidated);
					job.MinimumSecurityLevel = DreamDaemonSecurity.Ultrasafe;
					break;
				case ApiValidationStatus.BadValidationRequest:
				case ApiValidationStatus.Incompatible:
					throw new JobException(ErrorCode.DreamMakerInvalidValidation);
				case ApiValidationStatus.UnaskedValidationRequest:
				default:
					throw new InvalidOperationException(
						$"Session controller returned unexpected ApiValidationStatus: {validationStatus}");
			}
		}

		/// <summary>
		/// Compiles a .dme with DreamMaker.
		/// </summary>
		/// <param name="dreamMakerPath">The path to the DreamMaker executable.</param>
		/// <param name="job">The <see cref="CompileJob"/> for the operation.</param>
		/// <param name="cancellationToken">The <see cref="CancellationToken"/> for the operation.</param>
		/// <returns>A <see cref="Task"/> representing the running operation.</returns>
		async Task<int> RunDreamMaker(string dreamMakerPath, Models.CompileJob job, CancellationToken cancellationToken)
		{
			using var dm = processExecutor.LaunchProcess(
				dreamMakerPath,
				ioManager.ResolvePath(
					job.DirectoryName.ToString()),
				$"-clean {job.DmeName}.{DmeExtension}",
				true,
				true,
				true);
			int exitCode;
			using (cancellationToken.Register(() => dm.Terminate()))
				exitCode = await dm.Lifetime.ConfigureAwait(false);
			cancellationToken.ThrowIfCancellationRequested();

			logger.LogDebug("DreamMaker exit code: {exitCode}", exitCode);
			job.Output = await dm.GetCombinedOutput(cancellationToken).ConfigureAwait(false);
			currentDreamMakerOutput = job.Output;
			logger.LogDebug("DreamMaker output: {newLine}{output}", Environment.NewLine, job.Output);
			return exitCode;
		}

		/// <summary>
		/// Adds server side includes to the .dme being compiled.
		/// </summary>
		/// <param name="job">The <see cref="CompileJob"/> for the operation.</param>
		/// <param name="cancellationToken">The <see cref="CancellationToken"/> for the operation.</param>
		/// <returns>A <see cref="Task"/> representing the running operation.</returns>
		async Task ModifyDme(Models.CompileJob job, CancellationToken cancellationToken)
		{
			var dmeFileName = String.Join('.', job.DmeName, DmeExtension);
			var dmePath = ioManager.ConcatPath(job.DirectoryName.ToString(), dmeFileName);
			var dmeReadTask = ioManager.ReadAllBytes(dmePath, cancellationToken);

			var dmeModificationsTask = configuration.CopyDMFilesTo(dmeFileName, ioManager.ResolvePath(job.DirectoryName.ToString()), cancellationToken);

			var dmeBytes = await dmeReadTask.ConfigureAwait(false);
			var dme = Encoding.UTF8.GetString(dmeBytes);

			var dmeModifications = await dmeModificationsTask.ConfigureAwait(false);

			if (dmeModifications == null || dmeModifications.TotalDmeOverwrite)
			{
				if (dmeModifications != null)
					logger.LogDebug(".dme replacement configured!");
				else
					logger.LogTrace("No .dme modifications required.");
				return;
			}

			var dmeLines = new List<string>(dme.Split('\n', StringSplitOptions.None));
			for (var dmeLineIndex = 0; dmeLineIndex < dmeLines.Count; ++dmeLineIndex)
			{
				var line = dmeLines[dmeLineIndex];
				if (line.Contains("BEGIN_INCLUDE", StringComparison.Ordinal) && dmeModifications.HeadIncludeLine != null)
				{
					var headIncludeLineNumber = dmeLineIndex + 1;
					logger.LogDebug(
						"Inserting HeadInclude.dm at line {0}: {1}",
						headIncludeLineNumber,
						dmeModifications.HeadIncludeLine);
					dmeLines.Insert(headIncludeLineNumber, dmeModifications.HeadIncludeLine);
					++dmeLineIndex;
				}
				else if (line.Contains("END_INCLUDE", StringComparison.Ordinal) && dmeModifications.TailIncludeLine != null)
				{
					logger.LogDebug(
						"Inserting TailInclude.dm at line {0}: {1}",
						dmeLineIndex,
						dmeModifications.TailIncludeLine);
					dmeLines.Insert(dmeLineIndex, dmeModifications.TailIncludeLine);
					break;
				}
			}

			dmeBytes = Encoding.UTF8.GetBytes(String.Join(Environment.NewLine, dmeLines));
			await ioManager.WriteAllBytes(dmePath, dmeBytes, cancellationToken).ConfigureAwait(false);
		}

		/// <summary>
		/// Cleans up a failed compile <paramref name="job"/>.
		/// </summary>
		/// <param name="job">The running <see cref="CompileJob"/>.</param>
		/// <param name="remoteDeploymentManager">The <see cref="IRemoteDeploymentManager"/> associated with the <paramref name="job"/>, if any.</param>
		/// <param name="exception">The <see cref="Exception"/> that was thrown.</param>
		/// <returns>A <see cref="Task"/> representing the running operation.</returns>
		async Task CleanupFailedCompile(Models.CompileJob job, IRemoteDeploymentManager remoteDeploymentManager, Exception exception)
		{
			async Task CleanDir()
			{
				logger.LogTrace("Cleaning compile directory...");
				var jobPath = job.DirectoryName.ToString();
				try
				{
					// DCT: None available
					await ioManager.DeleteDirectory(jobPath, default).ConfigureAwait(false);
				}
				catch (Exception e)
				{
					logger.LogWarning(e, "Error cleaning up compile directory {0}!", ioManager.ResolvePath(jobPath));
				}
			}

			// DCT: None available
			await Task.WhenAll(
				CleanDir(),
				remoteDeploymentManager.FailDeployment(
					job,
					FormatExceptionForUsers(exception),
					default))
				.ConfigureAwait(false);
		}
	}
}<|MERGE_RESOLUTION|>--- conflicted
+++ resolved
@@ -116,7 +116,7 @@
 		/// <summary>
 		/// Current stage to report on the job.
 		/// </summary>
-		string currentStage;
+		string? currentStage;
 
 		/// <summary>
 		/// If a compile job is running.
@@ -494,22 +494,16 @@
 					RepositoryOrigin = repository.Origin.ToString(),
 				};
 
-<<<<<<< HEAD
-				currentStage = "Creating remote deployment notification";
-				await remoteDeploymentManager.StartDeployment(
-					repository,
-					job,
-					cancellationToken)
-					.ConfigureAwait(false);
-=======
 				var gitRemoteInformation = repository.GitRemoteInformation;
 				if (gitRemoteInformation != null)
+				{
+					currentStage = "Creating remote deployment notification";
 					await remoteDeploymentManager.StartDeployment(
 						gitRemoteInformation,
 						job,
 						cancellationToken)
 						.ConfigureAwait(false);
->>>>>>> 252529d3
+				}
 
 				logger.LogTrace("Deployment will timeout at {0}", DateTimeOffset.Now + dreamMakerSettings.Timeout);
 				using var timeoutTokenSource = new CancellationTokenSource(dreamMakerSettings.Timeout);
@@ -714,7 +708,7 @@
 		/// <returns>A <see cref="Task"/> representing the running operation.</returns>
 		async Task ProgressTask(JobProgressReporter progressReporter, TimeSpan? estimatedDuration, CancellationToken cancellationToken)
 		{
-			progressReporter(currentStage, estimatedDuration.HasValue ? (int?)0 : null);
+			progressReporter(currentStage, estimatedDuration.HasValue ? 0 : null);
 			var sleepInterval = estimatedDuration.HasValue ? estimatedDuration.Value / 100 : TimeSpan.FromMilliseconds(250);
 
 			logger.LogDebug("Compile is expected to take: {0}", estimatedDuration);
@@ -723,7 +717,7 @@
 				for (var iteration = 0; iteration < (estimatedDuration.HasValue ? 99 : Int32.MaxValue); ++iteration)
 				{
 					await Task.Delay(sleepInterval, cancellationToken).ConfigureAwait(false);
-					progressReporter(currentStage, estimatedDuration.HasValue ? (int?)(iteration + 1) : null);
+					progressReporter(currentStage, estimatedDuration.HasValue ? iteration + 1 : null);
 				}
 			}
 			catch (OperationCanceledException ex)
