--- conflicted
+++ resolved
@@ -798,16 +798,11 @@
 			job.MinimumSecurityLevel = securityLevel; // needed for the TempDmbProvider
 
 			ApiValidationStatus validationStatus;
-<<<<<<< HEAD
-			using (var provider = new TemporaryDmbProvider(
+			await using (var provider = new TemporaryDmbProvider(
 				ioManager.ResolvePath(job.DirectoryName.ToString()),
 				job,
 				engineLock.Version))
 			await using (var controller = await sessionControllerFactory.LaunchNew(provider, engineLock, launchParameters, true, cancellationToken))
-=======
-			await using (var provider = new TemporaryDmbProvider(ioManager.ResolvePath(job.DirectoryName.ToString()), String.Concat(job.DmeName, DmbExtension), job))
-			await using (var controller = await sessionControllerFactory.LaunchNew(provider, byondLock, launchParameters, true, cancellationToken))
->>>>>>> df8c51dd
 			{
 				var launchResult = await controller.LaunchResult.WaitAsync(cancellationToken);
 
