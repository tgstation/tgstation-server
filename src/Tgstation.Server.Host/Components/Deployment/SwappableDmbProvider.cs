--- conflicted
+++ resolved
@@ -24,14 +24,10 @@
 		public string Directory => IOManager.ResolvePath(LiveGameDirectory);
 
 		/// <inheritdoc />
-<<<<<<< HEAD
-		public Models.CompileJob CompileJob => baseProvider.CompileJob;
+		public Models.CompileJob CompileJob => BaseProvider.CompileJob;
 
 		/// <inheritdoc />
-		public EngineVersion EngineVersion => baseProvider.EngineVersion;
-=======
-		public CompileJob CompileJob => BaseProvider.CompileJob;
->>>>>>> df8c51dd
+		public EngineVersion EngineVersion => BaseProvider.EngineVersion;
 
 		/// <summary>
 		/// If <see cref="MakeActive(CancellationToken)"/> has been run.
