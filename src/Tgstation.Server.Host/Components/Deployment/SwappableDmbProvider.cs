--- conflicted
+++ resolved
@@ -74,13 +74,8 @@
 		/// Make the <see cref="SwappableDmbProvider"/> active by replacing the live link with our <see cref="CompileJob"/>.
 		/// </summary>
 		/// <param name="cancellationToken">The <see cref="CancellationToken"/> for the operation.</param>
-<<<<<<< HEAD
 		/// <returns>A <see cref="ValueTask"/> representing the running operation.</returns>
-		public async ValueTask MakeActive(CancellationToken cancellationToken)
-=======
-		/// <returns>A <see cref="Task"/> representing the running operation.</returns>
-		public Task MakeActive(CancellationToken cancellationToken)
->>>>>>> 364ec95b
+		public ValueTask MakeActive(CancellationToken cancellationToken)
 		{
 			if (Interlocked.Exchange(ref swapped, 1) != 0)
 				throw new InvalidOperationException("Already swapped!");
@@ -99,7 +94,7 @@
 		/// Perform the swapping action.
 		/// </summary>
 		/// <param name="cancellationToken">The <see cref="CancellationToken"/> for the operation.</param>
-		/// <returns>A <see cref="Task"/> representing the running operation.</returns>
-		protected abstract Task DoSwap(CancellationToken cancellationToken);
+		/// <returns>A <see cref="ValueTask"/> representing the running operation.</returns>
+		protected abstract ValueTask DoSwap(CancellationToken cancellationToken);
 	}
 }