﻿using System;
using System.Collections.Generic;
using System.Data.Common;
using System.Globalization;
using System.IO;
using System.Linq;
using System.Net;
using System.Text;
using System.Text.RegularExpressions;
using System.Threading;
using System.Threading.Tasks;

using Microsoft.Data.SqlClient;
using Microsoft.Data.Sqlite;
using Microsoft.Extensions.Hosting;
using Microsoft.Extensions.Logging;
using Microsoft.Extensions.Options;

using MySqlConnector;

using Npgsql;

using Tgstation.Server.Common;
using Tgstation.Server.Host.Configuration;
using Tgstation.Server.Host.Database;
using Tgstation.Server.Host.IO;
using Tgstation.Server.Host.Properties;
using Tgstation.Server.Host.System;
using Tgstation.Server.Host.Utils;
using Tgstation.Server.Shared;

using YamlDotNet.Serialization;

namespace Tgstation.Server.Host.Setup
{
	/// <inheritdoc />
	sealed class SetupWizard : BackgroundService
	{
		/// <summary>
		/// The <see cref="IIOManager"/> for the <see cref="SetupWizard"/>.
		/// </summary>
		readonly IIOManager ioManager;

		/// <summary>
		/// The <see cref="IConsole"/> for the <see cref="SetupWizard"/>.
		/// </summary>
		readonly IConsole console;

		/// <summary>
		/// The <see cref="IHostEnvironment"/> for the <see cref="SetupWizard"/>.
		/// </summary>
		readonly IHostEnvironment hostingEnvironment;

		/// <summary>
		/// The <see cref="IAssemblyInformationProvider"/> for the <see cref="SetupWizard"/>.
		/// </summary>
		readonly IAssemblyInformationProvider assemblyInformationProvider;

		/// <summary>
		/// The <see cref="IDatabaseConnectionFactory"/> for the <see cref="SetupWizard"/>.
		/// </summary>
		readonly IDatabaseConnectionFactory dbConnectionFactory;

		/// <summary>
		/// The <see cref="IPlatformIdentifier"/> for the <see cref="SetupWizard"/>.
		/// </summary>
		readonly IPlatformIdentifier platformIdentifier;

		/// <summary>
		/// The <see cref="IAsyncDelayer"/> for the <see cref="SetupWizard"/>.
		/// </summary>
		readonly IAsyncDelayer asyncDelayer;

		/// <summary>
		/// The <see cref="IHostApplicationLifetime"/> for the <see cref="SetupWizard"/>.
		/// </summary>
		readonly IHostApplicationLifetime applicationLifetime;

		/// <summary>
		/// The <see cref="IPostSetupServices"/> for the <see cref="SetupWizard"/>.
		/// </summary>
		readonly IPostSetupServices postSetupServices;

		/// <summary>
		/// The <see cref="GeneralConfiguration"/> for the <see cref="SetupWizard"/>.
		/// </summary>
		readonly GeneralConfiguration generalConfiguration;

		/// <summary>
		/// The <see cref="InternalConfiguration"/> for the <see cref="SetupWizard"/>.
		/// </summary>
		readonly InternalConfiguration internalConfiguration;

		/// <summary>
		/// Initializes a new instance of the <see cref="SetupWizard"/> class.
		/// </summary>
		/// <param name="ioManager">The value of <see cref="ioManager"/>.</param>
		/// <param name="console">The value of <see cref="console"/>.</param>
		/// <param name="hostingEnvironment">The value of <see cref="hostingEnvironment"/>.</param>
		/// <param name="assemblyInformationProvider">The value of <see cref="assemblyInformationProvider"/>.</param>
		/// <param name="dbConnectionFactory">The value of <see cref="dbConnectionFactory"/>.</param>
		/// <param name="platformIdentifier">The value of <see cref="platformIdentifier"/>.</param>
		/// <param name="asyncDelayer">The value of <see cref="asyncDelayer"/>.</param>
		/// <param name="applicationLifetime">The value of <see cref="applicationLifetime"/>.</param>
		/// <param name="postSetupServices">The value of <see cref="postSetupServices"/>.</param>
		/// <param name="generalConfigurationOptions">The <see cref="IOptions{TOptions}"/> containing the value of <see cref="generalConfiguration"/>.</param>
		/// <param name="internalConfigurationOptions">The <see cref="IOptions{TOptions}"/> containing the value of <see cref="internalConfiguration"/>.</param>
		public SetupWizard(
			IIOManager ioManager,
			IConsole console,
			IHostEnvironment hostingEnvironment,
			IAssemblyInformationProvider assemblyInformationProvider,
			IDatabaseConnectionFactory dbConnectionFactory,
			IPlatformIdentifier platformIdentifier,
			IAsyncDelayer asyncDelayer,
			IHostApplicationLifetime applicationLifetime,
			IPostSetupServices postSetupServices,
			IOptions<GeneralConfiguration> generalConfigurationOptions,
			IOptions<InternalConfiguration> internalConfigurationOptions)
		{
			this.ioManager = ioManager ?? throw new ArgumentNullException(nameof(ioManager));
			this.console = console ?? throw new ArgumentNullException(nameof(console));
			this.hostingEnvironment = hostingEnvironment ?? throw new ArgumentNullException(nameof(hostingEnvironment));
			this.assemblyInformationProvider = assemblyInformationProvider ?? throw new ArgumentNullException(nameof(assemblyInformationProvider));
			this.dbConnectionFactory = dbConnectionFactory ?? throw new ArgumentNullException(nameof(dbConnectionFactory));
			this.platformIdentifier = platformIdentifier ?? throw new ArgumentNullException(nameof(platformIdentifier));
			this.asyncDelayer = asyncDelayer ?? throw new ArgumentNullException(nameof(asyncDelayer));
			this.applicationLifetime = applicationLifetime ?? throw new ArgumentNullException(nameof(applicationLifetime));
			this.postSetupServices = postSetupServices ?? throw new ArgumentNullException(nameof(postSetupServices));

			generalConfiguration = generalConfigurationOptions?.Value ?? throw new ArgumentNullException(nameof(generalConfigurationOptions));
			internalConfiguration = internalConfigurationOptions?.Value ?? throw new ArgumentNullException(nameof(internalConfigurationOptions));
		}

		/// <inheritdoc />
		protected override async Task ExecuteAsync(CancellationToken cancellationToken)
		{
			await CheckRunWizard(cancellationToken);
			applicationLifetime.StopApplication();
		}

		/// <summary>
		/// A prompt for a yes or no value.
		/// </summary>
		/// <param name="question">The question <see cref="string"/>.</param>
		/// <param name="defaultResponse">The optional default response if the user doesn't enter anything.</param>
		/// <param name="cancellationToken">The <see cref="CancellationToken"/> for the operation.</param>
		/// <returns>A <see cref="ValueTask"/> resulting in <see langword="true"/> if the user replied yes, <see langword="false"/> otherwise.</returns>
		async ValueTask<bool> PromptYesNo(string question, bool? defaultResponse, CancellationToken cancellationToken)
		{
			do
			{
				await console.WriteAsync($"{question} ({(defaultResponse == true ? 'Y' : 'y')}/{(defaultResponse == false ? 'N' : 'n')}): ", false, cancellationToken);
				var responseString = await console.ReadLineAsync(false, cancellationToken);
				if (responseString.Length == 0)
				{
					if (defaultResponse.HasValue)
						return defaultResponse.Value;
				}
				else
				{
					var upperResponse = responseString.ToUpperInvariant();
					if (upperResponse == "Y" || upperResponse == "YES")
						return true;
					else if (upperResponse == "N" || upperResponse == "NO")
						return false;
				}

				await console.WriteAsync("Invalid response!", true, cancellationToken);
			}
			while (true);
		}

		/// <summary>
		/// Prompts the user to enter the port to host TGS on.
		/// </summary>
		/// <param name="cancellationToken">The <see cref="CancellationToken"/> for the operation.</param>
		/// <returns>A <see cref="ValueTask"/> resulting in the hosting port, or <see langword="null"/> to use the default.</returns>
		async ValueTask<HostingSpecification?> PromptForHostingSpec(CancellationToken cancellationToken)
		{
			await console.WriteAsync(null, true, cancellationToken);
			await console.WriteAsync("What port would you like to connect to TGS on? (Bridge port will alsoe be set to this)", true, cancellationToken);
			await console.WriteAsync("Note: If this is a docker container with the default port already mapped, use the default.", true, cancellationToken);

			do
			{
				await console.WriteAsync(
					$"API Port (leave blank for default of {GeneralConfiguration.DefaultApiPort}): ",
					false,
					cancellationToken);
				var portString = await console.ReadLineAsync(false, cancellationToken);
				if (String.IsNullOrWhiteSpace(portString))
					return null;
				if (UInt16.TryParse(portString, out var port) && port != 0)
					return new HostingSpecification
					{
						Port = port,
					};
				await console.WriteAsync("Invalid port! Please enter a value between 1 and 65535", true, cancellationToken);
			}
			while (true);
		}

		/// <summary>
		/// Ensure a given <paramref name="testConnection"/> works.
		/// </summary>
		/// <param name="testConnection">The test <see cref="DbConnection"/>.</param>
		/// <param name="databaseConfiguration">The <see cref="DatabaseConfiguration"/> may have derived data populated.</param>
		/// <param name="databaseName">The database name (or path in the case of a <see cref="DatabaseType.Sqlite"/> database).</param>
		/// <param name="dbExists">Whether or not the database exists.</param>
		/// <param name="cancellationToken">The <see cref="CancellationToken"/> for the operation.</param>
		/// <returns>A <see cref="ValueTask"/> representing the running operation.</returns>
		async ValueTask TestDatabaseConnection(
			DbConnection testConnection,
			DatabaseConfiguration databaseConfiguration,
			string databaseName,
			bool dbExists,
			CancellationToken cancellationToken)
		{
			bool isSqliteDB = databaseConfiguration.DatabaseType == DatabaseType.Sqlite;
			using (testConnection)
			{
				await console.WriteAsync("Testing connection...", true, cancellationToken);
				await testConnection.OpenAsync(cancellationToken);
				await console.WriteAsync("Connection successful!", true, cancellationToken);

				if (databaseConfiguration.DatabaseType == DatabaseType.MariaDB
					|| databaseConfiguration.DatabaseType == DatabaseType.MySql
					|| databaseConfiguration.DatabaseType == DatabaseType.PostgresSql)
				{
					await console.WriteAsync($"Checking {databaseConfiguration.DatabaseType} version...", true, cancellationToken);
					using var command = testConnection.CreateCommand();
					command.CommandText = "SELECT VERSION()";
					var fullVersion = (string?)await command.ExecuteScalarAsync(cancellationToken);
					await console.WriteAsync(String.Format(CultureInfo.InvariantCulture, "Found {0}", fullVersion), true, cancellationToken);

					if (fullVersion == null)
						throw new InvalidOperationException($"\"{command.CommandText}\" returned null!");

					if (databaseConfiguration.DatabaseType == DatabaseType.PostgresSql)
					{
						var splits = fullVersion.Split(' ');
						databaseConfiguration.ServerVersion = splits[1].TrimEnd(',');
					}
					else
					{
						var splits = fullVersion.Split('-');
						databaseConfiguration.ServerVersion = splits.First();
					}
				}

				if (!isSqliteDB && !dbExists)
				{
					await console.WriteAsync("Testing create DB permission...", true, cancellationToken);
					using (var command = testConnection.CreateCommand())
					{
						// I really don't care about user sanitization here, they want to fuck their own DB? so be it
#pragma warning disable CA2100 // Review SQL queries for security vulnerabilities
						command.CommandText = $"CREATE DATABASE {databaseName}";
#pragma warning restore CA2100 // Review SQL queries for security vulnerabilities
						await command.ExecuteNonQueryAsync(cancellationToken);
					}

					await console.WriteAsync("Success!", true, cancellationToken);
					await console.WriteAsync("Dropping test database...", true, cancellationToken);
					using (var command = testConnection.CreateCommand())
					{
#pragma warning disable CA2100 // Review SQL queries for security vulnerabilities
						command.CommandText = $"DROP DATABASE {databaseName}";
#pragma warning restore CA2100 // Review SQL queries for security vulnerabilities
						try
						{
							await command.ExecuteNonQueryAsync(cancellationToken);
						}
						catch (OperationCanceledException)
						{
							throw;
						}
						catch (Exception e)
						{
							await console.WriteAsync(e.Message, true, cancellationToken);
							await console.WriteAsync(null, true, cancellationToken);
							await console.WriteAsync("This should be okay, but you may want to manually drop the database before continuing!", true, cancellationToken);
							await console.WriteAsync("Press any key to continue...", true, cancellationToken);
							await console.PressAnyKeyAsync(cancellationToken);
						}
					}
				}

				await testConnection.CloseAsync();
			}

			if (isSqliteDB && !dbExists)
			{
				await console.WriteAsync("Deleting test database file...", true, cancellationToken);
				if (platformIdentifier.IsWindows)
					SqliteConnection.ClearAllPools();
				await ioManager.DeleteFile(databaseName, cancellationToken);
			}
		}

		/// <summary>
		/// Check that a given SQLite <paramref name="databaseName"/> is can be accessed. Also prompts the user if they want to use a relative or absolute path.
		/// </summary>
		/// <param name="databaseName">The path to the potential SQLite database file.</param>
		/// <param name="cancellationToken">The <see cref="CancellationToken"/> for the operation.</param>
		/// <returns>A <see cref="ValueTask{TResult}"/> resulting in the SQLite database path to store in the configuration.</returns>
		async ValueTask<string?> ValidateNonExistantSqliteDBName(string databaseName, CancellationToken cancellationToken)
		{
			var dbPathIsRooted = ioManager.IsPathRooted(databaseName);
			var resolvedPath = ioManager.ResolvePath(
				dbPathIsRooted
					? databaseName
					: ioManager.ConcatPath(
						internalConfiguration.AppSettingsBasePath,
						databaseName));
			try
			{
				var directoryName = ioManager.GetDirectoryName(resolvedPath);
				bool directoryExisted = await ioManager.DirectoryExists(directoryName, cancellationToken);
				await ioManager.CreateDirectory(directoryName, cancellationToken);
				try
				{
					await ioManager.WriteAllBytes(resolvedPath, Array.Empty<byte>(), cancellationToken);
				}
				catch
				{
					if (!directoryExisted)
						await ioManager.DeleteDirectory(directoryName, cancellationToken);
					throw;
				}
			}
			catch (IOException)
			{
				return null;
			}

			if (!dbPathIsRooted)
			{
				await console.WriteAsync("Note, this relative path currently resolves to the following:", true, cancellationToken);
				await console.WriteAsync(resolvedPath, true, cancellationToken);
				bool writeResolved = await PromptYesNo(
					"Would you like to save the relative path in the configuration? If not, the full path will be saved.",
					null,
					cancellationToken);

				if (writeResolved)
					databaseName = resolvedPath;
			}

			await ioManager.DeleteFile(databaseName, cancellationToken);
			return databaseName;
		}

		/// <summary>
		/// Prompt the user for the <see cref="DatabaseType"/>.
		/// </summary>
		/// <param name="firstTime">If this is the user's first time here.</param>
		/// <param name="cancellationToken">The <see cref="CancellationToken"/> for the operation.</param>
		/// <returns>A <see cref="ValueTask{TResult}"/> resulting in the input <see cref="DatabaseType"/>.</returns>
		async ValueTask<DatabaseType> PromptDatabaseType(bool firstTime, CancellationToken cancellationToken)
		{
			if (firstTime)
			{
				if (internalConfiguration.MariaDBSetup)
				{
					await console.WriteAsync("It looks like you just installed MariaDB. Selecting it as the database type.", true, cancellationToken);
					return DatabaseType.MariaDB;
				}

				await console.WriteAsync(String.Empty, true, cancellationToken);
				await console.WriteAsync(
					"NOTE: If you are serious about hosting public servers, it is HIGHLY reccommended that TGS runs on a database *OTHER THAN* Sqlite.",
					true,
					cancellationToken);
				await console.WriteAsync(
					"It is, however, the easiest option to get started with and will pose few if any problems in a single user scenario.",
					true,
					cancellationToken);
			}

			await console.WriteAsync("What SQL database type will you be using?", true, cancellationToken);
			do
			{
				await console.WriteAsync(
					String.Format(
						CultureInfo.InvariantCulture,
						"Please enter one of {0}, {1}, {2}, {3} or {4}: ",
						DatabaseType.MariaDB,
						DatabaseType.MySql,
						DatabaseType.PostgresSql,
						DatabaseType.SqlServer,
						DatabaseType.Sqlite),
					false,
					cancellationToken);
				var databaseTypeString = await console.ReadLineAsync(false, cancellationToken);
				if (Enum.TryParse<DatabaseType>(databaseTypeString, out var databaseType))
					return databaseType;

				await console.WriteAsync("Invalid database type!", true, cancellationToken);
			}
			while (true);
		}

		/// <summary>
		/// Prompts the user to create a <see cref="DatabaseConfiguration"/>.
		/// </summary>
		/// <param name="cancellationToken">The <see cref="CancellationToken"/> for the operation.</param>
		/// <returns>A <see cref="ValueTask{TResult}"/> resulting in the new <see cref="DatabaseConfiguration"/>.</returns>
#pragma warning disable CA1502 // TODO: Decomplexify
		async ValueTask<DatabaseConfiguration> ConfigureDatabase(CancellationToken cancellationToken)
		{
			bool firstTime = true;
			do
			{
				await console.WriteAsync(null, true, cancellationToken);

				var databaseConfiguration = new DatabaseConfiguration
				{
					DatabaseType = await PromptDatabaseType(firstTime, cancellationToken),
				};

				string? serverAddress = null;
				ushort? serverPort = null;

				var definitelyLocalMariaDB = firstTime && internalConfiguration.MariaDBSetup;
				var isSqliteDB = databaseConfiguration.DatabaseType == DatabaseType.Sqlite;
				IPHostEntry? serverAddressEntry = null;
				if (!isSqliteDB)
					do
					{
						await console.WriteAsync(null, true, cancellationToken);
						if (definitelyLocalMariaDB)
						{
							await console.WriteAsync("Enter the server's port (blank for 3306): ", false, cancellationToken);
							var enteredPort = await console.ReadLineAsync(false, cancellationToken);
							if (!String.IsNullOrWhiteSpace(enteredPort) && enteredPort.Trim() != "3306")
								serverAddress = $"localhost:{enteredPort}";
						}
						else
						{
							await console.WriteAsync("Enter the server's address and port [<server>:<port> or <server>] (blank for local): ", false, cancellationToken);
							serverAddress = await console.ReadLineAsync(false, cancellationToken);
						}

						if (String.IsNullOrWhiteSpace(serverAddress))
							serverAddress = null;
						else if (databaseConfiguration.DatabaseType == DatabaseType.SqlServer)
						{
							var match = Regex.Match(serverAddress, @"^(?<server>.+):(?<port>.+)$");
							if (match.Success)
							{
								serverAddress = match.Groups["server"].Value;
								var portString = match.Groups["port"].Value;
								if (UInt16.TryParse(portString, out var port))
									serverPort = port;
								else
								{
									await console.WriteAsync($"Failed to parse port \"{portString}\", please try again.", true, cancellationToken);
									continue;
								}
							}
						}

						try
						{
							if (serverAddress != null)
							{
								await console.WriteAsync("Attempting to resolve address...", true, cancellationToken);
								serverAddressEntry = await Dns.GetHostEntryAsync(serverAddress, cancellationToken);
							}

							break;
						}
						catch (Exception ex)
						{
							await console.WriteAsync($"Unable to resolve address: {ex.Message}", true, cancellationToken);
						}
					}
					while (true);

				await console.WriteAsync(null, true, cancellationToken);
				await console.WriteAsync($"Enter the database {(isSqliteDB ? "file path" : "name")} ({(definitelyLocalMariaDB ? "leave blank for \"tgs\")" : "Can be from previous installation. Otherwise, should not exist")}): ", false, cancellationToken);

				string? databaseName;
				bool dbExists = false;
				do
				{
					databaseName = await console.ReadLineAsync(false, cancellationToken);
					if (!String.IsNullOrWhiteSpace(databaseName))
					{
						if (isSqliteDB)
						{
							dbExists = await ioManager.FileExists(databaseName, cancellationToken);
							if (!dbExists)
								databaseName = await ValidateNonExistantSqliteDBName(databaseName, cancellationToken);
						}
						else
							dbExists = await PromptYesNo(
								"Does this database already exist? If not, we will attempt to CREATE it.",
								null,
								cancellationToken);
					}
					else if (definitelyLocalMariaDB)
						databaseName = "tgs";

					if (String.IsNullOrWhiteSpace(databaseName))
						await console.WriteAsync("Invalid database name!", true, cancellationToken);
					else
						break;
				}
				while (true);

				var useWinAuth = false;
				var encrypt = false;
				if (databaseConfiguration.DatabaseType == DatabaseType.SqlServer && platformIdentifier.IsWindows)
				{
					var defaultResponse = serverAddressEntry?.AddressList.Any(IPAddress.IsLoopback) ?? false
						? (bool?)true
						: null;
					useWinAuth = await PromptYesNo("Use Windows Authentication?", defaultResponse, cancellationToken);
					encrypt = await PromptYesNo("Use encrypted connection?", false, cancellationToken);
				}

				await console.WriteAsync(null, true, cancellationToken);

				string? username = null;
				string? password = null;
				if (!isSqliteDB)
					if (!useWinAuth)
					{
						if (definitelyLocalMariaDB)
						{
							await console.WriteAsync("Using username: root", true, cancellationToken);
							username = "root";
						}
						else
						{
							await console.WriteAsync("Enter username: ", false, cancellationToken);
							username = await console.ReadLineAsync(false, cancellationToken);
						}

						await console.WriteAsync("Enter password: ", false, cancellationToken);
						password = await console.ReadLineAsync(true, cancellationToken);
					}
					else
					{
						await console.WriteAsync("IMPORTANT: If using the service runner, ensure this computer's LocalSystem account has CREATE DATABASE permissions on the target server!", true, cancellationToken);
						await console.WriteAsync("The account it uses in MSSQL is usually \"NT AUTHORITY\\SYSTEM\" and the role it needs is usually \"dbcreator\".", true, cancellationToken);
						await console.WriteAsync("We'll run a sanity test here, but it won't be indicative of the service's permissions if that is the case", true, cancellationToken);
					}

				await console.WriteAsync(null, true, cancellationToken);

				DbConnection testConnection;
				void CreateTestConnection(string connectionString) =>
					testConnection = dbConnectionFactory.CreateConnection(
						connectionString,
						databaseConfiguration.DatabaseType);

				switch (databaseConfiguration.DatabaseType)
				{
					case DatabaseType.SqlServer:
						{
							var csb = new SqlConnectionStringBuilder
							{
								ApplicationName = assemblyInformationProvider.VersionPrefix,
								DataSource = serverAddress ?? "(local)",
								Encrypt = encrypt,
							};

							if (useWinAuth)
								csb.IntegratedSecurity = true;
							else
							{
								csb.UserID = username;
								csb.Password = password;
							}

							csb.Encrypt = encrypt;

							CreateTestConnection(csb.ConnectionString);
							csb.InitialCatalog = databaseName;
							databaseConfiguration.ConnectionString = csb.ConnectionString;
						}

						break;
					case DatabaseType.MariaDB:
					case DatabaseType.MySql:
						{
							// MySQL/MariaDB
							var csb = new MySqlConnectionStringBuilder
							{
								Server = serverAddress ?? "127.0.0.1",
								UserID = username,
								Password = password,
							};

							if (serverPort.HasValue)
								csb.Port = serverPort.Value;

							CreateTestConnection(csb.ConnectionString);
							csb.Database = databaseName;
							databaseConfiguration.ConnectionString = csb.ConnectionString;
						}

						break;
					case DatabaseType.Sqlite:
						{
							var csb = new SqliteConnectionStringBuilder
							{
								DataSource = databaseName,
								Mode = dbExists ? SqliteOpenMode.ReadOnly : SqliteOpenMode.ReadWriteCreate,
							};

							CreateTestConnection(csb.ConnectionString);

							csb.Mode = SqliteOpenMode.ReadWriteCreate;
							databaseConfiguration.ConnectionString = csb.ConnectionString;
						}

						break;
					case DatabaseType.PostgresSql:
						{
							var csb = new NpgsqlConnectionStringBuilder
							{
								ApplicationName = assemblyInformationProvider.VersionPrefix,
								Host = serverAddress ?? "127.0.0.1",
								Password = password,
								Username = username,
							};

							if (serverPort.HasValue)
								csb.Port = serverPort.Value;

							CreateTestConnection(csb.ConnectionString);
							csb.Database = databaseName;
							databaseConfiguration.ConnectionString = csb.ConnectionString;
						}

						break;
					default:
						throw new InvalidOperationException("Invalid DatabaseType!");
				}

				try
				{
					await TestDatabaseConnection(testConnection, databaseConfiguration, databaseName, dbExists, cancellationToken);

					return databaseConfiguration;
				}
				catch (OperationCanceledException)
				{
					throw;
				}
				catch (Exception e)
				{
					await console.WriteAsync(e.Message, true, cancellationToken);
					await console.WriteAsync(null, true, cancellationToken);
					await console.WriteAsync("Retrying database configuration...", true, cancellationToken);

					if (definitelyLocalMariaDB)
						await console.WriteAsync("No longer assuming MariaDB is the target.", true, cancellationToken);

					firstTime = false;
				}
			}
			while (true);
		}
#pragma warning restore CA1502

		/// <summary>
		/// Prompts the user to create a <see cref="GeneralConfiguration"/>.
		/// </summary>
		/// <param name="cancellationToken">The <see cref="CancellationToken"/> for the operation.</param>
		/// <returns>A <see cref="ValueTask{TResult}"/> resulting in the new <see cref="GeneralConfiguration"/>.</returns>
		async ValueTask<GeneralConfiguration> ConfigureGeneral(CancellationToken cancellationToken)
		{
			var newGeneralConfiguration = new GeneralConfiguration
			{
				SetupWizardMode = SetupWizardMode.Never,
			};

			do
			{
				await console.WriteAsync(null, true, cancellationToken);
				await console.WriteAsync(String.Format(CultureInfo.InvariantCulture, "Minimum database user password length (leave blank for default of {0}): ", newGeneralConfiguration.MinimumPasswordLength), false, cancellationToken);
				var passwordLengthString = await console.ReadLineAsync(false, cancellationToken);
				if (String.IsNullOrWhiteSpace(passwordLengthString))
					break;
				if (UInt32.TryParse(passwordLengthString, out var passwordLength) && passwordLength >= 0)
				{
					newGeneralConfiguration.MinimumPasswordLength = passwordLength;
					break;
				}

				await console.WriteAsync("Please enter a positive integer!", true, cancellationToken);
			}
			while (true);

			do
			{
				await console.WriteAsync(null, true, cancellationToken);
				await console.WriteAsync(String.Format(CultureInfo.InvariantCulture, "Default timeout for sending and receiving BYOND topics (ms, 0 for infinite, leave blank for default of {0}): ", newGeneralConfiguration.ByondTopicTimeout), false, cancellationToken);
				var topicTimeoutString = await console.ReadLineAsync(false, cancellationToken);
				if (String.IsNullOrWhiteSpace(topicTimeoutString))
					break;
				if (UInt32.TryParse(topicTimeoutString, out var topicTimeout) && topicTimeout >= 0)
				{
					newGeneralConfiguration.ByondTopicTimeout = topicTimeout;
					break;
				}

				await console.WriteAsync("Please enter a positive integer!", true, cancellationToken);
			}
			while (true);

			await console.WriteAsync(null, true, cancellationToken);
			await console.WriteAsync("Enter a classic GitHub personal access token to bypass some rate limits (this is optional and does not require any scopes)", true, cancellationToken);
			await console.WriteAsync("GitHub personal access token: ", false, cancellationToken);
			newGeneralConfiguration.GitHubAccessToken = await console.ReadLineAsync(true, cancellationToken);
			if (String.IsNullOrWhiteSpace(newGeneralConfiguration.GitHubAccessToken))
				newGeneralConfiguration.GitHubAccessToken = null;

			newGeneralConfiguration.HostApiDocumentation = await PromptYesNo("Host API Documentation?", false, cancellationToken);

			return newGeneralConfiguration;
		}

		/// <summary>
		/// Prompts the user to create a <see cref="FileLoggingConfiguration"/>.
		/// </summary>
		/// <param name="cancellationToken">The <see cref="CancellationToken"/> for the operation.</param>
		/// <returns>A <see cref="ValueTask{TResult}"/> resulting in the new <see cref="FileLoggingConfiguration"/>.</returns>
		async ValueTask<FileLoggingConfiguration> ConfigureLogging(CancellationToken cancellationToken)
		{
			var fileLoggingConfiguration = new FileLoggingConfiguration();
			await console.WriteAsync(null, true, cancellationToken);
			fileLoggingConfiguration.Disable = !await PromptYesNo("Enable file logging?", true, cancellationToken);

			if (!fileLoggingConfiguration.Disable)
			{
				do
				{
					await console.WriteAsync("Log file directory path (leave blank for default): ", false, cancellationToken);
					fileLoggingConfiguration.Directory = await console.ReadLineAsync(false, cancellationToken);
					if (String.IsNullOrWhiteSpace(fileLoggingConfiguration.Directory))
					{
						fileLoggingConfiguration.Directory = null;
						break;
					}

					// test a write of it
					await console.WriteAsync(null, true, cancellationToken);
					await console.WriteAsync("Testing directory access...", true, cancellationToken);
					try
					{
						await ioManager.CreateDirectory(fileLoggingConfiguration.Directory, cancellationToken);
						var testFile = ioManager.ConcatPath(fileLoggingConfiguration.Directory, String.Format(CultureInfo.InvariantCulture, "WizardAccesTest.{0}.deleteme", Guid.NewGuid()));
						await ioManager.WriteAllBytes(testFile, Array.Empty<byte>(), cancellationToken);
						try
						{
							await ioManager.DeleteFile(testFile, cancellationToken);
						}
						catch (OperationCanceledException)
						{
							throw;
						}
						catch (Exception e)
						{
							await console.WriteAsync(String.Format(CultureInfo.InvariantCulture, "Error deleting test log file: {0}", testFile), true, cancellationToken);
							await console.WriteAsync(e.Message, true, cancellationToken);
							await console.WriteAsync(null, true, cancellationToken);
						}

						break;
					}
					catch (OperationCanceledException)
					{
						throw;
					}
					catch (Exception e)
					{
						await console.WriteAsync(e.Message, true, cancellationToken);
						await console.WriteAsync(null, true, cancellationToken);
						await console.WriteAsync("Please verify the path is valid and you have access to it!", true, cancellationToken);
					}
				}
				while (true);

				async ValueTask<LogLevel?> PromptLogLevel(string question)
				{
					do
					{
						await console.WriteAsync(null, true, cancellationToken);
						await console.WriteAsync(question, true, cancellationToken);
						await console.WriteAsync(String.Format(CultureInfo.InvariantCulture, "Enter one of {0}/{1}/{2}/{3}/{4}/{5} (leave blank for default): ", nameof(LogLevel.Trace), nameof(LogLevel.Debug), nameof(LogLevel.Information), nameof(LogLevel.Warning), nameof(LogLevel.Error), nameof(LogLevel.Critical)), false, cancellationToken);
						var responseString = await console.ReadLineAsync(false, cancellationToken);
						if (String.IsNullOrWhiteSpace(responseString))
							return null;
						if (Enum.TryParse<LogLevel>(responseString, out var logLevel) && logLevel != LogLevel.None)
							return logLevel;
						await console.WriteAsync("Invalid log level!", true, cancellationToken);
					}
					while (true);
				}

				fileLoggingConfiguration.LogLevel = await PromptLogLevel(String.Format(CultureInfo.InvariantCulture, "Enter the level limit for normal logs (default {0}).", fileLoggingConfiguration.LogLevel)) ?? fileLoggingConfiguration.LogLevel;
				fileLoggingConfiguration.MicrosoftLogLevel = await PromptLogLevel(String.Format(CultureInfo.InvariantCulture, "Enter the level limit for Microsoft logs (VERY verbose, default {0}).", fileLoggingConfiguration.MicrosoftLogLevel)) ?? fileLoggingConfiguration.MicrosoftLogLevel;
			}

			return fileLoggingConfiguration;
		}

		/// <summary>
		/// Prompts the user to create a <see cref="ElasticsearchConfiguration"/>.
		/// </summary>
		/// <param name="cancellationToken">The <see cref="CancellationToken"/> for the operation.</param>
		/// <returns>A <see cref="ValueTask{TResult}"/> resulting in the new <see cref="ElasticsearchConfiguration"/>.</returns>
		async ValueTask<ElasticsearchConfiguration> ConfigureElasticsearch(CancellationToken cancellationToken)
		{
			var elasticsearchConfiguration = new ElasticsearchConfiguration();
			await console.WriteAsync(null, true, cancellationToken);
			elasticsearchConfiguration.Enable = await PromptYesNo("Enable logging to an external ElasticSearch server?", false, cancellationToken);

			if (elasticsearchConfiguration.Enable)
			{
				do
				{
					await console.WriteAsync("ElasticSearch server endpoint (Include protocol and port, leave blank for http://127.0.0.1:9200): ", false, cancellationToken);
					var hostString = await console.ReadLineAsync(false, cancellationToken);
					if (String.IsNullOrWhiteSpace(hostString))
						hostString = "http://127.0.0.1:9200";

					if (Uri.TryCreate(hostString, UriKind.Absolute, out var host))
					{
						elasticsearchConfiguration.Host = host;
						break;
					}

					await console.WriteAsync("Invalid URI!", true, cancellationToken);
				}
				while (true);

				do
				{
					await console.WriteAsync("Enter Elasticsearch username: ", false, cancellationToken);
					elasticsearchConfiguration.Username = await console.ReadLineAsync(false, cancellationToken);
					if (!String.IsNullOrWhiteSpace(elasticsearchConfiguration.Username))
						break;
				}
				while (true);

				do
				{
					await console.WriteAsync("Enter password: ", false, cancellationToken);
					elasticsearchConfiguration.Password = await console.ReadLineAsync(true, cancellationToken);
					if (!String.IsNullOrWhiteSpace(elasticsearchConfiguration.Username))
						break;
				}
				while (true);
			}

			return elasticsearchConfiguration;
		}

		/// <summary>
		/// Prompts the user to create a <see cref="ControlPanelConfiguration"/>.
		/// </summary>
		/// <param name="cancellationToken">The <see cref="CancellationToken"/> for the operation.</param>
		/// <returns>A <see cref="ValueTask{TResult}"/> resulting in the new <see cref="ControlPanelConfiguration"/>.</returns>
		async ValueTask<ControlPanelConfiguration> ConfigureControlPanel(CancellationToken cancellationToken)
		{
			var config = new ControlPanelConfiguration
			{
				Enable = await PromptYesNo("Enable the web control panel?", true, cancellationToken),
				AllowAnyOrigin = await PromptYesNo(
					"Allow web control panels hosted elsewhere to access the server? (Access-Control-Allow-Origin: *)",
					true,
					cancellationToken),
			};

			if (!config.AllowAnyOrigin)
			{
				await console.WriteAsync("Enter a comma seperated list of CORS allowed origins (optional): ", false, cancellationToken);
				var commaSeperatedOrigins = await console.ReadLineAsync(false, cancellationToken);
				if (!String.IsNullOrWhiteSpace(commaSeperatedOrigins))
				{
					var splits = commaSeperatedOrigins.Split(',');
					config.AllowedOrigins = new List<string>(splits.Select(x => x.Trim()));
				}
			}

			return config;
		}

		/// <summary>
		/// Prompts the user to create a <see cref="SwarmConfiguration"/>.
		/// </summary>
		/// <param name="cancellationToken">The <see cref="CancellationToken"/> for the operation.</param>
		/// <returns>A <see cref="ValueTask{TResult}"/> resulting in the new <see cref="SwarmConfiguration"/>.</returns>
		async ValueTask<SwarmConfiguration?> ConfigureSwarm(CancellationToken cancellationToken)
		{
			var enable = await PromptYesNo("Enable swarm mode?", false, cancellationToken);
			if (!enable)
				return null;

			string identifer;
			do
			{
				await console.WriteAsync("Enter this server's identifer: ", false, cancellationToken);
				identifer = await console.ReadLineAsync(false, cancellationToken);
			}
			while (String.IsNullOrWhiteSpace(identifer));

			async ValueTask<Uri> ParseAddress(string question)
			{
				var first = true;
				Uri? address;
				do
				{
					if (first)
						first = false;
					else
						await console.WriteAsync("Invalid address!", true, cancellationToken);

					await console.WriteAsync(question, false, cancellationToken);
					var addressString = await console.ReadLineAsync(false, cancellationToken);
					if (Uri.TryCreate(addressString, UriKind.Absolute, out address)
						&& address.Scheme != Uri.UriSchemeHttp
						&& address.Scheme != Uri.UriSchemeHttps)
						address = null;
				}
				while (address == null);

				return address;
			}

			var address = await ParseAddress("Enter this server's INTERNAL http(s) address: ");
			var publicAddress = await ParseAddress("Enter this server's PUBLIC https(s) address: ");
			string privateKey;
			do
			{
				await console.WriteAsync("Enter the swarm private key: ", false, cancellationToken);
				privateKey = await console.ReadLineAsync(false, cancellationToken);
			}
			while (String.IsNullOrWhiteSpace(privateKey));

			var controller = await PromptYesNo("Is this server the swarm's controller? (y/n): ", null, cancellationToken);
			Uri? controllerAddress = null;
			if (!controller)
				controllerAddress = await ParseAddress("Enter the swarm controller's HTTP(S) address: ");

			return new SwarmConfiguration
			{
				Address = address,
				PublicAddress = publicAddress,
				ControllerAddress = controllerAddress,
				Identifier = identifer,
				PrivateKey = privateKey,
			};
		}

		/// <summary>
		/// Saves a given <see cref="Configuration"/> set to <paramref name="userConfigFileName"/>.
		/// </summary>
		/// <param name="userConfigFileName">The file to save the <see cref="Configuration"/> to.</param>
		/// <param name="apiSpec">The API <see cref="HostingSpecification"/> to save.</param>
		/// <param name="databaseConfiguration">The <see cref="DatabaseConfiguration"/> to save.</param>
		/// <param name="newGeneralConfiguration">The <see cref="GeneralConfiguration"/> to save.</param>
		/// <param name="fileLoggingConfiguration">The <see cref="FileLoggingConfiguration"/> to save.</param>
		/// <param name="elasticsearchConfiguration">The <see cref="ElasticsearchConfiguration"/> to save.</param>
		/// <param name="controlPanelConfiguration">The <see cref="ControlPanelConfiguration"/> to save.</param>
<<<<<<< HEAD
		/// <param name="telemetryConfiguration">The <see cref="TelemetryConfiguration"/> to save.</param>
=======
		/// <param name="swarmConfiguration">The <see cref="SwarmConfiguration"/> to save.</param>
>>>>>>> 572bf97b
		/// <param name="cancellationToken">The <see cref="CancellationToken"/> for the operation.</param>
		/// <returns>A <see cref="ValueTask"/> representing the running operation.</returns>
		async ValueTask SaveConfiguration(
			string userConfigFileName,
			HostingSpecification? apiSpec,
			DatabaseConfiguration databaseConfiguration,
			GeneralConfiguration newGeneralConfiguration,
			FileLoggingConfiguration? fileLoggingConfiguration,
			ElasticsearchConfiguration? elasticsearchConfiguration,
			ControlPanelConfiguration controlPanelConfiguration,
<<<<<<< HEAD
			TelemetryConfiguration? telemetryConfiguration,
=======
			SwarmConfiguration? swarmConfiguration,
>>>>>>> 572bf97b
			CancellationToken cancellationToken)
		{
			apiSpec ??= new HostingSpecification
			{
				Port = GeneralConfiguration.DefaultApiPort,
			};

			newGeneralConfiguration.ApiEndPoints = new List<HostingSpecification>
			{
				apiSpec,
			};
			newGeneralConfiguration.ConfigVersion = GeneralConfiguration.CurrentConfigVersion;
			var map = new Dictionary<string, object?>()
			{
				{ DatabaseConfiguration.Section, databaseConfiguration },
				{ GeneralConfiguration.Section, newGeneralConfiguration },
				{ FileLoggingConfiguration.Section, fileLoggingConfiguration },
				{ ElasticsearchConfiguration.Section, elasticsearchConfiguration },
				{ ControlPanelConfiguration.Section, controlPanelConfiguration },
<<<<<<< HEAD
				{ TelemetryConfiguration.Section, telemetryConfiguration },
				{
					SessionConfiguration.Section,
					new SessionConfiguration
					{
						BridgePort = apiSpec.Port,
					}
				},
=======
				{ SwarmConfiguration.Section, swarmConfiguration },
>>>>>>> 572bf97b
			};

			var versionConverter = new VersionConverter();
			var builder = new SerializerBuilder()
				.WithTypeConverter(versionConverter);

			if (userConfigFileName.EndsWith(".json", StringComparison.OrdinalIgnoreCase))
				builder.JsonCompatible();

			var serializer = new SerializerBuilder()
				.WithTypeConverter(versionConverter)
				.Build();

			var serializedYaml = serializer.Serialize(map);

			// big hack, but, prevent the default control panel channel from being overridden
			serializedYaml = serializedYaml.Replace(
				$"\n  {nameof(ControlPanelConfiguration.Channel)}: ",
				String.Empty,
				StringComparison.Ordinal)
				.Replace("\r", String.Empty, StringComparison.Ordinal);

			var configBytes = Encoding.UTF8.GetBytes(serializedYaml);

			try
			{
				await ioManager.WriteAllBytes(
					userConfigFileName,
					configBytes,
					cancellationToken);

				postSetupServices.ReloadRequired = true;
			}
			catch (Exception e) when (e is not OperationCanceledException)
			{
				await console.WriteAsync(e.Message, true, cancellationToken);
				await console.WriteAsync(null, true, cancellationToken);
				await console.WriteAsync("For your convienence, here's the yaml we tried to write out:", true, cancellationToken);
				await console.WriteAsync(null, true, cancellationToken);
				await console.WriteAsync(serializedYaml, true, cancellationToken);
				await console.WriteAsync(null, true, cancellationToken);
				await console.WriteAsync("Press any key to exit...", true, cancellationToken);
				await console.PressAnyKeyAsync(cancellationToken);
				throw new OperationCanceledException();
			}
		}

		/// <summary>
		/// Runs the <see cref="SetupWizard"/>.
		/// </summary>
		/// <param name="userConfigFileName">The path to the settings json to build.</param>
		/// <param name="cancellationToken">The <see cref="CancellationToken"/> for the operation.</param>
		/// <returns>A <see cref="ValueTask"/> representing the running operation.</returns>
		async ValueTask RunWizard(string userConfigFileName, CancellationToken cancellationToken)
		{
			// welcome message
			await console.WriteAsync($"Welcome to {Constants.CanonicalPackageName}!", true, cancellationToken);
			await console.WriteAsync("This wizard will help you configure your server.", true, cancellationToken);
			await console.WriteAsync("Note: Only the absolute basics will be covered. It is recommended that you configure your server manually using the README.md.", true, cancellationToken);

			var hostingSpec = await PromptForHostingSpec(cancellationToken);

			var databaseConfiguration = await ConfigureDatabase(cancellationToken);

			var newGeneralConfiguration = await ConfigureGeneral(cancellationToken);

			var fileLoggingConfiguration = await ConfigureLogging(cancellationToken);

			var elasticSearchConfiguration = await ConfigureElasticsearch(cancellationToken);

			var controlPanelConfiguration = await ConfigureControlPanel(cancellationToken);

<<<<<<< HEAD
			var telemetryConfiguration = await ConfigureTelemetry(cancellationToken);
=======
			var swarmConfiguration = await ConfigureSwarm(cancellationToken);
>>>>>>> 572bf97b

			await console.WriteAsync(null, true, cancellationToken);
			await console.WriteAsync(String.Format(CultureInfo.InvariantCulture, "Configuration complete! Saving to {0}", userConfigFileName), true, cancellationToken);

			await SaveConfiguration(
				userConfigFileName,
				hostingSpec,
				databaseConfiguration,
				newGeneralConfiguration,
				fileLoggingConfiguration,
				elasticSearchConfiguration,
				controlPanelConfiguration,
<<<<<<< HEAD
				telemetryConfiguration,
=======
				swarmConfiguration,
>>>>>>> 572bf97b
				cancellationToken);
		}

		/// <summary>
		/// Check if it should and run the <see cref="SetupWizard"/> if necessary.
		/// </summary>
		/// <param name="cancellationToken">The <see cref="CancellationToken"/> for the operation.</param>
		/// <returns>A <see cref="ValueTask"/> representing the running operation.</returns>
		async ValueTask CheckRunWizard(CancellationToken cancellationToken)
		{
			var setupWizardMode = generalConfiguration.SetupWizardMode;
			if (setupWizardMode == SetupWizardMode.Never)
				return;

			var forceRun = setupWizardMode == SetupWizardMode.Force || setupWizardMode == SetupWizardMode.Only;
			if (!console.Available)
			{
				if (forceRun)
					throw new InvalidOperationException("Asked to run setup wizard with no console avaliable!");
				return;
			}

			var userConfigFileName = ioManager.ConcatPath(
				internalConfiguration.AppSettingsBasePath,
				$"{ServerFactory.AppSettings}.{hostingEnvironment.EnvironmentName}.yml");

			async Task HandleSetupCancel()
			{
				// DCTx2: Operation should always run
				await console.WriteAsync(String.Empty, true, default);
				await console.WriteAsync("Aborting setup!", true, default);
			}

			Task finalTask = Task.CompletedTask;
			string? originalConsoleTitle = null;
			void SetConsoleTitle()
			{
				if (originalConsoleTitle != null)
					return;

				originalConsoleTitle = console.Title;
				console.SetTitle($"{assemblyInformationProvider.VersionString} Setup Wizard");
			}

			// Link passed cancellationToken with cancel key press
			using (var cts = CancellationTokenSource.CreateLinkedTokenSource(cancellationToken, console.CancelKeyPress))
			using ((cancellationToken = cts.Token).Register(() => finalTask = HandleSetupCancel()))
				try
				{
					var exists = await ioManager.FileExists(userConfigFileName, cancellationToken);
					if (!exists)
					{
						var legacyJsonFileName = $"appsettings.{hostingEnvironment.EnvironmentName}.json";
						exists = await ioManager.FileExists(legacyJsonFileName, cancellationToken);
						if (exists)
							userConfigFileName = legacyJsonFileName;
					}

					bool shouldRunBasedOnAutodetect;
					if (exists)
					{
						var bytes = await ioManager.ReadAllBytes(userConfigFileName, cancellationToken);
						var contents = Encoding.UTF8.GetString(bytes.Span);
						var lines = contents.Split('\n', StringSplitOptions.RemoveEmptyEntries);
						var existingConfigIsEmpty = lines
							.Select(line => line.Trim())
							.All(line => line[0] == '#' || line == "{}" || line.Length == 0);
						shouldRunBasedOnAutodetect = existingConfigIsEmpty;
					}
					else
						shouldRunBasedOnAutodetect = true;

					if (!shouldRunBasedOnAutodetect)
					{
						if (forceRun)
						{
							SetConsoleTitle();
							await console.WriteAsync(String.Format(CultureInfo.InvariantCulture, "The configuration settings are requesting the setup wizard be run, but you already appear to have a configuration file ({0})!", userConfigFileName), true, cancellationToken);

							forceRun = await PromptYesNo("Continue running setup wizard?", false, cancellationToken);
						}

						if (!forceRun)
							return;
					}

					SetConsoleTitle();

					if (!String.IsNullOrEmpty(internalConfiguration.MariaDBDefaultRootPassword))
					{
						// we can generate the whole thing.
						var csb = new MySqlConnectionStringBuilder
						{
							Server = "127.0.0.1",
							UserID = "root",
							Password = internalConfiguration.MariaDBDefaultRootPassword,
							Database = "tgs",
						};

						await SaveConfiguration(
							userConfigFileName,
							null,
							new DatabaseConfiguration
							{
								ConnectionString = csb.ConnectionString,
								DatabaseType = DatabaseType.MariaDB,
								ServerVersion = MasterVersionsAttribute.Instance.RawMariaDBRedistVersion,
							},
							new GeneralConfiguration(),
							null,
							null,
							new ControlPanelConfiguration
							{
								Enable = true,
								AllowAnyOrigin = true,
							},
							null,
							cancellationToken);
					}
					else
					{
						// flush the logs to prevent console conflicts
						await asyncDelayer.Delay(TimeSpan.FromSeconds(1), cancellationToken);

						await RunWizard(userConfigFileName, cancellationToken);
					}
				}
				finally
				{
					await finalTask;
					if (originalConsoleTitle != null)
						console.SetTitle(originalConsoleTitle);
				}
		}
	}
}<|MERGE_RESOLUTION|>--- conflicted
+++ resolved
@@ -971,11 +971,7 @@
 		/// <param name="fileLoggingConfiguration">The <see cref="FileLoggingConfiguration"/> to save.</param>
 		/// <param name="elasticsearchConfiguration">The <see cref="ElasticsearchConfiguration"/> to save.</param>
 		/// <param name="controlPanelConfiguration">The <see cref="ControlPanelConfiguration"/> to save.</param>
-<<<<<<< HEAD
-		/// <param name="telemetryConfiguration">The <see cref="TelemetryConfiguration"/> to save.</param>
-=======
 		/// <param name="swarmConfiguration">The <see cref="SwarmConfiguration"/> to save.</param>
->>>>>>> 572bf97b
 		/// <param name="cancellationToken">The <see cref="CancellationToken"/> for the operation.</param>
 		/// <returns>A <see cref="ValueTask"/> representing the running operation.</returns>
 		async ValueTask SaveConfiguration(
@@ -986,11 +982,7 @@
 			FileLoggingConfiguration? fileLoggingConfiguration,
 			ElasticsearchConfiguration? elasticsearchConfiguration,
 			ControlPanelConfiguration controlPanelConfiguration,
-<<<<<<< HEAD
-			TelemetryConfiguration? telemetryConfiguration,
-=======
 			SwarmConfiguration? swarmConfiguration,
->>>>>>> 572bf97b
 			CancellationToken cancellationToken)
 		{
 			apiSpec ??= new HostingSpecification
@@ -1010,8 +1002,6 @@
 				{ FileLoggingConfiguration.Section, fileLoggingConfiguration },
 				{ ElasticsearchConfiguration.Section, elasticsearchConfiguration },
 				{ ControlPanelConfiguration.Section, controlPanelConfiguration },
-<<<<<<< HEAD
-				{ TelemetryConfiguration.Section, telemetryConfiguration },
 				{
 					SessionConfiguration.Section,
 					new SessionConfiguration
@@ -1019,9 +1009,7 @@
 						BridgePort = apiSpec.Port,
 					}
 				},
-=======
 				{ SwarmConfiguration.Section, swarmConfiguration },
->>>>>>> 572bf97b
 			};
 
 			var versionConverter = new VersionConverter();
@@ -1094,11 +1082,7 @@
 
 			var controlPanelConfiguration = await ConfigureControlPanel(cancellationToken);
 
-<<<<<<< HEAD
-			var telemetryConfiguration = await ConfigureTelemetry(cancellationToken);
-=======
 			var swarmConfiguration = await ConfigureSwarm(cancellationToken);
->>>>>>> 572bf97b
 
 			await console.WriteAsync(null, true, cancellationToken);
 			await console.WriteAsync(String.Format(CultureInfo.InvariantCulture, "Configuration complete! Saving to {0}", userConfigFileName), true, cancellationToken);
@@ -1111,11 +1095,7 @@
 				fileLoggingConfiguration,
 				elasticSearchConfiguration,
 				controlPanelConfiguration,
-<<<<<<< HEAD
-				telemetryConfiguration,
-=======
 				swarmConfiguration,
->>>>>>> 572bf97b
 				cancellationToken);
 		}
 
