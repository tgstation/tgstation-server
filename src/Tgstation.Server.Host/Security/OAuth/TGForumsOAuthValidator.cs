--- conflicted
+++ resolved
@@ -44,14 +44,7 @@
 		}
 
 		/// <inheritdoc />
-<<<<<<< HEAD
-		protected override string DecodeTokenPayload(dynamic responseJson)
-		{
-			throw new NotImplementedException();
-		}
-=======
 		protected override string DecodeTokenPayload(dynamic responseJson) => responseJson.access_token;
->>>>>>> 46d44e22
 
 		/// <inheritdoc />
 		protected override string DecodeUserInformationPayload(dynamic responseJson) => responseJson.phpbb_username;
