--- conflicted
+++ resolved
@@ -25,16 +25,10 @@
 		/// <summary>
 		/// Initializes a new instance of the <see cref="TGForumsOAuthValidator"/> class.
 		/// </summary>
-<<<<<<< HEAD
-		/// <param name="httpClientFactory">The <see cref="IHttpClientFactory"/> for the <see cref="BaseOAuthValidator"/>.</param>
-		/// <param name="logger">The <see cref="ILogger"/> for the <see cref="BaseOAuthValidator"/>.</param>
-		/// <param name="oAuthConfiguration">The <see cref="OAuthConfiguration"/> for the <see cref="BaseOAuthValidator"/>.</param>
-=======
 		/// <param name="httpClientFactory">The <see cref="IHttpClientFactory"/> for the <see cref="GenericOAuthValidator"/>.</param>
 		/// <param name="assemblyInformationProvider">The <see cref="IAssemblyInformationProvider"/> for the <see cref="GenericOAuthValidator"/>.</param>
 		/// <param name="logger">The <see cref="ILogger"/> for the <see cref="GenericOAuthValidator"/>.</param>
 		/// <param name="oAuthConfiguration">The <see cref="OAuthConfiguration"/> for the <see cref="GenericOAuthValidator"/>.</param>
->>>>>>> cb86f6ac
 		public TGForumsOAuthValidator(
 			IHttpClientFactory httpClientFactory,
 			ILogger<TGForumsOAuthValidator> logger,
@@ -47,136 +41,6 @@
 		}
 
 		/// <inheritdoc />
-<<<<<<< HEAD
-		public override async Task<OAuthProviderInfo?> GetProviderInfo(CancellationToken cancellationToken)
-		{
-			var expiredSessions = sessions.RemoveAll(x => x.Item2.AddMinutes(SessionRetentionMinutes) < DateTimeOffset.UtcNow);
-			if (expiredSessions > 0)
-				Logger.LogTrace("Expired {sessionsExpiredCount} sessions", expiredSessions);
-
-			var clientSecret = OAuthConfiguration.ClientSecret;
-			if (clientSecret == null)
-			{
-				Logger.LogError("TGForums OAuth misconfigured, missing {nameofClientSecret}!", nameof(OAuthConfiguration.ClientSecret));
-				return null;
-			}
-
-			Logger.LogTrace("Creating new session...");
-			try
-			{
-				var privateTokenQueryString = HttpUtility.UrlEncode(
-					Convert.ToBase64String(
-						Encoding.UTF8.GetBytes(
-							clientSecret)));
-
-				var returnUrl = OAuthConfiguration
-					.RedirectUrl
-					?.ToString();
-				if (returnUrl == null)
-				{
-					Logger.LogError("TGForums OAuth misconfigured, missing {nameofRedirectUrl}!", nameof(OAuthConfiguration.RedirectUrl));
-					return null;
-				}
-
-				var returnUrlQueryString = HttpUtility.UrlEncode(returnUrl);
-				var builder = new UriBuilder("https://tgstation13.org/phpBB/oauth_create_session.php")
-				{
-					Query = $"site_private_token={privateTokenQueryString}&return_uri={returnUrlQueryString}",
-				};
-
-				using var request = new HttpRequestMessage(HttpMethod.Get, builder.Uri);
-				using var httpClient = CreateHttpClient();
-
-				using var response = await httpClient.SendAsync(request, cancellationToken).ConfigureAwait(false);
-				response.EnsureSuccessStatusCode();
-
-				var json = await response.Content.ReadAsStringAsync(cancellationToken).ConfigureAwait(false);
-				var newSession = JsonConvert.DeserializeObject<TGCreateSessionResponse>(json, SerializerSettings());
-				if (newSession == null)
-				{
-					Logger.LogWarning("Unable to deserialize new session JSON: {json}", json);
-					return null;
-				}
-
-				if (newSession.Status != TGBaseResponse.OkStatus)
-				{
-					Logger.LogWarning("Invalid status from /tg/ API! Status: {status}, Error: {error}", newSession.Status, newSession.Error);
-					return null;
-				}
-
-				sessions.Add(
-					Tuple.Create(
-						newSession,
-						DateTimeOffset.UtcNow));
-				return new OAuthProviderInfo
-				{
-					ClientId = newSession.SessionPublicToken,
-					RedirectUri = OAuthConfiguration.RedirectUrl,
-				};
-			}
-			catch (Exception ex)
-			{
-				Logger.LogWarning(ex, "Failed to create TG Forums session!");
-				return null;
-			}
-		}
-
-		/// <inheritdoc />
-		public override async Task<string?> ValidateResponseCode(string code, CancellationToken cancellationToken)
-		{
-			try
-			{
-				var sessionTuple = sessions.FirstOrDefault(x => x.Item1.SessionPublicToken == code);
-				if (sessionTuple == null)
-				{
-					Logger.LogWarning("No known session with this code active!");
-					return null;
-				}
-
-				var clientSecret = OAuthConfiguration.ClientSecret;
-				if (clientSecret == null)
-				{
-					Logger.LogError("TGForums OAuth misconfigured, missing {nameofClientSecret}!", nameof(OAuthConfiguration.ClientSecret));
-					return null;
-				}
-
-				Logger.LogTrace("Validating session...");
-
-				var builder = new UriBuilder("https://tgstation13.org/phpBB/oauth_get_session_info.php")
-				{
-					Query = $"site_private_token={HttpUtility.UrlEncode(Convert.ToBase64String(Encoding.UTF8.GetBytes(clientSecret)))}&session_private_token={HttpUtility.UrlEncode(sessionTuple.Item1.SessionPrivateToken)}",
-				};
-
-				using var request = new HttpRequestMessage(HttpMethod.Get, builder.Uri);
-				using var httpClient = CreateHttpClient();
-
-				using var response = await httpClient.SendAsync(request, cancellationToken).ConfigureAwait(false);
-				response.EnsureSuccessStatusCode();
-
-				var json = await response.Content.ReadAsStringAsync(cancellationToken).ConfigureAwait(false);
-				var sessionInfo = JsonConvert.DeserializeObject<TGGetSessionInfoResponse>(json, SerializerSettings());
-				if (sessionInfo == null)
-				{
-					Logger.LogWarning("Unable to deserialize session info JSON: {json}", json);
-					return null;
-				}
-
-				if (sessionInfo.Status != TGBaseResponse.OkStatus)
-				{
-					Logger.LogWarning("Invalid status from /tg/ API! Status: {status}, Error: {error}", sessionInfo.Status, sessionInfo.Error);
-					return null;
-				}
-
-				sessions.Remove(sessionTuple);
-				return sessionInfo.PhpbbUsername;
-			}
-			catch (Exception ex)
-			{
-				Logger.LogWarning(ex, "Failed to create TG Forums session!");
-				return null;
-			}
-		}
-=======
 		protected override string DecodeTokenPayload(dynamic responseJson) => responseJson.access_token;
 
 		/// <inheritdoc />
@@ -184,6 +48,5 @@
 
 		/// <inheritdoc />
 		protected override OAuthTokenRequest CreateTokenRequest(string code) => new OAuthTokenRequest(OAuthConfiguration, code, "user");
->>>>>>> cb86f6ac
 	}
 }