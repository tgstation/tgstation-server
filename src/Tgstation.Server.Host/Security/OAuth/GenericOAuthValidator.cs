﻿using System;
using System.Collections.Generic;
using System.Net.Http;
using System.Net.Http.Headers;
using System.Net.Mime;
using System.Threading;
using System.Threading.Tasks;

using Microsoft.Extensions.Logging;
using Newtonsoft.Json;
using Newtonsoft.Json.Linq;
using Newtonsoft.Json.Serialization;

using Tgstation.Server.Api;
using Tgstation.Server.Api.Models;
using Tgstation.Server.Host.Configuration;

namespace Tgstation.Server.Host.Security.OAuth
{
	/// <summary>
	/// <see cref="IOAuthValidator"/> for generic OAuth2 endpoints.
	/// </summary>
	abstract class GenericOAuthValidator : IOAuthValidator
	{
		/// <inheritdoc />
		public abstract OAuthProvider Provider { get; }

		/// <summary>
		/// The <see cref="ILogger"/> for the <see cref="GenericOAuthValidator"/>.
		/// </summary>
		protected ILogger<GenericOAuthValidator> Logger { get; }

		/// <summary>
		/// The <see cref="OAuthConfiguration"/> for the <see cref="GenericOAuthValidator"/>.
		/// </summary>
		protected OAuthConfiguration OAuthConfiguration { get; }

		/// <summary>
		/// <see cref="Uri"/> to <see cref="HttpMethod.Post"/> to to get the access token.
		/// </summary>
		protected abstract Uri TokenUrl { get; }

		/// <summary>
		/// <see cref="Uri"/> to <see cref="HttpMethod.Get"/> the user information payload from.
		/// </summary>
		protected abstract Uri UserInformationUrl { get; }

		/// <summary>
		/// The <see cref="IHttpClientFactory"/> for the <see cref="GenericOAuthValidator"/>.
		/// </summary>
		readonly IHttpClientFactory httpClientFactory;

		/// <summary>
		/// The <see cref="IAssemblyInformationProvider"/> for the <see cref="GenericOAuthValidator"/>.
		/// </summary>
		readonly IAssemblyInformationProvider assemblyInformationProvider;

		/// <summary>
		/// Gets <see cref="JsonSerializerSettings"/> that should be used.
		/// </summary>
		/// <returns>A new <see cref="JsonSerializerSettings"/> <see cref="object"/>.</returns>
		protected static JsonSerializerSettings SerializerSettings() => new JsonSerializerSettings
		{
			ContractResolver = new DefaultContractResolver
			{
				NamingStrategy = new SnakeCaseNamingStrategy(),
			},
		};

		/// <summary>
		/// Initializes a new instance of the <see cref="GenericOAuthValidator"/> class.
		/// </summary>
<<<<<<< HEAD
		/// <param name="httpClientFactory">The <see cref="IHttpClientFactory"/> for the <see cref="BaseOAuthValidator"/>.</param>
		/// <param name="logger">The <see cref="ILogger"/> for the <see cref="BaseOAuthValidator"/>.</param>
		/// <param name="oAuthConfiguration">The <see cref="OAuthConfiguration"/> for the <see cref="BaseOAuthValidator"/>.</param>
=======
		/// <param name="httpClientFactory">The value of <see cref="httpClientFactory"/>.</param>
		/// <param name="assemblyInformationProvider">The value of <see cref="assemblyInformationProvider"/>.</param>
		/// <param name="logger">The value of <see cref="Logger"/>.</param>
		/// <param name="oAuthConfiguration">The value of <see cref="OAuthConfiguration"/>.</param>
>>>>>>> cb86f6ac
		public GenericOAuthValidator(
			IHttpClientFactory httpClientFactory,
			ILogger<GenericOAuthValidator> logger,
			OAuthConfiguration oAuthConfiguration)
<<<<<<< HEAD
			: base(
				 httpClientFactory,
				 logger,
				 oAuthConfiguration)
=======
>>>>>>> cb86f6ac
		{
			this.httpClientFactory = httpClientFactory ?? throw new ArgumentNullException(nameof(httpClientFactory));
			this.assemblyInformationProvider = assemblyInformationProvider ?? throw new ArgumentNullException(nameof(assemblyInformationProvider));
			Logger = logger ?? throw new ArgumentNullException(nameof(logger));
			OAuthConfiguration = oAuthConfiguration ?? throw new ArgumentNullException(nameof(oAuthConfiguration));
		}

		/// <inheritdoc />
<<<<<<< HEAD
		public override async Task<string?> ValidateResponseCode(string code, CancellationToken cancellationToken)
=======
		public async Task<string> ValidateResponseCode(string code, CancellationToken cancellationToken)
>>>>>>> cb86f6ac
		{
			using var httpClient = CreateHttpClient();
			string? tokenResponsePayload = null;
			string? userInformationPayload = null;
			try
			{
				Logger.LogTrace("Validating response code...");
				using var tokenRequest = new HttpRequestMessage(HttpMethod.Post, TokenUrl);

				var tokenRequestPayload = CreateTokenRequest(code);
				if (tokenRequestPayload == null)
					return null;

				// roundabout but it works
				var tokenRequestJson = JsonConvert.SerializeObject(
					tokenRequestPayload,
					SerializerSettings());

				var tokenRequestDictionary = JsonConvert.DeserializeObject<Dictionary<string, string>>(tokenRequestJson);
				if (tokenRequestDictionary == null)
				{
					Logger.LogError("Failed to decode JSON: {response}", tokenRequestJson);
					return null;
				}

				tokenRequest.Content = new FormUrlEncodedContent(tokenRequestDictionary);

				var tokenResponse = await httpClient.SendAsync(tokenRequest, cancellationToken).ConfigureAwait(false);
				tokenResponsePayload = await tokenResponse.Content.ReadAsStringAsync(cancellationToken).ConfigureAwait(false);
				tokenResponse.EnsureSuccessStatusCode();
				var tokenResponseJson = JObject.Parse(tokenResponsePayload);

				var accessToken = DecodeTokenPayload(tokenResponseJson);
				if (accessToken == null)
				{
					Logger.LogTrace("No token from DecodeTokenPayload!");
					return null;
				}

				Logger.LogTrace("Getting user details...");
				using var userInformationRequest = new HttpRequestMessage(HttpMethod.Get, UserInformationUrl);
				userInformationRequest.Headers.Authorization = new AuthenticationHeaderValue(
					ApiHeaders.BearerAuthenticationScheme,
					accessToken);

				var userInformationResponse = await httpClient.SendAsync(userInformationRequest, cancellationToken).ConfigureAwait(false);
				userInformationPayload = await userInformationResponse.Content.ReadAsStringAsync(cancellationToken).ConfigureAwait(false);
				userInformationResponse.EnsureSuccessStatusCode();

				var userInformationJson = JObject.Parse(userInformationPayload);

				return DecodeUserInformationPayload(userInformationJson);
			}
			catch (Exception ex)
			{
				Logger.LogWarning(
					ex,
					"Error while completing OAuth handshake! Payload:{newLine}{responsePayload}",
					Environment.NewLine,
					userInformationPayload ?? tokenResponsePayload);
				return null;
			}
		}

		/// <inheritdoc />
<<<<<<< HEAD
		public override Task<OAuthProviderInfo?> GetProviderInfo(CancellationToken cancellationToken) => Task.FromResult<OAuthProviderInfo?>(
=======
		public Task<OAuthProviderInfo> GetProviderInfo(CancellationToken cancellationToken) => Task.FromResult(
>>>>>>> cb86f6ac
			new OAuthProviderInfo
			{
				ClientId = OAuthConfiguration.ClientId,
				RedirectUri = OAuthConfiguration.RedirectUrl,
				ServerUrl = OAuthConfiguration.ServerUrl,
			});

		/// <summary>
		/// Decode the token payload <paramref name="responseJson"/>.
		/// </summary>
		/// <param name="responseJson">The token payload <see cref="JObject"/>.</param>
		/// <returns>The OAuth2 bearer access token on success, <see langword="null"/> otherwise.</returns>
		protected abstract string DecodeTokenPayload(dynamic responseJson);

		/// <summary>
		/// Decode the user information payload <paramref name="responseJson"/>.
		/// </summary>
		/// <param name="responseJson">The user information payload <see cref="JObject"/>.</param>
		/// <returns>The user ID on success, <see langword="null"/> otherwise.</returns>
		protected abstract string DecodeUserInformationPayload(dynamic responseJson);

		/// <summary>
		/// Create the <see cref="OAuthTokenRequest"/> for a given <paramref name="code"/>.
		/// </summary>
		/// <param name="code">The OAuth code from the browser.</param>
<<<<<<< HEAD
		/// <returns>The <see cref="OAuthTokenRequest"/> to send to <see cref="TokenUrl"/> on success, <see langword="null"/> on error.</returns>
		protected abstract OAuthTokenRequest? CreateTokenRequest(string code);
=======
		/// <returns>The <see cref="OAuthTokenRequest"/> to send to <see cref="TokenUrl"/>.</returns>
		protected abstract OAuthTokenRequest CreateTokenRequest(string code);

		/// <summary>
		/// Create a new configured <see cref="HttpClient"/>.
		/// </summary>
		/// <returns>A new configured <see cref="HttpClient"/>.</returns>
		HttpClient CreateHttpClient()
		{
			var httpClient = httpClientFactory.CreateClient();
			try
			{
				httpClient.DefaultRequestHeaders.Accept.Add(new MediaTypeWithQualityHeaderValue(MediaTypeNames.Application.Json));
				httpClient.DefaultRequestHeaders.UserAgent.Add(assemblyInformationProvider.ProductInfoHeaderValue);
				return httpClient;
			}
			catch
			{
				httpClient.Dispose();
				throw;
			}
		}
>>>>>>> cb86f6ac
	}
}<|MERGE_RESOLUTION|>--- conflicted
+++ resolved
@@ -70,27 +70,14 @@
 		/// <summary>
 		/// Initializes a new instance of the <see cref="GenericOAuthValidator"/> class.
 		/// </summary>
-<<<<<<< HEAD
-		/// <param name="httpClientFactory">The <see cref="IHttpClientFactory"/> for the <see cref="BaseOAuthValidator"/>.</param>
-		/// <param name="logger">The <see cref="ILogger"/> for the <see cref="BaseOAuthValidator"/>.</param>
-		/// <param name="oAuthConfiguration">The <see cref="OAuthConfiguration"/> for the <see cref="BaseOAuthValidator"/>.</param>
-=======
 		/// <param name="httpClientFactory">The value of <see cref="httpClientFactory"/>.</param>
 		/// <param name="assemblyInformationProvider">The value of <see cref="assemblyInformationProvider"/>.</param>
 		/// <param name="logger">The value of <see cref="Logger"/>.</param>
 		/// <param name="oAuthConfiguration">The value of <see cref="OAuthConfiguration"/>.</param>
->>>>>>> cb86f6ac
 		public GenericOAuthValidator(
 			IHttpClientFactory httpClientFactory,
 			ILogger<GenericOAuthValidator> logger,
 			OAuthConfiguration oAuthConfiguration)
-<<<<<<< HEAD
-			: base(
-				 httpClientFactory,
-				 logger,
-				 oAuthConfiguration)
-=======
->>>>>>> cb86f6ac
 		{
 			this.httpClientFactory = httpClientFactory ?? throw new ArgumentNullException(nameof(httpClientFactory));
 			this.assemblyInformationProvider = assemblyInformationProvider ?? throw new ArgumentNullException(nameof(assemblyInformationProvider));
@@ -99,11 +86,7 @@
 		}
 
 		/// <inheritdoc />
-<<<<<<< HEAD
-		public override async Task<string?> ValidateResponseCode(string code, CancellationToken cancellationToken)
-=======
 		public async Task<string> ValidateResponseCode(string code, CancellationToken cancellationToken)
->>>>>>> cb86f6ac
 		{
 			using var httpClient = CreateHttpClient();
 			string? tokenResponsePayload = null;
@@ -169,11 +152,7 @@
 		}
 
 		/// <inheritdoc />
-<<<<<<< HEAD
-		public override Task<OAuthProviderInfo?> GetProviderInfo(CancellationToken cancellationToken) => Task.FromResult<OAuthProviderInfo?>(
-=======
 		public Task<OAuthProviderInfo> GetProviderInfo(CancellationToken cancellationToken) => Task.FromResult(
->>>>>>> cb86f6ac
 			new OAuthProviderInfo
 			{
 				ClientId = OAuthConfiguration.ClientId,
@@ -199,10 +178,6 @@
 		/// Create the <see cref="OAuthTokenRequest"/> for a given <paramref name="code"/>.
 		/// </summary>
 		/// <param name="code">The OAuth code from the browser.</param>
-<<<<<<< HEAD
-		/// <returns>The <see cref="OAuthTokenRequest"/> to send to <see cref="TokenUrl"/> on success, <see langword="null"/> on error.</returns>
-		protected abstract OAuthTokenRequest? CreateTokenRequest(string code);
-=======
 		/// <returns>The <see cref="OAuthTokenRequest"/> to send to <see cref="TokenUrl"/>.</returns>
 		protected abstract OAuthTokenRequest CreateTokenRequest(string code);
 
@@ -225,6 +200,5 @@
 				throw;
 			}
 		}
->>>>>>> cb86f6ac
 	}
 }