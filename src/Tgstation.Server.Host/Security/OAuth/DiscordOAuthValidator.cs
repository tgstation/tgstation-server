﻿using System;
using System.Net.Http;

using Microsoft.Extensions.Logging;

using Tgstation.Server.Api.Models;
using Tgstation.Server.Host.Configuration;

namespace Tgstation.Server.Host.Security.OAuth
{
	/// <summary>
	/// OAuth validator for Discord.
	/// </summary>
	sealed class DiscordOAuthValidator : GenericOAuthValidator
	{
		/// <inheritdoc />
		public override OAuthProvider Provider => OAuthProvider.Discord;

		/// <inheritdoc />
		protected override Uri TokenUrl => new Uri("https://discord.com/api/oauth2/token");

		/// <inheritdoc />
		protected override Uri UserInformationUrl => new Uri("https://discord.com/api/users/@me");

		/// <summary>
		/// Initializes a new instance of the <see cref="DiscordOAuthValidator"/> class.
		/// </summary>
		/// <param name="httpClientFactory">The <see cref="IHttpClientFactory"/> for the <see cref="GenericOAuthValidator"/>.</param>
		/// <param name="logger">The <see cref="ILogger"/> for the <see cref="GenericOAuthValidator"/>.</param>
		/// <param name="oAuthConfiguration">The <see cref="OAuthConfiguration"/> for the <see cref="GenericOAuthValidator"/>.</param>
		public DiscordOAuthValidator(
			IHttpClientFactory httpClientFactory,
			ILogger<DiscordOAuthValidator> logger,
			OAuthConfiguration oAuthConfiguration)
			: base(httpClientFactory, logger, oAuthConfiguration)
		{
		}

		/// <inheritdoc />
<<<<<<< HEAD
		public override OAuthProvider Provider => OAuthProvider.Discord;

		/// <inheritdoc />
		protected override Uri TokenUrl => new ("https://discord.com/api/oauth2/token");

		/// <inheritdoc />
		protected override Uri UserInformationUrl => new ("https://discord.com/api/users/@me");

		/// <inheritdoc />
		protected override OAuthTokenRequest? CreateTokenRequest(string code) => new (OAuthConfiguration, code, "identify");
=======
		protected override OAuthTokenRequest CreateTokenRequest(string code) => new OAuthTokenRequest(OAuthConfiguration, code, "identify");
>>>>>>> cb86f6ac

		/// <inheritdoc />
		protected override string DecodeTokenPayload(dynamic responseJson) => responseJson.access_token;

		/// <inheritdoc />
		protected override string DecodeUserInformationPayload(dynamic responseJson) => responseJson.id;
	}
}<|MERGE_RESOLUTION|>--- conflicted
+++ resolved
@@ -37,7 +37,6 @@
 		}
 
 		/// <inheritdoc />
-<<<<<<< HEAD
 		public override OAuthProvider Provider => OAuthProvider.Discord;
 
 		/// <inheritdoc />
@@ -48,9 +47,6 @@
 
 		/// <inheritdoc />
 		protected override OAuthTokenRequest? CreateTokenRequest(string code) => new (OAuthConfiguration, code, "identify");
-=======
-		protected override OAuthTokenRequest CreateTokenRequest(string code) => new OAuthTokenRequest(OAuthConfiguration, code, "identify");
->>>>>>> cb86f6ac
 
 		/// <inheritdoc />
 		protected override string DecodeTokenPayload(dynamic responseJson) => responseJson.access_token;
