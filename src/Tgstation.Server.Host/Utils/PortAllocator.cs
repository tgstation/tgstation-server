﻿using System;
using System.Collections.Generic;
using System.Linq;
using System.Net;
using System.Threading;
using System.Threading.Tasks;

using Microsoft.EntityFrameworkCore;
using Microsoft.Extensions.Logging;
using Microsoft.Extensions.Options;

using Tgstation.Server.Host.Configuration;
using Tgstation.Server.Host.Database;
using Tgstation.Server.Host.Extensions;
using Tgstation.Server.Host.System;

namespace Tgstation.Server.Host.Utils
{
	/// <inheritdoc />
	sealed class PortAllocator : IPortAllocator, IDisposable
	{
		/// <summary>
		/// The <see cref="IDatabaseContext"/> for the <see cref="PortAllocator"/>.
		/// </summary>
		readonly IDatabaseContextFactory databaseContextFactory;

		/// <summary>
		/// The <see cref="IPlatformIdentifier"/> for the <see cref="PortAllocator"/>.
		/// </summary>
		readonly IPlatformIdentifier platformIdentifier;

		/// <summary>
		/// The <see cref="IOptions{TOptions}"/> of <see cref="SwarmConfiguration"/> for the <see cref="PortAllocator"/>.
		/// </summary>
		readonly IOptions<SwarmConfiguration> swarmConfigurationOptions;

		/// <summary>
<<<<<<< HEAD
		/// The <see cref="GeneralConfiguration"/> for the <see cref="PortAllocator"/>.
		/// </summary>
		readonly GeneralConfiguration generalConfiguration;

		/// <summary>
		/// The <see cref="SessionConfiguration"/> for the <see cref="PortAllocator"/>.
		/// </summary>
		readonly SessionConfiguration sessionConfiguration;

		/// <summary>
		/// The <see cref="SwarmConfiguration"/> for the <see cref="PortAllocator"/>.
=======
		/// The <see cref="ILogger"/> for the <see cref="PortAllocator"/>.
>>>>>>> 010c3099
		/// </summary>
		readonly ILogger<PortAllocator> logger;

		/// <summary>
		/// The <see cref="SemaphoreSlim"/> used to serialized port requisition requests.
		/// </summary>
		readonly SemaphoreSlim allocatorLock;

		/// <summary>
		/// Initializes a new instance of the <see cref="PortAllocator"/> class.
		/// </summary>
		/// <param name="databaseContextFactory">The value of <see cref="databaseContextFactory"/>.</param>
		/// <param name="platformIdentifier">The value of <see cref="platformIdentifier"/>.</param>
<<<<<<< HEAD
		/// <param name="generalConfigurationOptions">The <see cref="IOptions{TOptions}"/> containing the value of <see cref="generalConfiguration"/>.</param>
		/// <param name="sessionConfigurationOptions">The <see cref="IOptions{TOptions}"/> containing the value of <see cref="sessionConfiguration"/>.</param>
		/// <param name="swarmConfigurationOptions">The <see cref="IOptions{TOptions}"/> containing the value of <see cref="swarmConfiguration"/>.</param>
=======
		/// <param name="swarmConfigurationOptions">The value of <see cref="swarmConfigurationOptions"/>.</param>
>>>>>>> 010c3099
		/// <param name="logger">The value of <see cref="logger"/>.</param>
		public PortAllocator(
			IDatabaseContextFactory databaseContextFactory,
			IPlatformIdentifier platformIdentifier,
			IOptions<GeneralConfiguration> generalConfigurationOptions,
			IOptions<SessionConfiguration> sessionConfigurationOptions,
			IOptions<SwarmConfiguration> swarmConfigurationOptions,
			ILogger<PortAllocator> logger)
		{
			this.databaseContextFactory = databaseContextFactory ?? throw new ArgumentNullException(nameof(databaseContextFactory));
			this.platformIdentifier = platformIdentifier ?? throw new ArgumentNullException(nameof(platformIdentifier));
<<<<<<< HEAD
			generalConfiguration = generalConfigurationOptions?.Value ?? throw new ArgumentNullException(nameof(generalConfigurationOptions));
			sessionConfiguration = sessionConfigurationOptions?.Value ?? throw new ArgumentNullException(nameof(sessionConfigurationOptions));
			swarmConfiguration = swarmConfigurationOptions?.Value ?? throw new ArgumentNullException(nameof(swarmConfigurationOptions));
=======
			this.swarmConfigurationOptions = swarmConfigurationOptions ?? throw new ArgumentNullException(nameof(swarmConfigurationOptions));
>>>>>>> 010c3099
			this.logger = logger ?? throw new ArgumentNullException(nameof(logger));

			allocatorLock = new SemaphoreSlim(1);
		}

		/// <inheritdoc />
		public void Dispose() => allocatorLock.Dispose();

		/// <inheritdoc />
		public async ValueTask<ushort?> GetAvailablePort(ushort basePort, bool checkOne, CancellationToken cancellationToken)
		{
			ushort? result = null;
			using (await SemaphoreSlimContext.Lock(allocatorLock, cancellationToken))
				await databaseContextFactory.UseContext(
					async databaseContext => result = await GetAvailablePort(databaseContext, basePort, checkOne, cancellationToken));
			return result;
		}

		/// <summary>
		/// Gets a port not currently in use by TGS.
		/// </summary>
		/// <param name="databaseContext">The <see cref="IDatabaseContext"/> to use.</param>
		/// <param name="basePort">The port to check first. Will not allocate a port lower than this.</param>
		/// <param name="checkOne">If only <paramref name="basePort"/> should be checked and no others.</param>
		/// <param name="cancellationToken">The <see cref="CancellationToken"/> for the operation.</param>
		/// <returns>A <see cref="ValueTask{TResult}"/> resulting in the first available port on success, <see langword="null"/> on failure.</returns>
		async ValueTask<ushort?> GetAvailablePort(IDatabaseContext databaseContext, ushort basePort, bool checkOne, CancellationToken cancellationToken)
		{
			logger.LogTrace("Port allocation >= {basePort} requested...", basePort);
			var ddPorts = await databaseContext
				.DreamDaemonSettings
				.Where(x => x.Instance!.SwarmIdentifer == swarmConfigurationOptions.Value.Identifier)
				.Select(x => new
				{
					Port = x.Port!.Value,
					x.InstanceId,
				})
				.ToListAsync(cancellationToken);

			var dmPorts = await databaseContext
				.DreamMakerSettings
				.Where(x => x.Instance!.SwarmIdentifer == swarmConfigurationOptions.Value.Identifier)
				.Select(x => new
				{
					ApiValidationPort = x.ApiValidationPort!.Value,
					x.InstanceId,
				})
				.ToListAsync(cancellationToken);

			var exceptions = new List<Exception>();
			ushort port = 0;
			try
			{
				for (port = basePort; port < ushort.MaxValue; ++port)
				{
					if (checkOne && port != basePort)
						break;

					bool SpecsMatchPort(IReadOnlyList<HostingSpecification> specs) => specs.Any(spec => spec.Port == port);

					if (SpecsMatchPort(generalConfiguration.ApiEndPoints))
					{
						logger.LogWarning("Cannot allocate port {port} as it is a TGS API port!", port);
						continue;
					}

					if (SpecsMatchPort(generalConfiguration.MetricsEndPoints))
					{
						logger.LogWarning("Cannot allocate port {port} as it is a metrics port!", port);
						continue;
					}

					if (SpecsMatchPort(swarmConfiguration.EndPoints))
					{
						logger.LogWarning("Cannot allocate port {port} as it is a swarm API port!", port);
						continue;
					}

					if (port == sessionConfiguration.BridgePort)
					{
						logger.LogWarning("Cannot allocate port {port} as it is the bridge request port!", port);
						continue;
					}

					var reservedGamePortData = ddPorts.Where(data => data.Port == port).ToList();
					if (reservedGamePortData.Count > 0)
					{
						logger.LogWarning(
							"Cannot allocate port {port} as it in use by the game server of instance(s): {instanceId}!",
							port,
							String.Join(
								", ",
								reservedGamePortData.Select(data => data.InstanceId)));
						continue;
					}

					var reservedApiValidationPortData = dmPorts.Where(data => data.ApiValidationPort == port).ToList();
					if (reservedApiValidationPortData.Count > 0)
					{
						logger.LogWarning(
							"Cannot allocate port {port} as it in use by the API validation server of instance(s): {instanceId}!",
							port,
							String.Join(
								", ",
								reservedApiValidationPortData.Select(data => data.InstanceId)));
						continue;
					}

					try
					{
						SocketExtensions.BindTest(platformIdentifier, new IPEndPoint(IPAddress.Any, port), true);
						SocketExtensions.BindTest(platformIdentifier, new IPEndPoint(IPAddress.Any, port), false);
					}
					catch (Exception ex)
					{
						exceptions.Add(ex);
						continue;
					}

					logger.LogInformation("Allocated port {port}", port);
					return port;
				}

				logger.LogWarning("Unable to allocate port >= {basePort}!", basePort);
				return null;
			}
			finally
			{
				if (port != basePort)
				{
					logger.LogDebug(
						exceptions.Count == 1
							? exceptions.First()
							: new AggregateException(exceptions),
						"Failed to allocate ports {basePort}-{lastCheckedPort}!",
						basePort,
						port - 1);
				}
			}
		}
	}
}<|MERGE_RESOLUTION|>--- conflicted
+++ resolved
@@ -35,21 +35,17 @@
 		readonly IOptions<SwarmConfiguration> swarmConfigurationOptions;
 
 		/// <summary>
-<<<<<<< HEAD
-		/// The <see cref="GeneralConfiguration"/> for the <see cref="PortAllocator"/>.
-		/// </summary>
-		readonly GeneralConfiguration generalConfiguration;
-
-		/// <summary>
-		/// The <see cref="SessionConfiguration"/> for the <see cref="PortAllocator"/>.
-		/// </summary>
-		readonly SessionConfiguration sessionConfiguration;
-
-		/// <summary>
-		/// The <see cref="SwarmConfiguration"/> for the <see cref="PortAllocator"/>.
-=======
+		/// The <see cref="IOptionsMonitor{TOptions}"/> of <see cref="GeneralConfiguration"/> for the <see cref="PortAllocator"/>.
+		/// </summary>
+		readonly IOptionsMonitor<GeneralConfiguration> generalConfigurationOptions;
+
+		/// <summary>
+		/// The <see cref="IOptionsMonitor{TOptions}"/> of <see cref="SessionConfiguration"/> for the <see cref="PortAllocator"/>.
+		/// </summary>
+		readonly IOptionsMonitor<SessionConfiguration> sessionConfigurationOptions;
+
+		/// <summary>
 		/// The <see cref="ILogger"/> for the <see cref="PortAllocator"/>.
->>>>>>> 010c3099
 		/// </summary>
 		readonly ILogger<PortAllocator> logger;
 
@@ -63,31 +59,23 @@
 		/// </summary>
 		/// <param name="databaseContextFactory">The value of <see cref="databaseContextFactory"/>.</param>
 		/// <param name="platformIdentifier">The value of <see cref="platformIdentifier"/>.</param>
-<<<<<<< HEAD
-		/// <param name="generalConfigurationOptions">The <see cref="IOptions{TOptions}"/> containing the value of <see cref="generalConfiguration"/>.</param>
-		/// <param name="sessionConfigurationOptions">The <see cref="IOptions{TOptions}"/> containing the value of <see cref="sessionConfiguration"/>.</param>
-		/// <param name="swarmConfigurationOptions">The <see cref="IOptions{TOptions}"/> containing the value of <see cref="swarmConfiguration"/>.</param>
-=======
 		/// <param name="swarmConfigurationOptions">The value of <see cref="swarmConfigurationOptions"/>.</param>
->>>>>>> 010c3099
+		/// <param name="generalConfigurationOptions">The value of <see cref="generalConfigurationOptions"/>.</param>
+		/// <param name="sessionConfigurationOptions">The value of <see cref="sessionConfigurationOptions"/>.</param>
 		/// <param name="logger">The value of <see cref="logger"/>.</param>
 		public PortAllocator(
 			IDatabaseContextFactory databaseContextFactory,
 			IPlatformIdentifier platformIdentifier,
-			IOptions<GeneralConfiguration> generalConfigurationOptions,
-			IOptions<SessionConfiguration> sessionConfigurationOptions,
 			IOptions<SwarmConfiguration> swarmConfigurationOptions,
+			IOptionsMonitor<GeneralConfiguration> generalConfigurationOptions,
+			IOptionsMonitor<SessionConfiguration> sessionConfigurationOptions,
 			ILogger<PortAllocator> logger)
 		{
 			this.databaseContextFactory = databaseContextFactory ?? throw new ArgumentNullException(nameof(databaseContextFactory));
 			this.platformIdentifier = platformIdentifier ?? throw new ArgumentNullException(nameof(platformIdentifier));
-<<<<<<< HEAD
-			generalConfiguration = generalConfigurationOptions?.Value ?? throw new ArgumentNullException(nameof(generalConfigurationOptions));
-			sessionConfiguration = sessionConfigurationOptions?.Value ?? throw new ArgumentNullException(nameof(sessionConfigurationOptions));
-			swarmConfiguration = swarmConfigurationOptions?.Value ?? throw new ArgumentNullException(nameof(swarmConfigurationOptions));
-=======
 			this.swarmConfigurationOptions = swarmConfigurationOptions ?? throw new ArgumentNullException(nameof(swarmConfigurationOptions));
->>>>>>> 010c3099
+			this.generalConfigurationOptions = generalConfigurationOptions ?? throw new ArgumentNullException(nameof(generalConfigurationOptions));
+			this.sessionConfigurationOptions = sessionConfigurationOptions ?? throw new ArgumentNullException(nameof(sessionConfigurationOptions));
 			this.logger = logger ?? throw new ArgumentNullException(nameof(logger));
 
 			allocatorLock = new SemaphoreSlim(1);
@@ -148,25 +136,25 @@
 
 					bool SpecsMatchPort(IReadOnlyList<HostingSpecification> specs) => specs.Any(spec => spec.Port == port);
 
-					if (SpecsMatchPort(generalConfiguration.ApiEndPoints))
+					if (SpecsMatchPort(generalConfigurationOptions.CurrentValue.ApiEndPoints))
 					{
 						logger.LogWarning("Cannot allocate port {port} as it is a TGS API port!", port);
 						continue;
 					}
 
-					if (SpecsMatchPort(generalConfiguration.MetricsEndPoints))
+					if (SpecsMatchPort(generalConfigurationOptions.CurrentValue.MetricsEndPoints))
 					{
 						logger.LogWarning("Cannot allocate port {port} as it is a metrics port!", port);
 						continue;
 					}
 
-					if (SpecsMatchPort(swarmConfiguration.EndPoints))
+					if (SpecsMatchPort(swarmConfigurationOptions.Value.EndPoints))
 					{
 						logger.LogWarning("Cannot allocate port {port} as it is a swarm API port!", port);
 						continue;
 					}
 
-					if (port == sessionConfiguration.BridgePort)
+					if (port == sessionConfigurationOptions.CurrentValue.BridgePort)
 					{
 						logger.LogWarning("Cannot allocate port {port} as it is the bridge request port!", port);
 						continue;
