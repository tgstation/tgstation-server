--- conflicted
+++ resolved
@@ -3,11 +3,7 @@
   "isRoot": true,
   "tools": {
     "dotnet-ef": {
-<<<<<<< HEAD
-      "version": "3.1.6",
-=======
       "version": "3.1.7",
->>>>>>> 3c05d48e
       "commands": [
         "dotnet-ef"
       ]
