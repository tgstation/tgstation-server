--- conflicted
+++ resolved
@@ -1,4 +1,4 @@
-<Project Sdk="Microsoft.NET.Sdk.Web">
+﻿<Project Sdk="Microsoft.NET.Sdk.Web">
   <Import Project="../../build/SrcCommon.props" />
 
   <PropertyGroup>
@@ -162,13 +162,7 @@
     <!-- Usage: Windows authentication plugin allowing searching for users by name -->
     <PackageReference Include="System.DirectoryServices.AccountManagement" Version="10.0.0-preview.2.25163.2" />
     <!-- Usage: Identifying owning user of Windows Process objects -->
-<<<<<<< HEAD
-    <PackageReference Include="System.Management" Version="10.0.0-preview.2.25163.2" />
-    <!-- Usage: Temporary resolution to compatibility issues with EFCore 7 and .NET 8 -->
-    <PackageReference Include="System.Security.Permissions" Version="10.0.0-preview.2.25163.2" />
-=======
     <PackageReference Include="System.Management" Version="9.0.3" />
->>>>>>> 79031ce6
   </ItemGroup>
 
   <ItemGroup>
