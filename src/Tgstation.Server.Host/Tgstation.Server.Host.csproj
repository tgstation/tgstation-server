--- conflicted
+++ resolved
@@ -83,13 +83,8 @@
     <PackageReference Include="NetEscapades.Configuration.Yaml" Version="2.1.0" />
     <PackageReference Include="Npgsql.EntityFrameworkCore.PostgreSQL" Version="6.0.0-preview7" />
     <PackageReference Include="Octokit" Version="0.50.0" />
-<<<<<<< HEAD
     <PackageReference Include="Pomelo.EntityFrameworkCore.MySql" Version="6.0.0-preview.5" />
-    <PackageReference Include="Remora.Discord" Version="3.0.54" />
-=======
-    <PackageReference Include="Pomelo.EntityFrameworkCore.MySql" Version="3.2.6" />
     <PackageReference Include="Remora.Discord" Version="3.0.58" />
->>>>>>> f397f657
     <PackageReference Include="Serilog.Extensions.Logging" Version="3.0.1" />
     <PackageReference Include="Serilog.Sinks.Async" Version="1.5.0" />
     <PackageReference Include="Serilog.Sinks.Console" Version="4.0.0" />
