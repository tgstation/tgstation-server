--- conflicted
+++ resolved
@@ -128,12 +128,9 @@
     <!-- Usage: MSSQL ORM plugin -->
     <PackageReference Include="Microsoft.EntityFrameworkCore.SqlServer" Version="8.0.14" />
     <!-- Usage: Database connectivity health check -->
-<<<<<<< HEAD
-    <PackageReference Include="Microsoft.Extensions.Diagnostics.HealthChecks.EntityFrameworkCore" Version="8.0.13" />
+    <PackageReference Include="Microsoft.Extensions.Diagnostics.HealthChecks.EntityFrameworkCore" Version="8.0.14" />
+    <!-- Usage: OIDC support prerequisite. See https://stackoverflow.com/a/78650835/3976486 -->
     <PackageReference Include="Microsoft.IdentityModel.Protocols.OpenIdConnect" Version="8.6.0" />
-=======
-    <PackageReference Include="Microsoft.Extensions.Diagnostics.HealthChecks.EntityFrameworkCore" Version="8.0.14" />
->>>>>>> bac22009
     <!-- Usage: POSIX support for syscalls, signals, and symlinks -->
     <PackageReference Include="Mono.Posix.NETStandard" Version="1.0.0" />
     <!-- Usage: Cron string parsing -->
