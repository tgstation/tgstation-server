<Project Sdk="Microsoft.NET.Sdk.Web">
  <Import Project="../../build/SrcCommon.props" />

  <PropertyGroup>
    <TargetFramework>$(TgsFrameworkVersion)</TargetFramework>
    <Version>$(TgsCoreVersion)</Version>
    <IncludeOpenAPIAnalyzers>true</IncludeOpenAPIAnalyzers>
    <UseAppHost>false</UseAppHost>
    <NoWarn>API1000;ASP0019</NoWarn>
    <NodeModulesFolder>ClientApp/node_modules</NodeModulesFolder>
    <NpmInstallStampFile>ClientApp/node_modules/.install-stamp</NpmInstallStampFile>
    <DockerDefaultTargetOS>Linux</DockerDefaultTargetOS>
    <DockerfileContext>..\..</DockerfileContext>
    <ApplicationManifest>../../build/uac_elevation_manifest.xml</ApplicationManifest>
  </PropertyGroup>

  <PropertyGroup Condition="'$(Configuration)|$(Platform)'=='Debug|AnyCPU'">
    <DefineConstants>$(DefineConstants);WATCHDOG_FREE_RESTART</DefineConstants>
  </PropertyGroup>

  <Target Name="ClientInstall" BeforeTargets="ResolveAssemblyReferences" Inputs="../../build/ControlPanelVersion.props" Outputs="$(NpmInstallStampFile)">
    <Message Text="Pulling web control panel..." Importance="high" />
    <RemoveDir Directories="ClientApp" />
    <Exec Command="git clone https://github.com/tgstation/tgstation-server-webpanel --branch v$(TgsControlPanelVersion) --depth 1 ClientApp" />
    <RemoveDir Directories="ClientApp/.git" /> <!-- Allows git clean to clean it out -->
    <Message Text="Restoring yarn packages..." Importance="high" />
    <Exec WorkingDirectory="ClientApp" Command="npx --yes yarn install --immutable" />
    <Touch Files="$(NpmInstallStampFile)" AlwaysCreate="true" />
  </Target>

  <Target Name="NpmBuild" BeforeTargets="BeforeBuild" DependsOnTargets="ClientInstall" Inputs="../../build/ControlPanelVersion.props" Outputs="wwwroot\index.html">
    <Message Text="Building web control panel..." Importance="high" />
    <Exec WorkingDirectory="ClientApp" Command="npx --yes yarn run msbuild" />
  </Target>

  <Target Name="NpmClean" AfterTargets="Clean">
    <Message Text="Cleaning web control panel..." Importance="high" />
    <RemoveDir Directories="wwwroot" />
  </Target>

  <Target Name="ApplyMasterVersionsAttribute" BeforeTargets="CoreCompile">
    <ItemGroup>
      <AssemblyAttributes Include="Tgstation.Server.Host.Properties.MasterVersionsAttribute">
        <_Parameter1>$(TgsConfigVersion)</_Parameter1>
        <_Parameter2>$(TgsInteropVersion)</_Parameter2>
        <_Parameter3>$(TgsControlPanelVersion)</_Parameter3>
        <_Parameter4>$(TgsHostWatchdogVersion)</_Parameter4>
        <_Parameter5>$(TgsMariaDBRedistVersion)</_Parameter5>
      </AssemblyAttributes>
    </ItemGroup>

    <WriteCodeFragment AssemblyAttributes="@(AssemblyAttributes)" Language="C#" OutputDirectory="$(IntermediateOutputPath)" OutputFile="MasterVersionsAssemblyInfo.cs">
      <Output TaskParameter="OutputFile" ItemName="Compile" />
      <Output TaskParameter="OutputFile" ItemName="FileWrites" />
    </WriteCodeFragment>
  </Target>

  <ItemGroup>
    <!-- Usage: Concise throw statements for native Win32 errors -->
    <PackageReference Include="BetterWin32Errors" Version="0.2.0" />
    <!-- Usage: Interop with BYOND's /world/Topic -->
    <PackageReference Include="Byond.TopicSender" Version="7.0.1" />
    <!-- Usage: 503'ing request pipeline until server is finished initializing -->
    <PackageReference Include="Cyberboss.AspNetCore.AsyncInitializer" Version="1.2.0" />
    <!-- Usage: IRC interop -->
    <PackageReference Include="Cyberboss.SmartIrc4net.Standard" Version="0.4.7" />
    <!-- Usage: Text formatter for Elasticsearch logging plugin -->
    <PackageReference Include="Elastic.CommonSchema.Serilog" Version="8.6.1" />
    <!-- Usage: GitLab interop -->
    <PackageReference Include="GitLabApiClient" Version="1.8.0" />
    <!-- Usage: git interop -->
    <PackageReference Include="LibGit2Sharp" Version="0.27.2" />
    <!-- Usage: JWT injection into HTTP pipeline -->
<<<<<<< HEAD
    <PackageReference Include="Microsoft.AspNetCore.Authentication.JwtBearer" Version="8.0.0-preview.6.23329.11" />
    <!-- Usage: Support ""legacy"" Newotonsoft.Json in HTTP pipeline. The rest of our codebase uses Newtonsoft. -->
    <PackageReference Include="Microsoft.AspNetCore.Mvc.NewtonsoftJson" Version="8.0.0-preview.6.23329.11" />
=======
    <PackageReference Include="Microsoft.AspNetCore.Authentication.JwtBearer" Version="6.0.21" />
    <!-- Usage: Support ""legacy"" Newotonsoft.Json in HTTP pipeline. The rest of our codebase uses Newtonsoft. -->
    <PackageReference Include="Microsoft.AspNetCore.Mvc.NewtonsoftJson" Version="6.0.21" />
>>>>>>> 48b7e047
    <!-- Usage: Database ORM -->
    <PackageReference Include="Microsoft.EntityFrameworkCore" Version="7.0.10" />
    <!-- Usage: Automatic migration generation using command line -->
    <PackageReference Include="Microsoft.EntityFrameworkCore.Design" Version="7.0.10">
      <IncludeAssets>runtime; build; native; contentfiles; analyzers; buildtransitive</IncludeAssets>
    </PackageReference>
    <!-- Usage: Sqlite ORM plugin -->
    <PackageReference Include="Microsoft.EntityFrameworkCore.Sqlite" Version="7.0.10" />
    <!-- Usage: MSSQL ORM plugin -->
    <PackageReference Include="Microsoft.EntityFrameworkCore.SqlServer" Version="7.0.10" />
    <!-- Usage: POSIX support for syscalls, signals, and symlinks -->
    <PackageReference Include="Mono.Posix.NETStandard" Version="1.0.0" />
    <!-- Usage: YAML config plugin -->
    <PackageReference Include="NetEscapades.Configuration.Yaml" Version="3.1.0" />
    <!-- Usage: PostgresSQL ORM plugin -->
    <PackageReference Include="Npgsql.EntityFrameworkCore.PostgreSQL" Version="7.0.4" />
    <!-- Usage: GitHub.com interop -->
    <PackageReference Include="Octokit" Version="7.1.0" />
    <!-- Usage: MYSQL/MariaDB ORM plugin -->
    <PackageReference Include="Pomelo.EntityFrameworkCore.MySql" Version="7.0.0" />
    <!-- Usage: Discord interop -->
    <PackageReference Include="Remora.Discord" Version="2023.4.0" />
    <!-- Usage: Rich logger builder -->
    <PackageReference Include="Serilog.Extensions.Logging" Version="7.0.0" />
    <!-- Usage: Async logging plugin -->
    <PackageReference Include="Serilog.Sinks.Async" Version="1.5.0" />
    <!-- Usage: Console logging plugin -->
    <PackageReference Include="Serilog.Sinks.Console" Version="4.1.0" />
    <!-- Usage: Elasticsearch logging plugin -->
    <PackageReference Include="Serilog.Sinks.Elasticsearch" Version="9.0.3" />
    <!-- Usage: File logging plugin -->
    <PackageReference Include="Serilog.Sinks.File" Version="5.0.0" />
    <!-- Usage: OpenAPI spec generator -->
    <PackageReference Include="Swashbuckle.AspNetCore" Version="6.5.0" />
    <!-- Usage: Newtonsoft.Json plugin for OpenAPI spec generator -->
    <PackageReference Include="Swashbuckle.AspNetCore.Newtonsoft" Version="6.5.0" />
    <!-- Usage: Windows authentication plugin allowing searching for users by name -->
    <PackageReference Include="System.DirectoryServices.AccountManagement" Version="8.0.0-preview.6.23329.7" />
    <!-- Usage: JWT plugin needed to undo some Microsoft meddling in the HTTP pipeline -->
    <PackageReference Include="System.IdentityModel.Tokens.Jwt" Version="6.32.1" />
    <!-- Usage: Identifying owning user of Windows Process objects -->
    <PackageReference Include="System.Management" Version="8.0.0-preview.6.23329.7" />
    <!-- Usage: Temporary resolution to compatibility issues with EFCore 7 and .NET 8 -->
    <PackageReference Include="System.Security.Permissions" Version="8.0.0-preview.6.23329.7" />
    <!-- Usage: .DeleteAsync() support for IQueryable<T>s -->
    <PackageReference Include="Z.EntityFramework.Plus.EFCore" Version="7.22.4" />
  </ItemGroup>

  <ItemGroup>
    <ProjectReference Include="..\Tgstation.Server.Api\Tgstation.Server.Api.csproj" />
    <ProjectReference Include="..\Tgstation.Server.Host.Common\Tgstation.Server.Host.Common.csproj" />
  </ItemGroup>

  <ItemGroup>
    <Content Remove="ClientApp\**\*.json" />
    <None Include="ClientApp\**\*.json" />
    <ClientApp Include="ClientApp\src\**\*;ClientApp\public\**\*;ClientApp\tsconfig.json;ClientApp\package.json;ClientApp\package-lock.json" />
    <AdditionalFiles Include="../../build/uac_elevation_manifest.xml" />
  </ItemGroup>

  <ItemGroup>
    <Content Include="appsettings.yml" />
  </ItemGroup>

  <ItemGroup>
    <Content Update="appsettings.yml">
      <CopyToOutputDirectory>PreserveNewest</CopyToOutputDirectory>
    </Content>
  </ItemGroup>

  <ItemGroup>
    <Folder Include="wwwroot\" />
  </ItemGroup>
</Project><|MERGE_RESOLUTION|>--- conflicted
+++ resolved
@@ -71,15 +71,9 @@
     <!-- Usage: git interop -->
     <PackageReference Include="LibGit2Sharp" Version="0.27.2" />
     <!-- Usage: JWT injection into HTTP pipeline -->
-<<<<<<< HEAD
     <PackageReference Include="Microsoft.AspNetCore.Authentication.JwtBearer" Version="8.0.0-preview.6.23329.11" />
     <!-- Usage: Support ""legacy"" Newotonsoft.Json in HTTP pipeline. The rest of our codebase uses Newtonsoft. -->
     <PackageReference Include="Microsoft.AspNetCore.Mvc.NewtonsoftJson" Version="8.0.0-preview.6.23329.11" />
-=======
-    <PackageReference Include="Microsoft.AspNetCore.Authentication.JwtBearer" Version="6.0.21" />
-    <!-- Usage: Support ""legacy"" Newotonsoft.Json in HTTP pipeline. The rest of our codebase uses Newtonsoft. -->
-    <PackageReference Include="Microsoft.AspNetCore.Mvc.NewtonsoftJson" Version="6.0.21" />
->>>>>>> 48b7e047
     <!-- Usage: Database ORM -->
     <PackageReference Include="Microsoft.EntityFrameworkCore" Version="7.0.10" />
     <!-- Usage: Automatic migration generation using command line -->
