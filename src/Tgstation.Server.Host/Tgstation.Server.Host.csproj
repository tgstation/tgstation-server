﻿<Project Sdk="Microsoft.NET.Sdk.Web">
  <Import Project="../../build/SrcCommon.props" />

  <PropertyGroup>
    <TargetFramework>$(TgsFrameworkVersion)</TargetFramework>
    <Version>$(TgsCoreVersion)</Version>
    <IncludeOpenAPIAnalyzers>true</IncludeOpenAPIAnalyzers>
    <UseAppHost>false</UseAppHost>
    <NoWarn>API1000;ASP0019</NoWarn>
    <NodeModulesFolder>ClientApp/node_modules</NodeModulesFolder>
    <NpmInstallStampFile>ClientApp/node_modules/.install-stamp</NpmInstallStampFile>
    <Nullable>enable</Nullable>
    <DockerDefaultTargetOS>Linux</DockerDefaultTargetOS>
    <DockerfileContext>..\..</DockerfileContext>
    <ApplicationManifest>../../build/uac_elevation_manifest.xml</ApplicationManifest>
  </PropertyGroup>

  <PropertyGroup Condition="'$(Configuration)|$(Platform)'=='Debug|AnyCPU'">
    <DefineConstants>$(DefineConstants);WATCHDOG_FREE_RESTART</DefineConstants>
  </PropertyGroup>

  <PropertyGroup Condition="'$(TGS_HOST_NO_WEBPANEL)' == 'true'">
    <DefineConstants>$(DefineConstants);NO_WEBPANEL</DefineConstants>
  </PropertyGroup>

  <Target Condition="'$(TGS_HOST_NO_WEBPANEL)' != 'true'" Name="ClientInstall" BeforeTargets="ResolveAssemblyReferences" Inputs="../../build/WebpanelVersion.props" Outputs="$(NpmInstallStampFile)">
    <Message Text="Pulling web control panel..." Importance="high" />
    <RemoveDir Directories="ClientApp" />
    <Exec Command="git clone https://github.com/tgstation/tgstation-server-webpanel --branch v$(TgsWebpanelVersion) --depth 1 ClientApp" />
    <RemoveDir Directories="ClientApp/.git" /> <!-- Allows git clean to clean it out -->
    <Message Text="Restoring yarn packages..." Importance="high" />
    <Exec WorkingDirectory="ClientApp" Command="yarn install --immutable" />
    <Touch Files="$(NpmInstallStampFile)" AlwaysCreate="true" />
  </Target>

  <Target Condition="'$(TGS_HOST_NO_WEBPANEL)' != 'true'" Name="NpmBuild" BeforeTargets="BeforeBuild" DependsOnTargets="ClientInstall" Inputs="../../build/WebpanelVersion.props" Outputs="wwwroot\index.html">
    <Message Text="Building web control panel..." Importance="high" />
    <Exec WorkingDirectory="ClientApp" Command="yarn run msbuild" />
  </Target>

  <Target Name="ExportGraphQLApiSchema" AfterTargets="AfterBuild" Outputs="../../artifacts/tgs-api.graphql">
    <Message Text="Exporting GraphQL API Schema..." Importance="high" />
    <Exec Command="dotnet $(TargetPath)" EnvironmentVariables="General__SetupWizardMode=Never;Internal__DumpGraphQLApiPath=../../artifacts/tgs-api.graphql;Internal__EnableGraphQL=true" />
  </Target>

  <Target Name="NpmClean" AfterTargets="Clean">
    <Message Text="Cleaning web control panel..." Importance="high" />
    <RemoveDir Directories="wwwroot" />
  </Target>

  <Target Name="ApplyMasterVersionsAttribute" BeforeTargets="CoreCompile">
    <ItemGroup>
      <MasterVersionAssemblyAttributes Include="Tgstation.Server.Host.Properties.MasterVersionsAttribute">
        <_Parameter1>$(TgsConfigVersion)</_Parameter1>
        <_Parameter2>$(TgsInteropVersion)</_Parameter2>
        <_Parameter3>$(TgsWebpanelVersion)</_Parameter3>
        <_Parameter4>$(TgsHostWatchdogVersion)</_Parameter4>
        <_Parameter5>$(TgsMariaDBRedistVersion)</_Parameter5>
        <_Parameter6>$(TgsSwarmProtocolVersion)</_Parameter6>
        <_Parameter7>$(TgsGraphQLVersion)</_Parameter7>
      </MasterVersionAssemblyAttributes>
    </ItemGroup>
    <WriteCodeFragment AssemblyAttributes="@(MasterVersionAssemblyAttributes)" Language="C#" OutputDirectory="$(IntermediateOutputPath)" OutputFile="MasterVersionsAssemblyInfo.cs">
      <Output TaskParameter="OutputFile" ItemName="Compile" />
      <Output TaskParameter="OutputFile" ItemName="FileWrites" />
    </WriteCodeFragment>
  </Target>

  <Target Condition="'$(TGS_TELEMETRY_KEY_FILE)' != ''" Name="ApplyTelemetryAppSerializedKey" BeforeTargets="CoreCompile">
    <Error Condition="!Exists('$(TGS_TELEMETRY_KEY_FILE)')" Text="TGS_TELEMETRY_KEY_FILE set but does not exist!" />
    <ReadLinesFromFile File="$(TGS_TELEMETRY_KEY_FILE)">
        <Output TaskParameter="Lines" ItemName="SerializedTelemetryKey" />
    </ReadLinesFromFile>
    <ItemGroup>
      <TelemetryAppSerializedKeyAssemblyAttributes Include="Tgstation.Server.Host.Properties.TelemetryAppSerializedKeyAttribute">
        <_Parameter1>@(SerializedTelemetryKey)</_Parameter1>
      </TelemetryAppSerializedKeyAssemblyAttributes>
    </ItemGroup>
    <WriteCodeFragment AssemblyAttributes="@(TelemetryAppSerializedKeyAssemblyAttributes)" Language="C#" OutputDirectory="$(IntermediateOutputPath)" OutputFile="TelemetryAppSerializedKeyAssemblyInfo.cs">
      <Output TaskParameter="OutputFile" ItemName="Compile" />
      <Output TaskParameter="OutputFile" ItemName="FileWrites" />
    </WriteCodeFragment>
  </Target>

  <Target Condition="'$(TGS_TELEMETRY_KEY_FILE)' == '' And '$(CI)' != ''" Name="FailBuildInCIWithoutTelemetryKey" BeforeTargets="CoreCompile">
    <Error Text="The TGS_TELEMETRY_KEY_FILE environment variable should be set in CI!" />
  </Target>

  <ItemGroup>
    <!-- Usage: Interop with BYOND's /world/Topic -->
    <PackageReference Include="Byond.TopicSender" Version="8.0.1" />
    <!-- Usage: 503'ing request pipeline until server is finished initializing -->
    <PackageReference Include="Cyberboss.AspNetCore.AsyncInitializer" Version="1.2.0" />
    <!-- Usage: IRC interop -->
    <PackageReference Include="Cyberboss.SmartIrc4net.Standard" Version="1.0.0" />
    <!-- Usage: .env file parsing -->
    <PackageReference Include="DotEnv.Core" Version="3.1.0" />
    <!-- Usage: Text formatter for Elasticsearch logging plugin -->
<<<<<<< HEAD
    <PackageReference Include="Elastic.CommonSchema.Serilog" Version="8.12.3" />
    <!-- Usage: Swarm API implemented in gRPC -->
    <PackageReference Include="Grpc.AspNetCore" Version="2.70.0" />
=======
    <PackageReference Include="Elastic.CommonSchema.Serilog" Version="8.18.2" />
>>>>>>> 6f5a2f6f
    <!-- Usage: GraphQL API Engine -->
    <PackageReference Include="HotChocolate.AspNetCore" Version="15.1.8" />
    <!-- Usage: GraphQL Authorization Plugin -->
    <PackageReference Include="HotChocolate.AspNetCore.Authorization" Version="15.1.8" />
    <!-- Usage: GraphQL IDatabaseContext support -->
    <PackageReference Include="HotChocolate.Data.EntityFramework" Version="15.1.8" />
    <!-- Usage: DataLoader source generation -->
    <PackageReference Include="HotChocolate.Types.Analyzers" Version="15.1.8" />
    <!-- Usage: GraphQL additional scalar type definitions -->
    <PackageReference Include="HotChocolate.Types.Scalars" Version="15.1.8" />
    <!-- Usage: git interop -->
    <PackageReference Include="LibGit2Sharp" Version="0.31.0" />
    <!-- Usage: OpenID Connect support -->
<<<<<<< HEAD
    <PackageReference Include="Microsoft.AspNetCore.Authentication.OpenIdConnect" Version="10.0.0-preview.3.25172.1" />
    <!-- Usage: Support ""legacy"" Newotonsoft.Json in HTTP pipeline. The rest of our codebase uses Newtonsoft. -->
    <PackageReference Include="Microsoft.AspNetCore.Mvc.NewtonsoftJson" Version="10.0.0-preview.3.25172.1" />
    <!-- Usage: Using target JSON serializer for API -->
    <PackageReference Include="Microsoft.AspNetCore.SignalR.Protocols.NewtonsoftJson" Version="10.0.0-preview.3.25172.1" />
=======
    <PackageReference Include="Microsoft.AspNetCore.Authentication.OpenIdConnect" Version="8.0.18" />
    <!-- Usage: Support ""legacy"" Newotonsoft.Json in HTTP pipeline. The rest of our codebase uses Newtonsoft. -->
    <PackageReference Include="Microsoft.AspNetCore.Mvc.NewtonsoftJson" Version="8.0.18" />
    <!-- Usage: Using target JSON serializer for API -->
    <PackageReference Include="Microsoft.AspNetCore.SignalR.Protocols.NewtonsoftJson" Version="9.0.7" />
>>>>>>> 6f5a2f6f
    <!-- Usage: Generating dumps of dotnet engine processes -->
    <PackageReference Include="Microsoft.Diagnostics.NETCore.Client" Version="0.2.621003" />
    <!-- Usage: Database ORM -->
    <PackageReference Include="Microsoft.EntityFrameworkCore" Version="9.0.7" />
    <!-- Usage: Automatic migration generation using command line -->
    <PackageReference Include="Microsoft.EntityFrameworkCore.Design" Version="9.0.7">
      <IncludeAssets>runtime; build; native; contentfiles; analyzers; buildtransitive</IncludeAssets>
    </PackageReference>
    <!-- Usage: Sqlite ORM plugin -->
    <PackageReference Include="Microsoft.EntityFrameworkCore.Sqlite" Version="9.0.7" />
    <!-- Usage: MSSQL ORM plugin -->
    <PackageReference Include="Microsoft.EntityFrameworkCore.SqlServer" Version="9.0.7" />
    <!-- Usage: Database connectivity health check -->
    <PackageReference Include="Microsoft.Extensions.Diagnostics.HealthChecks.EntityFrameworkCore" Version="8.0.18" />
    <!-- Usage: OIDC support prerequisite. See https://stackoverflow.com/a/78650835/3976486 -->
    <PackageReference Include="Microsoft.IdentityModel.Protocols.OpenIdConnect" Version="8.13.0" />
    <!-- Usage: POSIX support for syscalls, signals, and symlinks -->
    <PackageReference Include="Mono.Posix.NETStandard" Version="1.0.0" />
    <!-- Usage: Cron string parsing -->
    <PackageReference Include="NCrontab.Signed" Version="3.3.3" />
    <!-- Usage: YAML config plugin -->
    <PackageReference Include="NetEscapades.Configuration.Yaml" Version="3.1.0" />
    <!-- Usage: PostgresSQL ORM plugin -->
    <PackageReference Include="Npgsql.EntityFrameworkCore.PostgreSQL" Version="9.0.4" />
    <!-- Usage: MYSQL/MariaDB ORM plugin -->
    <PackageReference Include="Pomelo.EntityFrameworkCore.MySql" Version="9.0.0-preview.3.efcore.9.0.0" />
    <!-- Usage: Publishing Prometheus metrics -->
    <PackageReference Include="prometheus-net.AspNetCore.HealthChecks" Version="8.2.1" />
    <!-- Usage: Discord interop -->
    <PackageReference Include="Remora.Discord" Version="2025.2.0" />
    <!-- Usage: Rich logger builder -->
    <PackageReference Include="Serilog.Extensions.Logging" Version="9.0.2" />
    <!-- Usage: Async logging plugin -->
    <PackageReference Include="Serilog.Sinks.Async" Version="2.1.0" />
    <!-- Usage: Console logging plugin -->
    <PackageReference Include="Serilog.Sinks.Console" Version="6.0.0" />
    <!-- Usage: Elasticsearch logging plugin -->
    <PackageReference Include="Serilog.Sinks.Elasticsearch" Version="10.0.0" />
    <!-- Usage: File logging plugin -->
    <PackageReference Include="Serilog.Sinks.File" Version="7.0.0" />
    <!-- Usage: OpenAPI spec generator -->
    <PackageReference Include="Swashbuckle.AspNetCore" Version="9.0.3" />
    <!-- Usage: Newtonsoft.Json plugin for OpenAPI spec generator -->
    <PackageReference Include="Swashbuckle.AspNetCore.Newtonsoft" Version="9.0.3" />
    <!-- Usage: Windows authentication plugin allowing searching for users by name -->
<<<<<<< HEAD
    <PackageReference Include="System.DirectoryServices.AccountManagement" Version="10.0.0-preview.3.25171.5" />
    <!-- Usage: Identifying owning user of Windows Process objects -->
    <PackageReference Include="System.Management" Version="10.0.0-preview.3.25171.5" />
=======
    <PackageReference Include="System.DirectoryServices.AccountManagement" Version="9.0.7" />
    <!-- Usage: Filesystem abstraction -->
    <PackageReference Include="System.IO.Abstractions" Version="22.0.15" />
    <!-- Usage: Identifying owning user of Windows Process objects -->
    <PackageReference Include="System.Management" Version="9.0.7" />
>>>>>>> 6f5a2f6f
  </ItemGroup>

  <ItemGroup>
    <ProjectReference Include="..\Tgstation.Server.Api\Tgstation.Server.Api.csproj" />
    <ProjectReference Include="..\Tgstation.Server.Host.Common\Tgstation.Server.Host.Common.csproj" />
    <ProjectReference Include="..\Tgstation.Server.Host.Utils.GitLab.GraphQL\Tgstation.Server.Host.Utils.GitLab.GraphQL.csproj" />
    <ProjectReference Include="..\Tgstation.Server.Shared\Tgstation.Server.Shared.csproj" />
  </ItemGroup>

  <ItemGroup>
    <Content Remove="ClientApp\**\*.json" />
    <None Include="ClientApp\**\*.json" />
    <ClientApp Include="ClientApp\src\**\*;ClientApp\public\**\*;ClientApp\tsconfig.json;ClientApp\package.json;ClientApp\package-lock.json" />
    <AdditionalFiles Include="../../build/uac_elevation_manifest.xml" />
  </ItemGroup>

  <ItemGroup>
    <Content Include="appsettings.yml" />
  </ItemGroup>

  <ItemGroup>
    <Content Update="appsettings.yml">
      <CopyToOutputDirectory>PreserveNewest</CopyToOutputDirectory>
    </Content>
  </ItemGroup>

  <ItemGroup>
    <Folder Include="wwwroot\" />
  </ItemGroup>

  <ItemGroup>
    <Protobuf Include="Swarm\Grpc\Proto\SwarmService.proto" />
  </ItemGroup>
</Project><|MERGE_RESOLUTION|>--- conflicted
+++ resolved
@@ -96,13 +96,9 @@
     <!-- Usage: .env file parsing -->
     <PackageReference Include="DotEnv.Core" Version="3.1.0" />
     <!-- Usage: Text formatter for Elasticsearch logging plugin -->
-<<<<<<< HEAD
-    <PackageReference Include="Elastic.CommonSchema.Serilog" Version="8.12.3" />
+    <PackageReference Include="Elastic.CommonSchema.Serilog" Version="8.18.2" />
     <!-- Usage: Swarm API implemented in gRPC -->
     <PackageReference Include="Grpc.AspNetCore" Version="2.70.0" />
-=======
-    <PackageReference Include="Elastic.CommonSchema.Serilog" Version="8.18.2" />
->>>>>>> 6f5a2f6f
     <!-- Usage: GraphQL API Engine -->
     <PackageReference Include="HotChocolate.AspNetCore" Version="15.1.8" />
     <!-- Usage: GraphQL Authorization Plugin -->
@@ -116,19 +112,11 @@
     <!-- Usage: git interop -->
     <PackageReference Include="LibGit2Sharp" Version="0.31.0" />
     <!-- Usage: OpenID Connect support -->
-<<<<<<< HEAD
     <PackageReference Include="Microsoft.AspNetCore.Authentication.OpenIdConnect" Version="10.0.0-preview.3.25172.1" />
     <!-- Usage: Support ""legacy"" Newotonsoft.Json in HTTP pipeline. The rest of our codebase uses Newtonsoft. -->
     <PackageReference Include="Microsoft.AspNetCore.Mvc.NewtonsoftJson" Version="10.0.0-preview.3.25172.1" />
     <!-- Usage: Using target JSON serializer for API -->
     <PackageReference Include="Microsoft.AspNetCore.SignalR.Protocols.NewtonsoftJson" Version="10.0.0-preview.3.25172.1" />
-=======
-    <PackageReference Include="Microsoft.AspNetCore.Authentication.OpenIdConnect" Version="8.0.18" />
-    <!-- Usage: Support ""legacy"" Newotonsoft.Json in HTTP pipeline. The rest of our codebase uses Newtonsoft. -->
-    <PackageReference Include="Microsoft.AspNetCore.Mvc.NewtonsoftJson" Version="8.0.18" />
-    <!-- Usage: Using target JSON serializer for API -->
-    <PackageReference Include="Microsoft.AspNetCore.SignalR.Protocols.NewtonsoftJson" Version="9.0.7" />
->>>>>>> 6f5a2f6f
     <!-- Usage: Generating dumps of dotnet engine processes -->
     <PackageReference Include="Microsoft.Diagnostics.NETCore.Client" Version="0.2.621003" />
     <!-- Usage: Database ORM -->
@@ -174,17 +162,11 @@
     <!-- Usage: Newtonsoft.Json plugin for OpenAPI spec generator -->
     <PackageReference Include="Swashbuckle.AspNetCore.Newtonsoft" Version="9.0.3" />
     <!-- Usage: Windows authentication plugin allowing searching for users by name -->
-<<<<<<< HEAD
     <PackageReference Include="System.DirectoryServices.AccountManagement" Version="10.0.0-preview.3.25171.5" />
-    <!-- Usage: Identifying owning user of Windows Process objects -->
-    <PackageReference Include="System.Management" Version="10.0.0-preview.3.25171.5" />
-=======
-    <PackageReference Include="System.DirectoryServices.AccountManagement" Version="9.0.7" />
     <!-- Usage: Filesystem abstraction -->
     <PackageReference Include="System.IO.Abstractions" Version="22.0.15" />
     <!-- Usage: Identifying owning user of Windows Process objects -->
-    <PackageReference Include="System.Management" Version="9.0.7" />
->>>>>>> 6f5a2f6f
+    <PackageReference Include="System.Management" Version="10.0.0-preview.3.25171.5" />
   </ItemGroup>
 
   <ItemGroup>
