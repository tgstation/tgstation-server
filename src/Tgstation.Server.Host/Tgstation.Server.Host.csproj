<Project Sdk="Microsoft.NET.Sdk.Web">
<<<<<<< HEAD
  <Import Project="../../build/Version.props" />

=======
>>>>>>> 252529d3
  <PropertyGroup>
    <TargetFramework>net6.0</TargetFramework>
    <Version>$(TgsCoreVersion)</Version>
    <IncludeOpenAPIAnalyzers>true</IncludeOpenAPIAnalyzers>
    <DocumentationFile>bin\$(Configuration)\$(TargetFramework)\$(AssemblyName).xml</DocumentationFile>
    <!-- API1000/API1001: Commonly documented error responses trigger it -->
    <NoWarn>API1000,API1001</NoWarn>
  </PropertyGroup>

  <PropertyGroup>
    <NodeModulesFolder>ClientApp/node_modules</NodeModulesFolder>
    <NpmInstallStampFile>ClientApp/node_modules/.install-stamp</NpmInstallStampFile>
    <DockerDefaultTargetOS>Linux</DockerDefaultTargetOS>
    <DockerfileContext>..\..</DockerfileContext>
  </PropertyGroup>

  <Target Name="ClientInstall" BeforeTargets="ResolveAssemblyReferences" Inputs="../../build/ControlPanelVersion.props" Outputs="$(NpmInstallStampFile)">
    <Message Text="Pulling web control panel..." Importance="high" />
    <RemoveDir Directories="ClientApp" />
    <Exec Command="git clone https://github.com/tgstation/tgstation-server-webpanel --branch v$(TgsControlPanelVersion) --depth 1 ClientApp" />
    <Message Text="Restoring npm packages..." Importance="high" />
    <Exec WorkingDirectory="ClientApp" Command="npm ci" />
    <Touch Files="$(NpmInstallStampFile)" AlwaysCreate="true" />
  </Target>

  <Target Name="NpmBuild" BeforeTargets="BeforeBuild" DependsOnTargets="ClientInstall" Inputs="@(ClientApp)" Outputs="wwwroot\index.html">
    <Message Text="Building web control panel..." Importance="high" />
    <Exec WorkingDirectory="ClientApp" Command="npm run msbuild" />
  </Target>

  <Target Name="NpmClean" AfterTargets="Clean">
    <Message Text="Cleaning web control panel..." Importance="high" />
    <RemoveDir Directories="wwwroot" />
  </Target>

  <Target Name="ApplyMasterVersionsAttribute" BeforeTargets="CoreCompile">
    <ItemGroup>
      <AssemblyAttributes Include="Tgstation.Server.Host.Properties.MasterVersionsAttribute">
        <_Parameter1>$(TgsConfigVersion)</_Parameter1>
        <_Parameter2>$(TgsInteropVersion)</_Parameter2>
        <_Parameter3>$(TgsControlPanelVersion)</_Parameter3>
        <_Parameter4>$(TgsHostWatchdogVersion)</_Parameter4>
      </AssemblyAttributes>
    </ItemGroup>

    <WriteCodeFragment AssemblyAttributes="@(AssemblyAttributes)" Language="C#" OutputDirectory="$(IntermediateOutputPath)" OutputFile="MasterVersionsAssemblyInfo.cs">
      <Output TaskParameter="OutputFile" ItemName="Compile" />
      <Output TaskParameter="OutputFile" ItemName="FileWrites" />
    </WriteCodeFragment>
  </Target>

  <ItemGroup>
    <PackageReference Include="BetterWin32Errors" Version="0.2.0" />
    <PackageReference Include="Byond.TopicSender" Version="5.0.0" />
    <PackageReference Include="Cyberboss.AspNetCore.AsyncInitializer" Version="1.2.0" />
    <PackageReference Include="Cyberboss.SmartIrc4net.Standard" Version="0.4.6" />
    <PackageReference Include="Elastic.CommonSchema.Serilog" Version="1.5.3" />
    <PackageReference Include="GitLabApiClient" Version="1.8.0" />
    <PackageReference Include="LibGit2Sharp" Version="0.27.0-preview-0034" />
    <PackageReference Include="Microsoft.AspNetCore.Authentication.JwtBearer" Version="6.0.0-preview.7.21378.6" />
    <PackageReference Include="Microsoft.AspNetCore.Mvc.NewtonsoftJson" Version="6.0.0-preview.7.21378.6" />
    <PackageReference Include="Microsoft.EntityFrameworkCore" Version="6.0.0-preview.7.21378.4" />
    <PackageReference Include="Microsoft.EntityFrameworkCore.Design" Version="6.0.0-preview.7.21378.4">
      <PrivateAssets>all</PrivateAssets>
      <IncludeAssets>runtime; build; native; contentfiles; analyzers; buildtransitive</IncludeAssets>
    </PackageReference>
    <PackageReference Include="Microsoft.EntityFrameworkCore.Sqlite" Version="6.0.0-preview.7.21378.4" />
    <PackageReference Include="Microsoft.EntityFrameworkCore.SqlServer" Version="6.0.0-preview.7.21378.4" />
    <PackageReference Include="Mono.Posix.NETStandard" Version="1.0.0" />
    <PackageReference Include="NetEscapades.Configuration.Yaml" Version="2.1.0" />
    <PackageReference Include="Npgsql.EntityFrameworkCore.PostgreSQL" Version="6.0.0-preview7" />
    <PackageReference Include="Octokit" Version="0.50.0" />
    <PackageReference Include="Pomelo.EntityFrameworkCore.MySql" Version="6.0.0-preview.5" />
    <PackageReference Include="Remora.Discord" Version="3.0.59" />
    <PackageReference Include="Serilog.Extensions.Logging" Version="3.0.1" />
    <PackageReference Include="Serilog.Sinks.Async" Version="1.5.0" />
    <PackageReference Include="Serilog.Sinks.Console" Version="4.0.0" />
    <PackageReference Include="Serilog.Sinks.Elasticsearch" Version="8.4.1" />
    <PackageReference Include="Serilog.Sinks.File" Version="5.0.0" />
    <PackageReference Include="Swashbuckle.AspNetCore" Version="6.1.5" />
    <PackageReference Include="Swashbuckle.AspNetCore.Newtonsoft" Version="6.1.5" />
    <PackageReference Include="System.Data.SqlClient" Version="4.8.2" />
    <PackageReference Include="System.DirectoryServices.AccountManagement" Version="6.0.0-preview.7.21377.19" />
    <PackageReference Include="System.IdentityModel.Tokens.Jwt" Version="6.12.2" />
    <PackageReference Include="System.Management" Version="6.0.0-preview.7.21377.19" />
    <PackageReference Include="Z.EntityFramework.Plus.EFCore" Version="6.0.0-preview.7.21378.4-4" />
  </ItemGroup>

  <ItemGroup>
    <ProjectReference Include="..\Tgstation.Server.Api\Tgstation.Server.Api.csproj" />
  </ItemGroup>

  <ItemGroup>
    <Content Remove="ClientApp\package-lock.json" />
    <Content Remove="ClientApp\package.json" />
    <Content Remove="ClientApp\tsconfig.json" />
    <Content Remove="ClientApp\tslint.json" />
    <None Include="ClientApp\package-lock.json" />
    <None Include="ClientApp\package.json" />
    <None Include="ClientApp\tsconfig.json" />
    <ClientApp Include="ClientApp\src\**\*;ClientApp\public\**\*;ClientApp\tsconfig.json;ClientApp\package.json;ClientApp\package-lock.json" />
  </ItemGroup>

  <ItemGroup>
    <Content Include="appsettings.yml" />
  </ItemGroup>

  <ItemGroup>
    <Content Update="appsettings.yml">
      <CopyToOutputDirectory>PreserveNewest</CopyToOutputDirectory>
    </Content>
  </ItemGroup>

  <ItemGroup>
    <Folder Include="wwwroot\" />
  </ItemGroup>
</Project><|MERGE_RESOLUTION|>--- conflicted
+++ resolved
@@ -1,9 +1,4 @@
 <Project Sdk="Microsoft.NET.Sdk.Web">
-<<<<<<< HEAD
-  <Import Project="../../build/Version.props" />
-
-=======
->>>>>>> 252529d3
   <PropertyGroup>
     <TargetFramework>net6.0</TargetFramework>
     <Version>$(TgsCoreVersion)</Version>
