--- conflicted
+++ resolved
@@ -75,10 +75,11 @@
     <!-- Usage: git interop -->
     <PackageReference Include="LibGit2Sharp" Version="0.28.0" />
     <!-- Usage: JWT injection into HTTP pipeline -->
-<<<<<<< HEAD
     <PackageReference Include="Microsoft.AspNetCore.Authentication.JwtBearer" Version="8.0.0-rc.1.23421.29" />
     <!-- Usage: Support ""legacy"" Newotonsoft.Json in HTTP pipeline. The rest of our codebase uses Newtonsoft. -->
     <PackageReference Include="Microsoft.AspNetCore.Mvc.NewtonsoftJson" Version="8.0.0-rc.1.23421.29" />
+    <!-- Usage: Using target JSON serializer for API -->
+    <PackageReference Include="Microsoft.AspNetCore.SignalR.Protocols.NewtonsoftJson" Version="8.0.0-rc.1.23421.29" />
     <!-- Usage: Database ORM -->
     <PackageReference Include="Microsoft.EntityFrameworkCore" Version="8.0.0-rc.1.23419.6" />
     <!-- Usage: Automatic migration generation using command line -->
@@ -89,23 +90,6 @@
     <PackageReference Include="Microsoft.EntityFrameworkCore.Sqlite" Version="8.0.0-rc.1.23419.6" />
     <!-- Usage: MSSQL ORM plugin -->
     <PackageReference Include="Microsoft.EntityFrameworkCore.SqlServer" Version="8.0.0-rc.1.23419.6" />
-=======
-    <PackageReference Include="Microsoft.AspNetCore.Authentication.JwtBearer" Version="6.0.24" />
-    <!-- Usage: Support ""legacy"" Newotonsoft.Json in HTTP pipeline. The rest of our codebase uses Newtonsoft. -->
-    <PackageReference Include="Microsoft.AspNetCore.Mvc.NewtonsoftJson" Version="6.0.24" />
-    <!-- Usage: Using target JSON serializer for API -->
-    <PackageReference Include="Microsoft.AspNetCore.SignalR.Protocols.NewtonsoftJson" Version="7.0.13" />
-    <!-- Usage: Database ORM -->
-    <PackageReference Include="Microsoft.EntityFrameworkCore" Version="7.0.13" />
-    <!-- Usage: Automatic migration generation using command line -->
-    <PackageReference Include="Microsoft.EntityFrameworkCore.Design" Version="7.0.13">
-      <IncludeAssets>runtime; build; native; contentfiles; analyzers; buildtransitive</IncludeAssets>
-    </PackageReference>
-    <!-- Usage: Sqlite ORM plugin -->
-    <PackageReference Include="Microsoft.EntityFrameworkCore.Sqlite" Version="7.0.13" />
-    <!-- Usage: MSSQL ORM plugin -->
-    <PackageReference Include="Microsoft.EntityFrameworkCore.SqlServer" Version="7.0.13" />
->>>>>>> eec92ca8
     <!-- Usage: POSIX support for syscalls, signals, and symlinks -->
     <PackageReference Include="Mono.Posix.NETStandard" Version="1.0.0" />
     <!-- Usage: YAML config plugin -->
@@ -133,23 +117,15 @@
     <!-- Usage: Newtonsoft.Json plugin for OpenAPI spec generator -->
     <PackageReference Include="Swashbuckle.AspNetCore.Newtonsoft" Version="6.5.0" />
     <!-- Usage: Windows authentication plugin allowing searching for users by name -->
-<<<<<<< HEAD
     <PackageReference Include="System.DirectoryServices.AccountManagement" Version="8.0.0-rc.1.23419.4" />
-=======
-    <PackageReference Include="System.DirectoryServices.AccountManagement" Version="7.0.1" />
     <!-- Usage: JWT plugin needed to undo some Microsoft meddling in the HTTP pipeline -->
     <PackageReference Include="System.IdentityModel.Tokens.Jwt" Version="7.0.3" />
->>>>>>> eec92ca8
     <!-- Usage: Identifying owning user of Windows Process objects -->
     <PackageReference Include="System.Management" Version="8.0.0-rc.1.23419.4" />
     <!-- Usage: Temporary resolution to compatibility issues with EFCore 7 and .NET 8 -->
     <PackageReference Include="System.Security.Permissions" Version="8.0.0-rc.1.23419.4" />
     <!-- Usage: .DeleteAsync() support for IQueryable<T>s -->
-<<<<<<< HEAD
     <PackageReference Include="Z.EntityFramework.Plus.EFCore" Version="8.0.0-rc.1.23419.6-03" />
-=======
-    <PackageReference Include="Z.EntityFramework.Plus.EFCore" Version="7.100.0.5" />
->>>>>>> eec92ca8
   </ItemGroup>
 
   <ItemGroup>
