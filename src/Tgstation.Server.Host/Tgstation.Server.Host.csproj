﻿<Project Sdk="Microsoft.NET.Sdk.Web">
  <Import Project="../../build/SrcCommon.props" />

  <PropertyGroup>
    <TargetFramework>$(TgsFrameworkVersion)</TargetFramework>
    <Version>$(TgsCoreVersion)</Version>
    <IncludeOpenAPIAnalyzers>true</IncludeOpenAPIAnalyzers>
    <UseAppHost>false</UseAppHost>
    <NoWarn>API1000;ASP0019</NoWarn>
    <NodeModulesFolder>ClientApp/node_modules</NodeModulesFolder>
    <NpmInstallStampFile>ClientApp/node_modules/.install-stamp</NpmInstallStampFile>
    <Nullable>enable</Nullable>
    <DockerDefaultTargetOS>Linux</DockerDefaultTargetOS>
    <DockerfileContext>..\..</DockerfileContext>
    <ApplicationManifest>../../build/uac_elevation_manifest.xml</ApplicationManifest>
  </PropertyGroup>

  <PropertyGroup Condition="'$(Configuration)|$(Platform)'=='Debug|AnyCPU'">
    <DefineConstants>$(DefineConstants);WATCHDOG_FREE_RESTART</DefineConstants>
  </PropertyGroup>

  <PropertyGroup Condition="'$(TGS_HOST_NO_WEBPANEL)' == 'true'">
    <DefineConstants>$(DefineConstants);NO_WEBPANEL</DefineConstants>
  </PropertyGroup>

  <Target Condition="'$(TGS_HOST_NO_WEBPANEL)' != 'true'" Name="ClientInstall" BeforeTargets="ResolveAssemblyReferences" Inputs="../../build/WebpanelVersion.props" Outputs="$(NpmInstallStampFile)">
    <Message Text="Pulling web control panel..." Importance="high" />
    <RemoveDir Directories="ClientApp" />
    <Exec Command="git clone https://github.com/tgstation/tgstation-server-webpanel --branch v$(TgsWebpanelVersion) --depth 1 ClientApp" />
    <RemoveDir Directories="ClientApp/.git" /> <!-- Allows git clean to clean it out -->
    <Message Text="Restoring yarn packages..." Importance="high" />
    <Exec WorkingDirectory="ClientApp" Command="yarn install --immutable" />
    <Touch Files="$(NpmInstallStampFile)" AlwaysCreate="true" />
  </Target>

  <Target Condition="'$(TGS_HOST_NO_WEBPANEL)' != 'true'" Name="NpmBuild" BeforeTargets="BeforeBuild" DependsOnTargets="ClientInstall" Inputs="../../build/WebpanelVersion.props" Outputs="wwwroot\index.html">
    <Message Text="Building web control panel..." Importance="high" />
    <Exec WorkingDirectory="ClientApp" Command="yarn run msbuild" />
  </Target>

  <Target Name="ExportGraphQLApiSchema" AfterTargets="AfterBuild" Outputs="../../artifacts/tgs-api.graphql">
    <Message Text="Exporting GraphQL API Schema..." Importance="high" />
    <Exec Command="dotnet $(TargetPath)" EnvironmentVariables="General__SetupWizardMode=Never;Internal__DumpGraphQLApiPath=../../artifacts/tgs-api.graphql;Internal__EnableGraphQL=true" />
  </Target>

  <Target Name="NpmClean" AfterTargets="Clean">
    <Message Text="Cleaning web control panel..." Importance="high" />
    <RemoveDir Directories="wwwroot" />
  </Target>

  <Target Name="ApplyMasterVersionsAttribute" BeforeTargets="CoreCompile">
    <ItemGroup>
      <MasterVersionAssemblyAttributes Include="Tgstation.Server.Host.Properties.MasterVersionsAttribute">
        <_Parameter1>$(TgsConfigVersion)</_Parameter1>
        <_Parameter2>$(TgsInteropVersion)</_Parameter2>
        <_Parameter3>$(TgsWebpanelVersion)</_Parameter3>
        <_Parameter4>$(TgsHostWatchdogVersion)</_Parameter4>
        <_Parameter5>$(TgsMariaDBRedistVersion)</_Parameter5>
        <_Parameter6>$(TgsSwarmProtocolVersion)</_Parameter6>
        <_Parameter7>$(TgsGraphQLVersion)</_Parameter7>
      </MasterVersionAssemblyAttributes>
    </ItemGroup>
    <WriteCodeFragment AssemblyAttributes="@(MasterVersionAssemblyAttributes)" Language="C#" OutputDirectory="$(IntermediateOutputPath)" OutputFile="MasterVersionsAssemblyInfo.cs">
      <Output TaskParameter="OutputFile" ItemName="Compile" />
      <Output TaskParameter="OutputFile" ItemName="FileWrites" />
    </WriteCodeFragment>
  </Target>

  <Target Condition="'$(TGS_TELEMETRY_KEY_FILE)' != ''" Name="ApplyTelemetryAppSerializedKey" BeforeTargets="CoreCompile">
    <Error Condition="!Exists('$(TGS_TELEMETRY_KEY_FILE)')" Text="TGS_TELEMETRY_KEY_FILE set but does not exist!" />
    <ReadLinesFromFile File="$(TGS_TELEMETRY_KEY_FILE)">
        <Output TaskParameter="Lines" ItemName="SerializedTelemetryKey" />
    </ReadLinesFromFile>
    <ItemGroup>
      <TelemetryAppSerializedKeyAssemblyAttributes Include="Tgstation.Server.Host.Properties.TelemetryAppSerializedKeyAttribute">
        <_Parameter1>@(SerializedTelemetryKey)</_Parameter1>
      </TelemetryAppSerializedKeyAssemblyAttributes>
    </ItemGroup>
    <WriteCodeFragment AssemblyAttributes="@(TelemetryAppSerializedKeyAssemblyAttributes)" Language="C#" OutputDirectory="$(IntermediateOutputPath)" OutputFile="TelemetryAppSerializedKeyAssemblyInfo.cs">
      <Output TaskParameter="OutputFile" ItemName="Compile" />
      <Output TaskParameter="OutputFile" ItemName="FileWrites" />
    </WriteCodeFragment>
  </Target>

  <Target Condition="'$(TGS_TELEMETRY_KEY_FILE)' == '' And '$(CI)' != ''" Name="FailBuildInCIWithoutTelemetryKey" BeforeTargets="CoreCompile">
    <Error Text="The TGS_TELEMETRY_KEY_FILE environment variable should be set in CI!" />
  </Target>

  <ItemGroup>
    <!-- Usage: Interop with BYOND's /world/Topic -->
    <PackageReference Include="Byond.TopicSender" Version="8.0.1" />
    <!-- Usage: 503'ing request pipeline until server is finished initializing -->
    <PackageReference Include="Cyberboss.AspNetCore.AsyncInitializer" Version="1.2.0" />
    <!-- Usage: IRC interop -->
    <PackageReference Include="Cyberboss.SmartIrc4net.Standard" Version="1.0.0" />
    <!-- Usage: .env file parsing -->
    <PackageReference Include="DotEnv.Core" Version="3.1.0" />
    <!-- Usage: Text formatter for Elasticsearch logging plugin -->
    <PackageReference Include="Elastic.CommonSchema.Serilog" Version="8.12.3" />
    <!-- Usage: GraphQL API Engine -->
    <PackageReference Include="HotChocolate.AspNetCore" Version="15.1.3" />
    <!-- Usage: GraphQL Authorization Plugin -->
    <PackageReference Include="HotChocolate.AspNetCore.Authorization" Version="15.1.3" />
    <!-- Usage: GraphQL IDatabaseContext support -->
    <PackageReference Include="HotChocolate.Data.EntityFramework" Version="15.1.3" />
    <!-- Usage: DataLoader source generation -->
    <PackageReference Include="HotChocolate.Types.Analyzers" Version="15.1.3" />
    <!-- Usage: GraphQL additional scalar type definitions -->
    <PackageReference Include="HotChocolate.Types.Scalars" Version="15.1.3" />
    <!-- Usage: git interop -->
    <PackageReference Include="LibGit2Sharp" Version="0.31.0" />
    <!-- Usage: OpenID Connect support -->
<<<<<<< HEAD
    <PackageReference Include="Microsoft.AspNetCore.Authentication.OpenIdConnect" Version="10.0.0-preview.2.25164.1" />
    <!-- Usage: Support ""legacy"" Newotonsoft.Json in HTTP pipeline. The rest of our codebase uses Newtonsoft. -->
    <PackageReference Include="Microsoft.AspNetCore.Mvc.NewtonsoftJson" Version="10.0.0-preview.2.25164.1" />
    <!-- Usage: Using target JSON serializer for API -->
    <PackageReference Include="Microsoft.AspNetCore.SignalR.Protocols.NewtonsoftJson" Version="10.0.0-preview.2.25164.1" />
=======
    <PackageReference Include="Microsoft.AspNetCore.Authentication.OpenIdConnect" Version="8.0.15" />
    <!-- Usage: Support ""legacy"" Newotonsoft.Json in HTTP pipeline. The rest of our codebase uses Newtonsoft. -->
    <PackageReference Include="Microsoft.AspNetCore.Mvc.NewtonsoftJson" Version="8.0.15" />
    <!-- Usage: Using target JSON serializer for API -->
    <PackageReference Include="Microsoft.AspNetCore.SignalR.Protocols.NewtonsoftJson" Version="9.0.4" />
>>>>>>> 5ea7be0a
    <!-- Usage: Generating dumps of dotnet engine processes -->
    <PackageReference Include="Microsoft.Diagnostics.NETCore.Client" Version="0.2.607501" />
    <!-- Usage: Database ORM -->
    <PackageReference Include="Microsoft.EntityFrameworkCore" Version="9.0.4" />
    <!-- Usage: Automatic migration generation using command line -->
    <PackageReference Include="Microsoft.EntityFrameworkCore.Design" Version="9.0.4">
      <IncludeAssets>runtime; build; native; contentfiles; analyzers; buildtransitive</IncludeAssets>
    </PackageReference>
    <!-- Usage: Sqlite ORM plugin -->
    <PackageReference Include="Microsoft.EntityFrameworkCore.Sqlite" Version="9.0.4" />
    <!-- Usage: MSSQL ORM plugin -->
    <PackageReference Include="Microsoft.EntityFrameworkCore.SqlServer" Version="9.0.4" />
    <!-- Usage: Database connectivity health check -->
    <PackageReference Include="Microsoft.Extensions.Diagnostics.HealthChecks.EntityFrameworkCore" Version="8.0.15" />
    <!-- Usage: OIDC support prerequisite. See https://stackoverflow.com/a/78650835/3976486 -->
    <PackageReference Include="Microsoft.IdentityModel.Protocols.OpenIdConnect" Version="8.8.0" />
    <!-- Usage: POSIX support for syscalls, signals, and symlinks -->
    <PackageReference Include="Mono.Posix.NETStandard" Version="1.0.0" />
    <!-- Usage: Cron string parsing -->
    <PackageReference Include="NCrontab.Signed" Version="3.3.3" />
    <!-- Usage: YAML config plugin -->
    <PackageReference Include="NetEscapades.Configuration.Yaml" Version="3.1.0" />
    <!-- Usage: PostgresSQL ORM plugin -->
    <PackageReference Include="Npgsql.EntityFrameworkCore.PostgreSQL" Version="9.0.4" />
    <!-- Usage: MYSQL/MariaDB ORM plugin -->
    <PackageReference Include="Pomelo.EntityFrameworkCore.MySql" Version="9.0.0-preview.3.efcore.9.0.0" />
    <!-- Usage: Publishing Prometheus metrics -->
    <PackageReference Include="prometheus-net.AspNetCore.HealthChecks" Version="8.2.1" />
    <!-- Usage: Discord interop -->
    <PackageReference Include="Remora.Discord" Version="2025.1.0" />
    <!-- Usage: Rich logger builder -->
    <PackageReference Include="Serilog.Extensions.Logging" Version="9.0.1" />
    <!-- Usage: Async logging plugin -->
    <PackageReference Include="Serilog.Sinks.Async" Version="2.1.0" />
    <!-- Usage: Console logging plugin -->
    <PackageReference Include="Serilog.Sinks.Console" Version="6.0.0" />
    <!-- Usage: Elasticsearch logging plugin -->
    <PackageReference Include="Serilog.Sinks.Elasticsearch" Version="10.0.0" />
    <!-- Usage: File logging plugin -->
    <PackageReference Include="Serilog.Sinks.File" Version="6.0.0" />
    <!-- Usage: OpenAPI spec generator -->
    <PackageReference Include="Swashbuckle.AspNetCore" Version="8.1.1" />
    <!-- Usage: Newtonsoft.Json plugin for OpenAPI spec generator -->
    <PackageReference Include="Swashbuckle.AspNetCore.Newtonsoft" Version="8.1.1" />
    <!-- Usage: Windows authentication plugin allowing searching for users by name -->
<<<<<<< HEAD
    <PackageReference Include="System.DirectoryServices.AccountManagement" Version="10.0.0-preview.2.25163.2" />
=======
    <PackageReference Include="System.DirectoryServices.AccountManagement" Version="9.0.4" />
>>>>>>> 5ea7be0a
    <!-- Usage: Identifying owning user of Windows Process objects -->
    <PackageReference Include="System.Management" Version="9.0.4" />
  </ItemGroup>

  <ItemGroup>
    <ProjectReference Include="..\Tgstation.Server.Api\Tgstation.Server.Api.csproj" />
    <ProjectReference Include="..\Tgstation.Server.Host.Common\Tgstation.Server.Host.Common.csproj" />
    <ProjectReference Include="..\Tgstation.Server.Host.Utils.GitLab.GraphQL\Tgstation.Server.Host.Utils.GitLab.GraphQL.csproj" />
    <ProjectReference Include="..\Tgstation.Server.Shared\Tgstation.Server.Shared.csproj" />
  </ItemGroup>

  <ItemGroup>
    <Content Remove="ClientApp\**\*.json" />
    <None Include="ClientApp\**\*.json" />
    <ClientApp Include="ClientApp\src\**\*;ClientApp\public\**\*;ClientApp\tsconfig.json;ClientApp\package.json;ClientApp\package-lock.json" />
    <AdditionalFiles Include="../../build/uac_elevation_manifest.xml" />
  </ItemGroup>

  <ItemGroup>
    <Content Include="appsettings.yml" />
  </ItemGroup>

  <ItemGroup>
    <Content Update="appsettings.yml">
      <CopyToOutputDirectory>PreserveNewest</CopyToOutputDirectory>
    </Content>
  </ItemGroup>

  <ItemGroup>
    <Folder Include="wwwroot\" />
  </ItemGroup>
</Project><|MERGE_RESOLUTION|>--- conflicted
+++ resolved
@@ -110,19 +110,11 @@
     <!-- Usage: git interop -->
     <PackageReference Include="LibGit2Sharp" Version="0.31.0" />
     <!-- Usage: OpenID Connect support -->
-<<<<<<< HEAD
     <PackageReference Include="Microsoft.AspNetCore.Authentication.OpenIdConnect" Version="10.0.0-preview.2.25164.1" />
     <!-- Usage: Support ""legacy"" Newotonsoft.Json in HTTP pipeline. The rest of our codebase uses Newtonsoft. -->
     <PackageReference Include="Microsoft.AspNetCore.Mvc.NewtonsoftJson" Version="10.0.0-preview.2.25164.1" />
     <!-- Usage: Using target JSON serializer for API -->
     <PackageReference Include="Microsoft.AspNetCore.SignalR.Protocols.NewtonsoftJson" Version="10.0.0-preview.2.25164.1" />
-=======
-    <PackageReference Include="Microsoft.AspNetCore.Authentication.OpenIdConnect" Version="8.0.15" />
-    <!-- Usage: Support ""legacy"" Newotonsoft.Json in HTTP pipeline. The rest of our codebase uses Newtonsoft. -->
-    <PackageReference Include="Microsoft.AspNetCore.Mvc.NewtonsoftJson" Version="8.0.15" />
-    <!-- Usage: Using target JSON serializer for API -->
-    <PackageReference Include="Microsoft.AspNetCore.SignalR.Protocols.NewtonsoftJson" Version="9.0.4" />
->>>>>>> 5ea7be0a
     <!-- Usage: Generating dumps of dotnet engine processes -->
     <PackageReference Include="Microsoft.Diagnostics.NETCore.Client" Version="0.2.607501" />
     <!-- Usage: Database ORM -->
@@ -168,11 +160,7 @@
     <!-- Usage: Newtonsoft.Json plugin for OpenAPI spec generator -->
     <PackageReference Include="Swashbuckle.AspNetCore.Newtonsoft" Version="8.1.1" />
     <!-- Usage: Windows authentication plugin allowing searching for users by name -->
-<<<<<<< HEAD
     <PackageReference Include="System.DirectoryServices.AccountManagement" Version="10.0.0-preview.2.25163.2" />
-=======
-    <PackageReference Include="System.DirectoryServices.AccountManagement" Version="9.0.4" />
->>>>>>> 5ea7be0a
     <!-- Usage: Identifying owning user of Windows Process objects -->
     <PackageReference Include="System.Management" Version="9.0.4" />
   </ItemGroup>
