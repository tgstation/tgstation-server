--- conflicted
+++ resolved
@@ -67,13 +67,8 @@
     </PackageReference>
     <PackageReference Include="Microsoft.VisualStudio.Azure.Containers.Tools.Targets" Version="1.10.8" />
     <PackageReference Include="Mono.Posix.NETStandard" Version="1.0.0" />
-<<<<<<< HEAD
     <PackageReference Include="Npgsql.EntityFrameworkCore.PostgreSQL" Version="3.1.4" />
-    <PackageReference Include="Octokit" Version="0.47.0" />
-=======
-    <PackageReference Include="Npgsql.EntityFrameworkCore.PostgreSQL" Version="3.1.3" />
     <PackageReference Include="Octokit" Version="0.48.0" />
->>>>>>> e5d80e23
     <PackageReference Include="Pomelo.EntityFrameworkCore.MySql" Version="3.1.1" />
     <!-- If this is updated, be sure to update the reference in the README.md -->
     <PackageReference Include="Serilog.Extensions.Logging" Version="3.0.1" />
