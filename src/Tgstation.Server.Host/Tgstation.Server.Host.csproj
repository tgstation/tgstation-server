<Project Sdk="Microsoft.NET.Sdk.Web">
  <Import Project="../../build/SrcCommon.props" />

  <PropertyGroup>
    <TargetFramework>$(TgsFrameworkVersion)</TargetFramework>
    <Version>$(TgsCoreVersion)</Version>
    <IncludeOpenAPIAnalyzers>true</IncludeOpenAPIAnalyzers>
    <UseAppHost>false</UseAppHost>
    <NoWarn>API1000;ASP0019</NoWarn>
    <NodeModulesFolder>ClientApp/node_modules</NodeModulesFolder>
    <NpmInstallStampFile>ClientApp/node_modules/.install-stamp</NpmInstallStampFile>
    <DockerDefaultTargetOS>Linux</DockerDefaultTargetOS>
    <DockerfileContext>..\..</DockerfileContext>
    <ApplicationManifest>../../build/uac_elevation_manifest.xml</ApplicationManifest>
  </PropertyGroup>

  <PropertyGroup Condition="'$(Configuration)|$(Platform)'=='Debug|AnyCPU'">
    <DefineConstants>$(DefineConstants);WATCHDOG_FREE_RESTART</DefineConstants>
  </PropertyGroup>

  <PropertyGroup Condition="'$(TGS_HOST_NO_WEBPANEL)' == 'true'">
    <DefineConstants>$(DefineConstants);NO_WEBPANEL</DefineConstants>
  </PropertyGroup>

  <Target Condition="'$(TGS_HOST_NO_WEBPANEL)' != 'true'" Name="ClientInstall" BeforeTargets="ResolveAssemblyReferences" Inputs="../../build/ControlPanelVersion.props" Outputs="$(NpmInstallStampFile)">
    <Message Text="Pulling web control panel..." Importance="high" />
    <RemoveDir Directories="ClientApp" />
    <Exec Command="git clone https://github.com/tgstation/tgstation-server-webpanel --branch v$(TgsControlPanelVersion) --depth 1 ClientApp" />
    <RemoveDir Directories="ClientApp/.git" /> <!-- Allows git clean to clean it out -->
    <Message Text="Restoring yarn packages..." Importance="high" />
    <Exec WorkingDirectory="ClientApp" Command="npx --yes yarn install --immutable" />
    <Touch Files="$(NpmInstallStampFile)" AlwaysCreate="true" />
  </Target>

  <Target Condition="'$(TGS_HOST_NO_WEBPANEL)' != 'true'" Name="NpmBuild" BeforeTargets="BeforeBuild" DependsOnTargets="ClientInstall" Inputs="../../build/ControlPanelVersion.props" Outputs="wwwroot\index.html">
    <Message Text="Building web control panel..." Importance="high" />
    <Exec WorkingDirectory="ClientApp" Command="npx --yes yarn run msbuild" />
  </Target>

  <Target Name="NpmClean" AfterTargets="Clean">
    <Message Text="Cleaning web control panel..." Importance="high" />
    <RemoveDir Directories="wwwroot" />
  </Target>

  <Target Name="ApplyMasterVersionsAttribute" BeforeTargets="CoreCompile">
    <ItemGroup>
      <AssemblyAttributes Include="Tgstation.Server.Host.Properties.MasterVersionsAttribute">
        <_Parameter1>$(TgsConfigVersion)</_Parameter1>
        <_Parameter2>$(TgsInteropVersion)</_Parameter2>
        <_Parameter3>$(TgsControlPanelVersion)</_Parameter3>
        <_Parameter4>$(TgsHostWatchdogVersion)</_Parameter4>
        <_Parameter5>$(TgsMariaDBRedistVersion)</_Parameter5>
      </AssemblyAttributes>
    </ItemGroup>

    <WriteCodeFragment AssemblyAttributes="@(AssemblyAttributes)" Language="C#" OutputDirectory="$(IntermediateOutputPath)" OutputFile="MasterVersionsAssemblyInfo.cs">
      <Output TaskParameter="OutputFile" ItemName="Compile" />
      <Output TaskParameter="OutputFile" ItemName="FileWrites" />
    </WriteCodeFragment>
  </Target>

  <ItemGroup>
    <!-- Usage: Concise throw statements for native Win32 errors -->
    <PackageReference Include="BetterWin32Errors" Version="0.2.0" />
    <!-- Usage: Interop with BYOND's /world/Topic -->
    <PackageReference Include="Byond.TopicSender" Version="7.0.8" />
    <!-- Usage: 503'ing request pipeline until server is finished initializing -->
    <PackageReference Include="Cyberboss.AspNetCore.AsyncInitializer" Version="1.2.0" />
    <!-- Usage: IRC interop -->
    <PackageReference Include="Cyberboss.SmartIrc4net.Standard" Version="0.4.7" />
    <!-- Usage: Text formatter for Elasticsearch logging plugin -->
    <PackageReference Include="Elastic.CommonSchema.Serilog" Version="8.6.1" />
    <!-- Usage: GitLab interop -->
    <PackageReference Include="GitLabApiClient" Version="1.8.0" />
    <!-- Usage: git interop -->
    <PackageReference Include="LibGit2Sharp" Version="0.27.2" />
    <!-- Usage: JWT injection into HTTP pipeline -->
<<<<<<< HEAD
    <PackageReference Include="Microsoft.AspNetCore.Authentication.JwtBearer" Version="8.0.0-preview.7.23375.9" />
    <!-- Usage: Support ""legacy"" Newotonsoft.Json in HTTP pipeline. The rest of our codebase uses Newtonsoft. -->
    <PackageReference Include="Microsoft.AspNetCore.Mvc.NewtonsoftJson" Version="8.0.0-preview.7.23375.9" />
=======
    <PackageReference Include="Microsoft.AspNetCore.Authentication.JwtBearer" Version="6.0.22" />
    <!-- Usage: Support ""legacy"" Newotonsoft.Json in HTTP pipeline. The rest of our codebase uses Newtonsoft. -->
    <PackageReference Include="Microsoft.AspNetCore.Mvc.NewtonsoftJson" Version="6.0.22" />
>>>>>>> f7ce860b
    <!-- Usage: Database ORM -->
    <PackageReference Include="Microsoft.EntityFrameworkCore" Version="7.0.11" />
    <!-- Usage: Automatic migration generation using command line -->
    <PackageReference Include="Microsoft.EntityFrameworkCore.Design" Version="7.0.11">
      <IncludeAssets>runtime; build; native; contentfiles; analyzers; buildtransitive</IncludeAssets>
    </PackageReference>
    <!-- Usage: Sqlite ORM plugin -->
    <PackageReference Include="Microsoft.EntityFrameworkCore.Sqlite" Version="7.0.11" />
    <!-- Usage: MSSQL ORM plugin -->
    <PackageReference Include="Microsoft.EntityFrameworkCore.SqlServer" Version="7.0.11" />
    <!-- Usage: POSIX support for syscalls, signals, and symlinks -->
    <PackageReference Include="Mono.Posix.NETStandard" Version="1.0.0" />
    <!-- Usage: YAML config plugin -->
    <PackageReference Include="NetEscapades.Configuration.Yaml" Version="3.1.0" />
    <!-- Usage: PostgresSQL ORM plugin -->
    <PackageReference Include="Npgsql.EntityFrameworkCore.PostgreSQL" Version="7.0.11" />
    <!-- Usage: GitHub.com interop -->
    <PackageReference Include="Octokit" Version="8.0.1" />
    <!-- Usage: MYSQL/MariaDB ORM plugin -->
    <PackageReference Include="Pomelo.EntityFrameworkCore.MySql" Version="7.0.0" />
    <!-- Usage: Discord interop -->
    <PackageReference Include="Remora.Discord" Version="2023.4.0" />
    <!-- Usage: Rich logger builder -->
    <PackageReference Include="Serilog.Extensions.Logging" Version="7.0.0" />
    <!-- Usage: Async logging plugin -->
    <PackageReference Include="Serilog.Sinks.Async" Version="1.5.0" />
    <!-- Usage: Console logging plugin -->
    <PackageReference Include="Serilog.Sinks.Console" Version="4.1.0" />
    <!-- Usage: Elasticsearch logging plugin -->
    <PackageReference Include="Serilog.Sinks.Elasticsearch" Version="9.0.3" />
    <!-- Usage: File logging plugin -->
    <PackageReference Include="Serilog.Sinks.File" Version="5.0.0" />
    <!-- Usage: OpenAPI spec generator -->
    <PackageReference Include="Swashbuckle.AspNetCore" Version="6.5.0" />
    <!-- Usage: Newtonsoft.Json plugin for OpenAPI spec generator -->
    <PackageReference Include="Swashbuckle.AspNetCore.Newtonsoft" Version="6.5.0" />
    <!-- Usage: Windows authentication plugin allowing searching for users by name -->
<<<<<<< HEAD
    <PackageReference Include="System.DirectoryServices.AccountManagement" Version="8.0.0-preview.7.23375.6" />
=======
    <PackageReference Include="System.DirectoryServices.AccountManagement" Version="7.0.1" />
    <!-- Usage: JWT plugin needed to undo some Microsoft meddling in the HTTP pipeline -->
    <PackageReference Include="System.IdentityModel.Tokens.Jwt" Version="7.0.2" />
>>>>>>> f7ce860b
    <!-- Usage: Identifying owning user of Windows Process objects -->
    <PackageReference Include="System.Management" Version="8.0.0-preview.7.23375.6" />
    <!-- Usage: Temporary resolution to compatibility issues with EFCore 7 and .NET 8 -->
    <PackageReference Include="System.Security.Permissions" Version="8.0.0-preview.7.23375.6" />
    <!-- Usage: .DeleteAsync() support for IQueryable<T>s -->
    <PackageReference Include="Z.EntityFramework.Plus.EFCore" Version="7.100.0.2" />
  </ItemGroup>

  <ItemGroup>
    <ProjectReference Include="..\Tgstation.Server.Api\Tgstation.Server.Api.csproj" />
    <ProjectReference Include="..\Tgstation.Server.Host.Common\Tgstation.Server.Host.Common.csproj" />
  </ItemGroup>

  <ItemGroup>
    <Content Remove="ClientApp\**\*.json" />
    <None Include="ClientApp\**\*.json" />
    <ClientApp Include="ClientApp\src\**\*;ClientApp\public\**\*;ClientApp\tsconfig.json;ClientApp\package.json;ClientApp\package-lock.json" />
    <AdditionalFiles Include="../../build/uac_elevation_manifest.xml" />
  </ItemGroup>

  <ItemGroup>
    <Content Include="appsettings.yml" />
  </ItemGroup>

  <ItemGroup>
    <Content Update="appsettings.yml">
      <CopyToOutputDirectory>PreserveNewest</CopyToOutputDirectory>
    </Content>
  </ItemGroup>

  <ItemGroup>
    <Folder Include="wwwroot\" />
  </ItemGroup>
</Project><|MERGE_RESOLUTION|>--- conflicted
+++ resolved
@@ -75,15 +75,9 @@
     <!-- Usage: git interop -->
     <PackageReference Include="LibGit2Sharp" Version="0.27.2" />
     <!-- Usage: JWT injection into HTTP pipeline -->
-<<<<<<< HEAD
     <PackageReference Include="Microsoft.AspNetCore.Authentication.JwtBearer" Version="8.0.0-preview.7.23375.9" />
     <!-- Usage: Support ""legacy"" Newotonsoft.Json in HTTP pipeline. The rest of our codebase uses Newtonsoft. -->
     <PackageReference Include="Microsoft.AspNetCore.Mvc.NewtonsoftJson" Version="8.0.0-preview.7.23375.9" />
-=======
-    <PackageReference Include="Microsoft.AspNetCore.Authentication.JwtBearer" Version="6.0.22" />
-    <!-- Usage: Support ""legacy"" Newotonsoft.Json in HTTP pipeline. The rest of our codebase uses Newtonsoft. -->
-    <PackageReference Include="Microsoft.AspNetCore.Mvc.NewtonsoftJson" Version="6.0.22" />
->>>>>>> f7ce860b
     <!-- Usage: Database ORM -->
     <PackageReference Include="Microsoft.EntityFrameworkCore" Version="7.0.11" />
     <!-- Usage: Automatic migration generation using command line -->
@@ -121,13 +115,7 @@
     <!-- Usage: Newtonsoft.Json plugin for OpenAPI spec generator -->
     <PackageReference Include="Swashbuckle.AspNetCore.Newtonsoft" Version="6.5.0" />
     <!-- Usage: Windows authentication plugin allowing searching for users by name -->
-<<<<<<< HEAD
     <PackageReference Include="System.DirectoryServices.AccountManagement" Version="8.0.0-preview.7.23375.6" />
-=======
-    <PackageReference Include="System.DirectoryServices.AccountManagement" Version="7.0.1" />
-    <!-- Usage: JWT plugin needed to undo some Microsoft meddling in the HTTP pipeline -->
-    <PackageReference Include="System.IdentityModel.Tokens.Jwt" Version="7.0.2" />
->>>>>>> f7ce860b
     <!-- Usage: Identifying owning user of Windows Process objects -->
     <PackageReference Include="System.Management" Version="8.0.0-preview.7.23375.6" />
     <!-- Usage: Temporary resolution to compatibility issues with EFCore 7 and .NET 8 -->
