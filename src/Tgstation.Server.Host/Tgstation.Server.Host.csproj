﻿<Project Sdk="Microsoft.NET.Sdk.Web">
  <Import Project="../../build/Version.props" />

  <PropertyGroup>
    <TargetFramework>netcoreapp3.1</TargetFramework>
    <DebugType>Full</DebugType>
    <Version>$(TgsCoreVersion)</Version>
    <LangVersion>latest</LangVersion>
    <CodeAnalysisRuleSet>../../build/analyzers.ruleset</CodeAnalysisRuleSet>
    <IsPackable>false</IsPackable>
    <IncludeOpenAPIAnalyzers>true</IncludeOpenAPIAnalyzers>
    <DocumentationFile>bin\$(Configuration)\netcoreapp3.1\Tgstation.Server.Host.xml</DocumentationFile>
    <NoWarn>API1000</NoWarn>
  </PropertyGroup>

  <PropertyGroup Condition="'$(Configuration)'=='Release'">
    <TreatWarningsAsErrors>true</TreatWarningsAsErrors>
    <WarningsAsErrors />
  </PropertyGroup>

  <PropertyGroup>
    <NodeModulesFolder>ClientApp/node_modules</NodeModulesFolder>
    <NpmInstallStampFile>ClientApp/node_modules/.install-stamp</NpmInstallStampFile>
    <DockerDefaultTargetOS>Linux</DockerDefaultTargetOS>
    <DockerfileContext>..\..</DockerfileContext>
  </PropertyGroup>

<<<<<<< HEAD
  <Target Name="ClientInstall" Inputs="../../build/ControlPanelVersion.props" Outputs="$(NpmInstallStampFile)">
    <Message Text="Pulling web control panel..." Importance="high" />
    <RemoveDir Directories="ClientApp" />
    <Exec Command="git clone https://github.com/tgstation/tgstation-server-control-panel --branch v$(TgsControlPanelVersion) --depth 1 ClientApp" />
=======
  <Target Name="NpmInstall" Inputs="ClientApp/package-lock.json" Outputs="$(NpmInstallStampFile)">
>>>>>>> 76b5e03d
    <Message Text="Restoring npm packages..." Importance="high" />
    <Exec WorkingDirectory="ClientApp" Command="npm ci" />
    <Touch Files="$(NpmInstallStampFile)" AlwaysCreate="true" />
  </Target>

  <Target Name="NpmBuild" BeforeTargets="BeforeBuild" DependsOnTargets="ClientInstall" Inputs="@(ClientApp)" Outputs="wwwroot\index.html">
    <Message Text="Building web control panel..." Importance="high" />
    <Exec WorkingDirectory="ClientApp" Command="npm run msbuild" />
  </Target>

  <Target Name="NpmClean" AfterTargets="Clean">
    <Message Text="Cleaning web control panel..." Importance="high" />
    <RemoveDir Directories="wwwroot" />
  </Target>

  <Target Name="GenerateBuildVersionsAttribute" BeforeTargets="CoreCompile">
    <ItemGroup>
      <AssemblyAttributes Include="Tgstation.Server.Host.Components.Interop.DMApiVersionAtrribute">
        <_Parameter1>$(TgsDmapiVersion)</_Parameter1>
      </AssemblyAttributes>
    </ItemGroup>

    <WriteCodeFragment AssemblyAttributes="@(AssemblyAttributes)" Language="C#" OutputDirectory="$(IntermediateOutputPath)" OutputFile="DMApiVersion.cs">
      <Output TaskParameter="OutputFile" ItemName="Compile" />
      <Output TaskParameter="OutputFile" ItemName="FileWrites" />
    </WriteCodeFragment>
  </Target>

  <ItemGroup>
    <PackageReference Include="BetterWin32Errors" Version="0.2.0" />
    <PackageReference Include="Byond.TopicSender" Version="5.0.0" />
    <PackageReference Include="Cyberboss.AspNetCore.AsyncInitializer" Version="1.2.0" />
    <PackageReference Include="Cyberboss.SmartIrc4net.Standard" Version="0.4.6" />
    <PackageReference Include="Discord.Net.WebSocket" Version="2.2.0" />
    <PackageReference Include="LibGit2Sharp" Version="0.27.0-preview-0034" />
    <PackageReference Include="Microsoft.AspNetCore.Authentication.JwtBearer" Version="3.1.7" />
    <PackageReference Include="Microsoft.AspNetCore.Mvc.NewtonsoftJson" Version="3.1.7" />
    <PackageReference Include="Microsoft.CodeAnalysis.FxCopAnalyzers" Version="3.3.0">
      <PrivateAssets>all</PrivateAssets>
      <IncludeAssets>runtime; build; native; contentfiles; analyzers</IncludeAssets>
    </PackageReference>
    <PackageReference Include="Microsoft.EntityFrameworkCore" Version="3.1.7" />
    <PackageReference Include="Microsoft.EntityFrameworkCore.Design" Version="3.1.7">
      <PrivateAssets>all</PrivateAssets>
      <IncludeAssets>runtime; build; native; contentfiles; analyzers; buildtransitive</IncludeAssets>
    </PackageReference>
    <PackageReference Include="Microsoft.EntityFrameworkCore.Sqlite" Version="3.1.7" />
    <PackageReference Include="Microsoft.EntityFrameworkCore.SqlServer" Version="3.1.7" />
    <PackageReference Include="Microsoft.EntityFrameworkCore.Tools" Version="3.1.7">
      <PrivateAssets>all</PrivateAssets>
      <IncludeAssets>runtime; build; native; contentfiles; analyzers; buildtransitive</IncludeAssets>
    </PackageReference>
    <PackageReference Include="Microsoft.VisualStudio.Azure.Containers.Tools.Targets" Version="1.10.8" />
    <PackageReference Include="Mono.Posix.NETStandard" Version="1.0.0" />
    <PackageReference Include="Npgsql.EntityFrameworkCore.PostgreSQL" Version="3.1.4" />
    <PackageReference Include="Octokit" Version="0.48.0" />
    <PackageReference Include="Pomelo.EntityFrameworkCore.MySql" Version="3.1.2" />
    <!-- If this is updated, be sure to update the reference in the README.md -->
    <PackageReference Include="Serilog.Extensions.Logging" Version="3.0.1" />
    <PackageReference Include="Serilog.Sinks.Async" Version="1.4.0" />
    <PackageReference Include="Serilog.Sinks.Console" Version="3.1.1" />
    <PackageReference Include="Serilog.Sinks.File" Version="4.1.0" />
    <PackageReference Include="StyleCop.Analyzers" Version="1.1.118">
      <PrivateAssets>all</PrivateAssets>
      <IncludeAssets>runtime; build; native; contentfiles; analyzers</IncludeAssets>
    </PackageReference>
    <PackageReference Include="Swashbuckle.AspNetCore" Version="5.5.1" />
    <PackageReference Include="Swashbuckle.AspNetCore.Newtonsoft" Version="5.5.1" />
    <PackageReference Include="System.Data.SqlClient" Version="4.8.2" />
    <PackageReference Include="System.DirectoryServices.AccountManagement" Version="4.7.0" />
    <PackageReference Include="System.IdentityModel.Tokens.Jwt" Version="6.7.1" />
    <PackageReference Include="System.Management" Version="4.7.0" />
    <PackageReference Include="Wangkanai.Detection.Browser" Version="2.0.0" />
    <PackageReference Include="Z.EntityFramework.Plus.EFCore" Version="3.0.57" />
  </ItemGroup>

  <ItemGroup>
    <ProjectReference Include="..\Tgstation.Server.Api\Tgstation.Server.Api.csproj" />
  </ItemGroup>

  <ItemGroup Condition="'$(Configuration)|$(Platform)'=='Release|AnyCPU'">
    <Compile Remove="Database\Design\**\*" />
    <None Include="Database\Design\**\*" />
  </ItemGroup>

  <ItemGroup>
    <Content Remove="ClientApp\package-lock.json" />
    <Content Remove="ClientApp\package.json" />
    <Content Remove="ClientApp\tsconfig.json" />
    <Content Remove="ClientApp\tslint.json" />
    <None Include="ClientApp\package-lock.json" />
    <None Include="ClientApp\package.json" />
    <None Include="ClientApp\tsconfig.json" />
    <ClientApp Include="ClientApp\src\**\*;ClientApp\public\**\*;ClientApp\tsconfig.json;ClientApp\package.json;ClientApp\package-lock.json" />
    <AdditionalFiles Include="../../build/stylecop.json" />
  </ItemGroup>

  <ItemGroup>
    <Content Update="appsettings.json">
      <CopyToOutputDirectory>PreserveNewest</CopyToOutputDirectory>
    </Content>
  </ItemGroup>

  <ItemGroup>
    <Folder Include="wwwroot\" />
  </ItemGroup>
</Project><|MERGE_RESOLUTION|>--- conflicted
+++ resolved
@@ -25,14 +25,10 @@
     <DockerfileContext>..\..</DockerfileContext>
   </PropertyGroup>
 
-<<<<<<< HEAD
   <Target Name="ClientInstall" Inputs="../../build/ControlPanelVersion.props" Outputs="$(NpmInstallStampFile)">
     <Message Text="Pulling web control panel..." Importance="high" />
     <RemoveDir Directories="ClientApp" />
     <Exec Command="git clone https://github.com/tgstation/tgstation-server-control-panel --branch v$(TgsControlPanelVersion) --depth 1 ClientApp" />
-=======
-  <Target Name="NpmInstall" Inputs="ClientApp/package-lock.json" Outputs="$(NpmInstallStampFile)">
->>>>>>> 76b5e03d
     <Message Text="Restoring npm packages..." Importance="high" />
     <Exec WorkingDirectory="ClientApp" Command="npm ci" />
     <Touch Files="$(NpmInstallStampFile)" AlwaysCreate="true" />
