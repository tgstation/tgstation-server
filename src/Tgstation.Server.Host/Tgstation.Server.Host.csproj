--- conflicted
+++ resolved
@@ -58,7 +58,6 @@
     <PackageReference Include="Elastic.CommonSchema.Serilog" Version="1.5.3" />
     <PackageReference Include="GitLabApiClient" Version="1.8.0" />
     <PackageReference Include="LibGit2Sharp" Version="0.27.0-preview-0119" />
-<<<<<<< HEAD
     <PackageReference Include="Microsoft.AspNetCore.Authentication.JwtBearer" Version="6.0.0-rc.1.21452.15" />
     <PackageReference Include="Microsoft.AspNetCore.Mvc.NewtonsoftJson" Version="6.0.0-rc.1.21452.15" />
     <PackageReference Include="Microsoft.EntityFrameworkCore" Version="6.0.0-rc.1.21452.10" />
@@ -74,33 +73,11 @@
     <PackageReference Include="Octokit" Version="0.50.0" />
     <PackageReference Include="Pomelo.EntityFrameworkCore.MySql" Version="6.0.0-preview.5" />
     <PackageReference Include="Remora.Discord" Version="3.0.66" />
-=======
-    <PackageReference Include="Microsoft.AspNetCore.Authentication.JwtBearer" Version="3.1.20" />
-    <PackageReference Include="Microsoft.AspNetCore.Mvc.NewtonsoftJson" Version="3.1.20" />
-    <PackageReference Include="Microsoft.CodeAnalysis.NetAnalyzers" Version="5.0.3">
-      <PrivateAssets>all</PrivateAssets>
-      <IncludeAssets>runtime; build; native; contentfiles; analyzers; buildtransitive</IncludeAssets>
-    </PackageReference>
-    <PackageReference Include="Microsoft.EntityFrameworkCore" Version="3.1.20" />
-    <PackageReference Include="Microsoft.EntityFrameworkCore.Design" Version="3.1.20">
-      <PrivateAssets>all</PrivateAssets>
-      <IncludeAssets>runtime; build; native; contentfiles; analyzers; buildtransitive</IncludeAssets>
-    </PackageReference>
-    <PackageReference Include="Microsoft.EntityFrameworkCore.Sqlite" Version="3.1.20" />
-    <PackageReference Include="Microsoft.EntityFrameworkCore.SqlServer" Version="3.1.18" />
-    <PackageReference Include="Mono.Posix.NETStandard" Version="1.0.0" />
-    <PackageReference Include="NetEscapades.Configuration.Yaml" Version="2.1.0" />
-    <PackageReference Include="Npgsql.EntityFrameworkCore.PostgreSQL" Version="3.1.18" />
-    <PackageReference Include="Octokit" Version="0.50.0" />
-    <PackageReference Include="Pomelo.EntityFrameworkCore.MySql" Version="3.2.7" />
-    <PackageReference Include="Remora.Discord" Version="3.0.72" />
->>>>>>> cb86f6ac
     <PackageReference Include="Serilog.Extensions.Logging" Version="3.0.1" />
     <PackageReference Include="Serilog.Sinks.Async" Version="1.5.0" />
     <PackageReference Include="Serilog.Sinks.Console" Version="4.0.0" />
     <PackageReference Include="Serilog.Sinks.Elasticsearch" Version="8.4.1" />
     <PackageReference Include="Serilog.Sinks.File" Version="5.0.0" />
-<<<<<<< HEAD
     <PackageReference Include="Swashbuckle.AspNetCore" Version="6.2.2" />
     <PackageReference Include="Swashbuckle.AspNetCore.Newtonsoft" Version="6.2.2" />
     <PackageReference Include="System.Data.SqlClient" Version="4.8.3" />
@@ -108,19 +85,6 @@
     <PackageReference Include="System.IdentityModel.Tokens.Jwt" Version="6.12.2" />
     <PackageReference Include="System.Management" Version="6.0.0-rc.1.21451.13" />
     <PackageReference Include="Z.EntityFramework.Plus.EFCore" Version="6.0.0-rc.1.21452.10-1" />
-=======
-    <PackageReference Include="StyleCop.Analyzers" Version="1.1.118">
-      <PrivateAssets>all</PrivateAssets>
-      <IncludeAssets>runtime; build; native; contentfiles; analyzers; buildtransitive</IncludeAssets>
-    </PackageReference>
-    <PackageReference Include="Swashbuckle.AspNetCore" Version="6.2.3" />
-    <PackageReference Include="Swashbuckle.AspNetCore.Newtonsoft" Version="6.2.3" />
-    <PackageReference Include="System.Data.SqlClient" Version="4.8.3" />
-    <PackageReference Include="System.DirectoryServices.AccountManagement" Version="5.0.0" />
-    <PackageReference Include="System.IdentityModel.Tokens.Jwt" Version="6.13.1" />
-    <PackageReference Include="System.Management" Version="5.0.0" />
-    <PackageReference Include="Z.EntityFramework.Plus.EFCore" Version="3.2.16" />
->>>>>>> cb86f6ac
   </ItemGroup>
 
   <ItemGroup>
