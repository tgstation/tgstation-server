--- conflicted
+++ resolved
@@ -161,11 +161,7 @@
 
 				var response = await bridgeDispatcher.ProcessBridgeRequest(request, cancellationToken);
 				if (response == null)
-<<<<<<< HEAD
-					TypedResults.Unauthorized();
-=======
-					return Unauthorized();
->>>>>>> 08e19b57
+					return TypedResults.Unauthorized();
 
 				var responseJson = JsonConvert.SerializeObject(response, DMApiConstants.SerializerSettings);
 
