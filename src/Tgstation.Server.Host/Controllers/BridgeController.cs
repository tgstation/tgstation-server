--- conflicted
+++ resolved
@@ -97,11 +97,7 @@
 
 			using (LogContext.PushProperty(SerilogContextHelper.BridgeRequestIterationContextProperty, Interlocked.Increment(ref requestsProcessed)))
 			{
-<<<<<<< HEAD
-				BridgeParameters? request;
-=======
 				var request = new BridgeParameters();
->>>>>>> 73ca167b
 				try
 				{
 					JsonConvert.PopulateObject(data, request, DMApiConstants.SerializerSettings);
