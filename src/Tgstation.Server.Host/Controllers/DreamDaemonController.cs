--- conflicted
+++ resolved
@@ -181,10 +181,7 @@
 						model.Port.Value,
 						true,
 						cancellationToken);
-<<<<<<< HEAD
-
-=======
->>>>>>> ee39190d
+
 				if (verifiedPort != model.Port)
 					return Conflict(new ErrorMessageResponse(ErrorCode.PortNotAvailable));
 			}
