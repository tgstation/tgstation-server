--- conflicted
+++ resolved
@@ -87,18 +87,7 @@
 				if (instance.Watchdog.Status != WatchdogStatus.Offline)
 					return Conflict(new ErrorMessageResponse(ErrorCode.WatchdogRunning));
 
-<<<<<<< HEAD
-				var job = new Job
-				{
-					Description = "Launch Watchdog",
-					CancelRight = (ulong)DreamDaemonRights.Shutdown,
-					CancelRightsType = RightsType.DreamDaemon,
-					Instance = Instance,
-					StartedBy = AuthenticationContext.User,
-				};
-=======
 				var job = Job.Create(JobCode.WatchdogLaunch, AuthenticationContext.User, Instance, DreamDaemonRights.Shutdown);
->>>>>>> 4b49e072
 				await jobManager.RegisterOperation(
 					job,
 					(core, databaseContextFactory, paramJob, progressHandler, innerCt) => core.Watchdog.Launch(innerCt),
