--- conflicted
+++ resolved
@@ -140,7 +140,6 @@
 			}, out var normalizedLocalPath);
 
 			if (rawPath.StartsWith(normalizedLocalPath, StringComparison.Ordinal))
-<<<<<<< HEAD
 			{
 				bool sameLength = rawPath.Length == normalizedLocalPath.Length;
 				char dirSeparatorChar = rawPath.ToCharArray()[normalizedLocalPath.Length];
@@ -149,9 +148,6 @@
 					|| dirSeparatorChar == Path.AltDirectorySeparatorChar)
 					return Conflict(new ErrorMessage { Message = "Instances cannot be created in the installation directory!" });
 			}
-=======
-				return Conflict(new ErrorMessage { Message = "Instances cannot be created in the installation directory!" });
->>>>>>> 6e013bc4
 
 			var dirExistsTask = ioManager.DirectoryExists(model.Path, cancellationToken);
 			bool attached = false;
