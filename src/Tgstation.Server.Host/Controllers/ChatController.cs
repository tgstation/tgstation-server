--- conflicted
+++ resolved
@@ -109,11 +109,7 @@
 		/// <returns>A <see cref="ValueTask{TResult}"/> resulting in the <see cref="IActionResult"/> for the operation.</returns>
 		/// <response code="201">Created <see cref="ChatBot"/> successfully.</response>
 		[HttpPut]
-<<<<<<< HEAD
 		[HttpPost(Routes.Create)]
-		[TgsAuthorize(ChatBotRights.Create)]
-=======
->>>>>>> 0f6bd63f
 		[ProducesResponseType(typeof(ChatBotResponse), 201)]
 		public async ValueTask<IActionResult> Create([FromBody] ChatBotCreateRequest model, CancellationToken cancellationToken)
 		{
