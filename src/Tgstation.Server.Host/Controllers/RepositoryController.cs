﻿using System;
using System.Collections.Generic;
using System.Globalization;
using System.Linq;
using System.Linq.Expressions;
using System.Reflection;
using System.Threading;
using System.Threading.Tasks;

using Microsoft.AspNetCore.Mvc;
using Microsoft.EntityFrameworkCore;
using Microsoft.Extensions.Logging;

using Tgstation.Server.Api;
using Tgstation.Server.Api.Models;
using Tgstation.Server.Api.Models.Request;
using Tgstation.Server.Api.Models.Response;
using Tgstation.Server.Api.Rights;
using Tgstation.Server.Host.Components;
using Tgstation.Server.Host.Core;
using Tgstation.Server.Host.Database;
using Tgstation.Server.Host.Jobs;
using Tgstation.Server.Host.Models;
using Tgstation.Server.Host.Security;

namespace Tgstation.Server.Host.Controllers
{
	/// <summary>
	/// <see cref="ApiController"/> for managing the git repository.
	/// </summary>
	[Route(Routes.Repository)]
#pragma warning disable CA1506 // TODO: Decomplexify
	public sealed class RepositoryController : InstanceRequiredController
	{
		/// <summary>
		/// The <see cref="IGitHubClientFactory"/> for the <see cref="RepositoryController"/>.
		/// </summary>
		readonly IGitHubClientFactory gitHubClientFactory;

		/// <summary>
		/// The <see cref="IJobManager"/> for the <see cref="RepositoryController"/>.
		/// </summary>
		readonly IJobManager jobManager;

		/// <summary>
		/// Initializes a new instance of the <see cref="RepositoryController"/> class.
		/// </summary>
		/// <param name="databaseContext">The <see cref="IDatabaseContext"/> for the <see cref="ApiController"/>.</param>
		/// <param name="authenticationContextFactory">The <see cref="IAuthenticationContextFactory"/> for the <see cref="ApiController"/>.</param>
		/// <param name="instanceManager">The <see cref="IInstanceManager"/> for the <see cref="InstanceRequiredController"/>.</param>
		/// <param name="gitHubClientFactory">The value of <see cref="gitHubClientFactory"/>.</param>
		/// <param name="jobManager">The value of <see cref="jobManager"/>.</param>
		/// <param name="logger">The <see cref="ILogger"/> for the <see cref="ApiController"/>.</param>
		public RepositoryController(
			IDatabaseContext databaseContext,
			IAuthenticationContextFactory authenticationContextFactory,
			IInstanceManager instanceManager,
			IGitHubClientFactory gitHubClientFactory,
			IJobManager jobManager,
			ILogger<RepositoryController> logger)
			: base(
				  instanceManager,
				  databaseContext,
				  authenticationContextFactory,
				  logger)
		{
			this.gitHubClientFactory = gitHubClientFactory ?? throw new ArgumentNullException(nameof(gitHubClientFactory));
			this.jobManager = jobManager ?? throw new ArgumentNullException(nameof(jobManager));
		}

		/// <summary>
		/// Begin cloning the repository if it doesn't exist.
		/// </summary>
		/// <param name="model">The <see cref="RepositoryCreateRequest"/>.</param>
		/// <param name="cancellationToken">The <see cref="CancellationToken"/> for the operation.</param>
		/// <returns>A <see cref="Task{TResult}"/> resulting in the <see cref="IActionResult"/> of the request.</returns>
		/// <response code="201">The repository was created successfully and the <see cref="JobResponse"/> to clone it has begun.</response>
		/// <response code="410">The database entity for the requested instance could not be retrieved. The instance was likely detached.</response>
		[HttpPut]
		[TgsAuthorize(RepositoryRights.SetOrigin)]
		[ProducesResponseType(typeof(RepositoryResponse), 201)]
		[ProducesResponseType(typeof(ErrorMessageResponse), 410)]
		public async Task<IActionResult> Create([FromBody] RepositoryCreateRequest model, CancellationToken cancellationToken)
		{
			if (model == null)
				throw new ArgumentNullException(nameof(model));

			if (model.Origin == null)
				return BadRequest(ErrorCode.ModelValidationFailure);

			if (model.AccessUser == null ^ model.AccessToken == null)
				return BadRequest(ErrorCode.RepoMismatchUserAndAccessToken);

			var currentModel = await DatabaseContext
				.RepositorySettings
				.AsQueryable()
				.Where(x => x.InstanceId == Instance.Id)
				.FirstOrDefaultAsync(cancellationToken)
				.ConfigureAwait(false);

			if (currentModel == default)
				return Gone();

<<<<<<< HEAD
			currentModel.UpdateSubmodules = model.UpdateSubmodules ?? true;
=======
			currentModel.UpdateSubmodules = model.UpdateSubmodules ?? currentModel.UpdateSubmodules;
>>>>>>> 252529d3
			currentModel.AccessToken = model.AccessToken;
			currentModel.AccessUser = model.AccessUser; // intentionally only these fields, user not allowed to change anything else atm
			var cloneBranch = model.Reference;
			var origin = model.Origin;

			return await WithComponentInstance(
				async instance =>
				{
					var repoManager = instance.RepositoryManager;

					if (repoManager.CloneInProgress)
						return Conflict(new ErrorMessageResponse(ErrorCode.RepoCloning));

					if (repoManager.InUse)
						return Conflict(new ErrorMessageResponse(ErrorCode.RepoBusy));

					using var repo = await repoManager.LoadRepository(cancellationToken).ConfigureAwait(false);

					// clone conflict
					if (repo != null)
						return Conflict(new ErrorMessageResponse(ErrorCode.RepoExists));

					var job = new Job
					{
						Description = String.Format(
							CultureInfo.InvariantCulture,
							"Clone{1} repository {0}",
							origin,
							cloneBranch != null
								? $"\"{cloneBranch}\" branch of"
								: String.Empty),
						StartedBy = AuthenticationContext.User,
						CancelRightsType = RightsType.Repository,
						CancelRight = (ulong)RepositoryRights.CancelClone,
						Instance = Instance,
					};
					var api = currentModel.ToApi();

					await DatabaseContext.Save(cancellationToken).ConfigureAwait(false);
					await jobManager.RegisterOperation(
						job,
						async (core, databaseContextFactory, paramJob, progressReporter, ct) =>
						{
							var repoManager = core.RepositoryManager;
							using var repos = await repoManager.CloneRepository(
								origin,
								progressReporter,
								cloneBranch,
								currentModel.AccessUser,
								currentModel.AccessToken,
								currentModel.UpdateSubmodules,
								ct)
								.ConfigureAwait(false);
							if (repos == null)
								throw new JobException(ErrorCode.RepoExists);
							var instance = new Models.Instance
							{
								Id = Instance.Id,
							};
							await databaseContextFactory.UseContext(
								async databaseContext =>
								{
									databaseContext.Instances.Attach(instance);
									if (await PopulateApi(api, repos, databaseContext, instance, ct).ConfigureAwait(false))
										await databaseContext.Save(ct).ConfigureAwait(false);
								})
								.ConfigureAwait(false);
						},
						cancellationToken)
						.ConfigureAwait(false);

					api.Origin = model.Origin;
					api.Reference = model.Reference;
					api.ActiveJob = job.ToApi();

					return Created(api);
				})
				.ConfigureAwait(false);
		}

		/// <summary>
		/// Delete the repository.
		/// </summary>
		/// <param name="cancellationToken">The <see cref="CancellationToken"/> for the operation.</param>
		/// <returns>A <see cref="Task{TResult}"/> resulting in the <see cref="IActionResult"/> of the operation.</returns>
		/// <response code="202">Job to delete the repository created successfully.</response>
		/// <response code="410">The database entity for the requested instance could not be retrieved. The instance was likely detached.</response>
		[HttpDelete]
		[TgsAuthorize(RepositoryRights.Delete)]
		[ProducesResponseType(typeof(RepositoryResponse), 202)]
		[ProducesResponseType(typeof(ErrorMessageResponse), 410)]
		public async Task<IActionResult> Delete(CancellationToken cancellationToken)
		{
			var currentModel = await DatabaseContext
				.RepositorySettings
				.AsQueryable()
				.Where(x => x.InstanceId == Instance.Id)
				.FirstOrDefaultAsync(cancellationToken)
				.ConfigureAwait(false);

			if (currentModel == default)
				return Gone();

			currentModel.AccessToken = null;
			currentModel.AccessUser = null;

			await DatabaseContext.Save(cancellationToken).ConfigureAwait(false);

			Logger.LogInformation("Instance {instanceID} repository delete initiated by user {userID}", Instance.Id, AuthenticationContext.User.Id);

			var job = new Job
			{
				Description = "Delete repository",
				StartedBy = AuthenticationContext.User,
				Instance = Instance,
			};
			var api = currentModel.ToApi();
			await jobManager.RegisterOperation(
				job,
				(core, databaseContextFactory, paramJob, progressReporter, ct) => core.RepositoryManager.DeleteRepository(ct),
				cancellationToken)
			.ConfigureAwait(false);
			api.ActiveJob = job.ToApi();
			return Accepted(api);
		}

		/// <summary>
		/// Get the repository's status.
		/// </summary>
		/// <param name="cancellationToken">The <see cref="CancellationToken"/> for the operation.</param>
		/// <returns>A <see cref="Task{TResult}"/> resulting in the <see cref="IActionResult"/> of the operation.</returns>
		/// <response code="200">Retrieved the repository settings successfully.</response>
		/// <response code="201">Retrieved the repository settings successfully, though they did not previously exist.</response>
		/// <response code="410">The database entity for the requested instance could not be retrieved. The instance was likely detached.</response>
		[HttpGet]
		[TgsAuthorize(RepositoryRights.Read)]
		[ProducesResponseType(typeof(RepositoryResponse), 200)]
		[ProducesResponseType(typeof(RepositoryResponse), 201)]
		[ProducesResponseType(typeof(RepositoryResponse), 410)]
		public async Task<IActionResult> Read(CancellationToken cancellationToken)
		{
			var currentModel = await DatabaseContext
				.RepositorySettings
				.AsQueryable()
				.Where(x => x.InstanceId == Instance.Id)
				.FirstOrDefaultAsync(cancellationToken)
				.ConfigureAwait(false);

			if (currentModel == default)
				return Gone();

			var api = currentModel.ToApi();

			return await WithComponentInstance(
				async instance =>
				{
					var repoManager = instance.RepositoryManager;

					if (repoManager.CloneInProgress)
						return Conflict(new ErrorMessageResponse(ErrorCode.RepoCloning));

					if (repoManager.InUse)
						return Conflict(new ErrorMessageResponse(ErrorCode.RepoBusy));

					using var repo = await repoManager.LoadRepository(cancellationToken).ConfigureAwait(false);
					if (repo != null && await PopulateApi(api, repo, DatabaseContext, Instance, cancellationToken).ConfigureAwait(false))
					{
						// user may have fucked with the repo manually, do what we can
						await DatabaseContext.Save(cancellationToken).ConfigureAwait(false);
						return Created(api);
					}

					return Json(api);
				})
				.ConfigureAwait(false);
		}

		/// <summary>
		/// Perform updates to the repository.
		/// </summary>
		/// <param name="model">The <see cref="RepositoryUpdateRequest"/>.</param>
		/// <param name="cancellationToken">The <see cref="CancellationToken"/> for the operation.</param>
		/// <returns>A <see cref="Task{TResult}"/> resulting in the <see cref="IActionResult"/> of the operation.</returns>
		/// <response code="200">Updated the repository settings successfully.</response>
		/// <response code="202">Updated the repository settings successfully and a <see cref="JobResponse"/> was created to make the requested git changes.</response>
		/// <response code="410">The database entity for the requested instance could not be retrieved. The instance was likely detached.</response>
		[HttpPost]
		[TgsAuthorize(
			RepositoryRights.ChangeAutoUpdateSettings
			| RepositoryRights.ChangeCommitter
			| RepositoryRights.ChangeCredentials
			| RepositoryRights.ChangeTestMergeCommits
			| RepositoryRights.MergePullRequest
			| RepositoryRights.SetReference
			| RepositoryRights.SetSha
			| RepositoryRights.UpdateBranch
			| RepositoryRights.ChangeSubmoduleUpdate)]
		[ProducesResponseType(typeof(RepositoryResponse), 200)]
		[ProducesResponseType(typeof(RepositoryResponse), 202)]
		[ProducesResponseType(typeof(ErrorMessageResponse), 410)]
#pragma warning disable CA1502, CA1505 // TODO: Decomplexify
		public async Task<IActionResult> Update([FromBody] RepositoryUpdateRequest model, CancellationToken cancellationToken)
		{
			if (model == null)
				throw new ArgumentNullException(nameof(model));

			if (model.AccessUser == null ^ model.AccessToken == null)
				return BadRequest(new ErrorMessageResponse(ErrorCode.RepoMismatchUserAndAccessToken));

			if (model.CheckoutSha != null && model.Reference != null)
				return BadRequest(new ErrorMessageResponse(ErrorCode.RepoMismatchShaAndReference));

			if (model.CheckoutSha != null && model.UpdateFromOrigin == true)
				return BadRequest(new ErrorMessageResponse(ErrorCode.RepoMismatchShaAndUpdate));

			if (model.NewTestMerges?.Any(x => model.NewTestMerges.Any(y => x != y && x.Number == y.Number)) == true)
				return BadRequest(new ErrorMessageResponse(ErrorCode.RepoDuplicateTestMerge));

			if (model.CommitterName?.Length == 0)
				return BadRequest(new ErrorMessageResponse(ErrorCode.RepoWhitespaceCommitterName));

			if (model.CommitterEmail?.Length == 0)
				return BadRequest(new ErrorMessageResponse(ErrorCode.RepoWhitespaceCommitterEmail));

			var newTestMerges = model.NewTestMerges != null && model.NewTestMerges.Count > 0;
			var userRights = (RepositoryRights)AuthenticationContext.GetRight(RightsType.Repository);
			if (newTestMerges && !userRights.HasFlag(RepositoryRights.MergePullRequest))
				return Forbid();

			var currentModel = await DatabaseContext
				.RepositorySettings
				.AsQueryable()
				.Where(x => x.InstanceId == Instance.Id)
				.FirstOrDefaultAsync(cancellationToken)
				.ConfigureAwait(false);

			if (currentModel == default)
				return Gone();

			bool CheckModified<T>(Expression<Func<Api.Models.Internal.RepositorySettings, T>> expression, RepositoryRights requiredRight)
			{
				var memberSelectorExpression = (MemberExpression)expression.Body;
				var property = (PropertyInfo)memberSelectorExpression.Member;

				var newVal = property.GetValue(model);
				if (newVal == null)
					return false;
				if (!userRights.HasFlag(requiredRight) && property.GetValue(currentModel) != newVal)
					return true;

				property.SetValue(currentModel, newVal);
				return false;
			}

			if (CheckModified(x => x.AccessToken, RepositoryRights.ChangeCredentials)
				|| CheckModified(x => x.AccessUser, RepositoryRights.ChangeCredentials)
				|| CheckModified(x => x.AutoUpdatesKeepTestMerges, RepositoryRights.ChangeAutoUpdateSettings)
				|| CheckModified(x => x.AutoUpdatesSynchronize, RepositoryRights.ChangeAutoUpdateSettings)
				|| CheckModified(x => x.CommitterEmail, RepositoryRights.ChangeCommitter)
				|| CheckModified(x => x.CommitterName, RepositoryRights.ChangeCommitter)
				|| CheckModified(x => x.PushTestMergeCommits, RepositoryRights.ChangeTestMergeCommits)
				|| CheckModified(x => x.CreateGitHubDeployments, RepositoryRights.ChangeTestMergeCommits)
				|| CheckModified(x => x.ShowTestMergeCommitters, RepositoryRights.ChangeTestMergeCommits)
				|| CheckModified(x => x.PostTestMergeComment, RepositoryRights.ChangeTestMergeCommits)
				|| CheckModified(x => x.UpdateSubmodules, RepositoryRights.ChangeSubmoduleUpdate)
				|| (model.UpdateFromOrigin == true && !userRights.HasFlag(RepositoryRights.UpdateBranch)))
				return Forbid();

			if (model.AccessToken?.Length == 0 && model.AccessUser?.Length == 0)
			{
				// setting an empty string clears everything
				currentModel.AccessUser = null;
				currentModel.AccessToken = null;
			}

			var canRead = userRights.HasFlag(RepositoryRights.Read);

			var api = canRead ? currentModel.ToApi() : new RepositoryResponse();
			if (canRead)
			{
				var earlyOut = true;
				var result = await WithComponentInstance(
					async instance =>
					{
						var repoManager = instance.RepositoryManager;
						if (repoManager.CloneInProgress)
							return Conflict(new ErrorMessageResponse(ErrorCode.RepoCloning));

						if (repoManager.InUse)
							return Conflict(new ErrorMessageResponse(ErrorCode.RepoBusy));

						using var repo = await repoManager.LoadRepository(cancellationToken).ConfigureAwait(false);
						if (repo == null)
							return Conflict(new ErrorMessageResponse(ErrorCode.RepoMissing));
						await PopulateApi(api, repo, DatabaseContext, Instance, cancellationToken).ConfigureAwait(false);

						earlyOut = false;
						return Ok();
					})
					.ConfigureAwait(false);

				if (earlyOut)
					return result;
			}

			// this is just db stuf so stow it away
			await DatabaseContext.Save(cancellationToken).ConfigureAwait(false);

			// format the job description
			string? description = null;
			if (model.UpdateFromOrigin == true)
				if (model.Reference != null)
					description = String.Format(CultureInfo.InvariantCulture, "Fetch and hard reset repository to origin/{0}", model.Reference);
				else if (model.CheckoutSha != null)
					description = String.Format(CultureInfo.InvariantCulture, "Fetch and checkout {0} in repository", model.CheckoutSha);
				else
					description = "Pull current repository reference";
			else if (model.Reference != null || model.CheckoutSha != null)
				description = String.Format(CultureInfo.InvariantCulture, "Checkout repository {0} {1}", model.Reference != null ? "reference" : "SHA", model.Reference ?? model.CheckoutSha);

			if (newTestMerges)
				description = String.Format(
					CultureInfo.InvariantCulture,
					"{0}est merge(s) {1}{2}",
					description != null
						? String.Format(CultureInfo.InvariantCulture, "{0} and t", description)
						: "T",
					String.Join(
						", ",
						model.NewTestMerges!.Select(
							x => String.Format(
								CultureInfo.InvariantCulture,
								"#{0}{1}",
								x.Number,
								x.TargetCommitSha != null
									? String.Format(
										CultureInfo.InvariantCulture,
										" at {0}",
										x.TargetCommitSha.Substring(0, 7))
									: String.Empty))),
					description != null
						? String.Empty
						: " in repository");

			if (description == null)
				return Json(api); // no git changes

			async Task RepositoryUpdateJobOhGodPleaseSomeoneRefactorThisItsTooFuckingBig(
				IInstanceCore instance,
				IDatabaseContextFactory databaseContextFactory,
				JobProgressReporter progressReporter,
				CancellationToken ct)
			{
				var repoManager = instance.RepositoryManager;
				using var repo = await repoManager.LoadRepository(ct).ConfigureAwait(false);
				if (repo == null)
					throw new JobException(ErrorCode.RepoMissing);

				var modelHasShaOrReference = model.CheckoutSha != null || model.Reference != null;

				var startReference = repo.Reference;
				var startSha = repo.Head;

				if (newTestMerges && repo.GitRemoteInformation == null)
					throw new JobException(ErrorCode.RepoUnsupportedTestMergeRemote);

				var committerName = currentModel.ShowTestMergeCommitters
					? AuthenticationContext.User.Name
					: currentModel.CommitterName;

				var hardResettingToOriginReference = model.UpdateFromOrigin == true && model.Reference != null;

				var numSteps = (model.NewTestMerges?.Count ?? 0) + (model.UpdateFromOrigin == true ? 1 : 0) + (!modelHasShaOrReference ? 2 : (hardResettingToOriginReference ? 3 : 1));
				var doneSteps = 0;

				JobProgressReporter NextProgressReporter()
				{
					var tmpDoneSteps = doneSteps;
					++doneSteps;
					return (status, progress) => progressReporter(status, (progress + (100 * tmpDoneSteps)) / numSteps);
				}

				progressReporter(null, 0);

				// get a base line for where we are
				Models.RevisionInformation lastRevisionInfo = null!; // god help this function

				var attachedInstance = new Models.Instance
				{
					Id = Instance.Id,
				};

				Task CallLoadRevInfo(Models.TestMerge? testMergeToAdd = null, string? lastOriginCommitSha = null) => databaseContextFactory
					.UseContext(
						async databaseContext =>
						{
							databaseContext.Instances.Attach(attachedInstance);
							var previousRevInfo = lastRevisionInfo;
							var needsUpdate = await LoadRevisionInformation(
								repo,
								databaseContext,
								attachedInstance,
								x => lastRevisionInfo = x,
								lastOriginCommitSha,
								ct)
								.ConfigureAwait(false);

							if (testMergeToAdd != null)
							{
								// rev info may have already loaded the user
								var mergedBy = databaseContext.Users.Local.FirstOrDefault(x => x.Id == AuthenticationContext.User.Id);
								if (mergedBy == default)
								{
									mergedBy = new User
									{
										Id = AuthenticationContext.User.Id,
									};

									databaseContext.Users.Attach(mergedBy);
								}

								testMergeToAdd.MergedBy = mergedBy;

								if (lastRevisionInfo == null)
									throw new InvalidOperationException("lastRevisionInfo not set!");
								if (previousRevInfo == null)
									throw new InvalidOperationException("previousRevInfo not set!");

								foreach (var activeTestMerge in previousRevInfo.ActiveTestMerges)
									lastRevisionInfo.ActiveTestMerges.Add(activeTestMerge);

								lastRevisionInfo.ActiveTestMerges.Add(new RevInfoTestMerge
								{
									TestMerge = testMergeToAdd,
								});
								lastRevisionInfo.PrimaryTestMerge = testMergeToAdd;

								needsUpdate = true;
							}

							if (needsUpdate)
								await databaseContext.Save(cancellationToken).ConfigureAwait(false);
						});

				await CallLoadRevInfo().ConfigureAwait(false);

				// apply new rev info, tracking applied test merges
				Task UpdateRevInfo(Models.TestMerge? testMergeToAdd = null) => CallLoadRevInfo(testMergeToAdd, lastRevisionInfo.OriginCommitSha);

				try
				{
					// fetch/pull
					string? postUpdateSha = null;
					if (model.UpdateFromOrigin == true)
					{
						if (!repo.Tracking)
							throw new JobException(ErrorCode.RepoReferenceRequired);
						await repo.FetchOrigin(NextProgressReporter(), currentModel.AccessUser, currentModel.AccessToken, ct).ConfigureAwait(false);
						doneSteps = 1;
						if (!modelHasShaOrReference)
						{
							var fastForward = await repo.MergeOrigin(NextProgressReporter(), committerName, currentModel.CommitterEmail, ct).ConfigureAwait(false);
							if (!fastForward.HasValue)
								throw new JobException(ErrorCode.RepoMergeConflict);
							lastRevisionInfo.OriginCommitSha = await repo.GetOriginSha(cancellationToken).ConfigureAwait(false);
							await UpdateRevInfo().ConfigureAwait(false);
							if (fastForward.Value)
							{
								await repo.Sychronize(
									NextProgressReporter(),
									currentModel.CommitterName,
									currentModel.CommitterEmail,
									currentModel.AccessUser,
									currentModel.AccessToken,
									true,
									ct)
									.ConfigureAwait(false);
								postUpdateSha = repo.Head;
							}
							else
								NextProgressReporter()(null, 100);
						}
					}

					var updateSubmodules = currentModel.UpdateSubmodules;

					// checkout/hard reset
					if (modelHasShaOrReference)
					{
						var validCheckoutSha =
							model.CheckoutSha != null
							&& !repo.Head.StartsWith(model.CheckoutSha, StringComparison.OrdinalIgnoreCase);
						var validCheckoutReference =
							model.Reference != null
							&& !repo.Reference.Equals(model.Reference, StringComparison.OrdinalIgnoreCase);

						if (validCheckoutSha || validCheckoutReference)
						{
							var committish = (model.CheckoutSha ?? model.Reference) !;
							var isSha = await repo.IsSha(committish, cancellationToken).ConfigureAwait(false);

							if ((isSha && model.Reference != null) || (!isSha && model.CheckoutSha != null))
								throw new JobException(ErrorCode.RepoSwappedShaOrReference);

							await repo.CheckoutObject(
								NextProgressReporter(),
								committish,
								currentModel.AccessUser,
								currentModel.AccessToken,
								updateSubmodules,
								ct)
								.ConfigureAwait(false);
							await CallLoadRevInfo().ConfigureAwait(false); // we've either seen origin before or what we're checking out is on origin
						}
						else
							NextProgressReporter()(null, 100);

						if (hardResettingToOriginReference)
						{
							if (!repo.Tracking)
								throw new JobException(ErrorCode.RepoReferenceNotTracking);
							await repo.ResetToOrigin(
								NextProgressReporter(),
								currentModel.AccessUser,
								currentModel.AccessToken,
								updateSubmodules,
								ct)
								.ConfigureAwait(false);
							await repo.Sychronize(
								NextProgressReporter(),
								currentModel.CommitterName,
								currentModel.CommitterEmail,
								currentModel.AccessUser,
								currentModel.AccessToken,
								true,
								ct)
								.ConfigureAwait(false);
							await CallLoadRevInfo().ConfigureAwait(false);

							// repo head is on origin so force this
							// will update the db if necessary
							lastRevisionInfo.OriginCommitSha = repo.Head;
						}
					}

					// test merging
					if (newTestMerges)
					{
						// bit of sanitization
						var newTestMerges = model.NewTestMerges!;
						foreach (var newTestMergeWithoutTargetCommitSha in newTestMerges.Where(x => String.IsNullOrWhiteSpace(x.TargetCommitSha)))
							newTestMergeWithoutTargetCommitSha.TargetCommitSha = null;

						var gitHubClient = currentModel.AccessToken != null
							? gitHubClientFactory.CreateClient(currentModel.AccessToken)
							: gitHubClientFactory.CreateClient();

						// optimization: if we've already merged these exact same commits in this fashion before, just find the rev info for it and check it out
						Models.RevisionInformation? revInfoWereLookingFor = null;
						bool needToApplyRemainingPrs = true;
						if (lastRevisionInfo.OriginCommitSha == lastRevisionInfo.CommitSha)
						{
							bool cantSearch = false;
							foreach (var newTestMerge in newTestMerges)
							{
								if (newTestMerge.TargetCommitSha != null)
#pragma warning disable CA1308 // Normalize strings to uppercase
									newTestMerge.TargetCommitSha = newTestMerge.TargetCommitSha?.ToLowerInvariant(); // ala libgit2
#pragma warning restore CA1308 // Normalize strings to uppercase
								else
									try
									{
										// retrieve the latest sha
										var pr = await repo.GetTestMerge(newTestMerge, currentModel, ct).ConfigureAwait(false);

										// we want to take the earliest truth possible to prevent RCEs, if this fails AddTestMerge will set it
										newTestMerge.TargetCommitSha = pr.TargetCommitSha;
									}
									catch (Exception ex)
									{
										Logger.LogDebug(ex, "Error retrieving test merge #{testMergeNumber}", newTestMerge.Number);
										cantSearch = true;
										break;
									}
							}

							if (!cantSearch)
							{
								List<Models.RevisionInformation>? dbPull = null;

								await databaseContextFactory.UseContext(
									async databaseContext =>
										dbPull = await databaseContext.RevisionInformations
											.AsQueryable()
											.Where(x => x.Instance.Id == Instance.Id
											&& x.OriginCommitSha == lastRevisionInfo.OriginCommitSha
											&& x.ActiveTestMerges.Count <= newTestMerges.Count
											&& x.ActiveTestMerges.Count > 0)
											.Include(x => x.ActiveTestMerges)
											.ThenInclude(x => x.TestMerge)
											.ToListAsync(cancellationToken)
											.ConfigureAwait(false))
									.ConfigureAwait(false);

								// split here cause this bit has to be done locally
								revInfoWereLookingFor = dbPull
									?.Where(x => x.ActiveTestMerges.Count == newTestMerges.Count
									&& x.ActiveTestMerges.Select(y => y.TestMerge)
									.All(y => newTestMerges.Any(z =>
									y.Number == z.Number
									&& z.TargetCommitSha != null
									&& y.TargetCommitSha.StartsWith(z.TargetCommitSha, StringComparison.Ordinal)
									&& (y.Comment?.Trim().ToUpperInvariant() == z.Comment?.Trim().ToUpperInvariant() || z.Comment == null))))
									.FirstOrDefault();

								if (revInfoWereLookingFor == default && newTestMerges.Count > 1)
								{
									// okay try to add at least SOME prs we've seen before
									var listedNewTestMerges = newTestMerges.ToList();

									var appliedTestMergeIds = new List<long>();

									Models.RevisionInformation? lastGoodRevInfo = null;
									do
									{
										foreach (var newTestMergeParameters in listedNewTestMerges)
										{
											revInfoWereLookingFor = dbPull
												?.Where(testRevInfo =>
												{
													if (testRevInfo.PrimaryTestMerge == null)
														return false;

													var testMergeMatch = newTestMerges.Any(testTestMerge =>
													{
														var numberMatch = testRevInfo.PrimaryTestMerge.Number == testTestMerge.Number;
														if (!numberMatch)
															return false;

														var shaMatch = testTestMerge.TargetCommitSha != null
															&& testRevInfo.PrimaryTestMerge.TargetCommitSha.StartsWith(
																testTestMerge.TargetCommitSha,
																StringComparison.Ordinal);
														if (!shaMatch)
															return false;

														var commentMatch = testRevInfo.PrimaryTestMerge.Comment == testTestMerge.Comment;
														return commentMatch;
													});

													if (!testMergeMatch)
														return false;

													var previousTestMergesMatch = testRevInfo
														.ActiveTestMerges
														.Select(previousRevInfoTestMerge => previousRevInfoTestMerge.TestMerge)
														.All(previousTestMerge => appliedTestMergeIds.Contains(previousTestMerge.Id));

													return previousTestMergesMatch;
												})
												.FirstOrDefault();

											if (revInfoWereLookingFor != null)
											{
												lastGoodRevInfo = revInfoWereLookingFor;
												appliedTestMergeIds.Add(revInfoWereLookingFor.PrimaryTestMerge!.Id);
												listedNewTestMerges.Remove(newTestMergeParameters);
												break;
											}
										}
									}
									while (revInfoWereLookingFor != null && listedNewTestMerges.Count > 0);

									revInfoWereLookingFor = lastGoodRevInfo;
									needToApplyRemainingPrs = listedNewTestMerges.Count != 0;
									if (needToApplyRemainingPrs)
										model.NewTestMerges = listedNewTestMerges;
								}
								else if (revInfoWereLookingFor != null)
									needToApplyRemainingPrs = false;
							}
						}

						if (revInfoWereLookingFor != null)
						{
							// goteem
							Logger.LogDebug("Reusing existing SHA {0}...", revInfoWereLookingFor.CommitSha);
							await repo.ResetToSha(NextProgressReporter(), revInfoWereLookingFor.CommitSha, cancellationToken).ConfigureAwait(false);
							lastRevisionInfo = revInfoWereLookingFor;
						}

						if (needToApplyRemainingPrs)
						{
							foreach (var newTestMerge in newTestMerges)
							{
								if (lastRevisionInfo.ActiveTestMerges.Any(x => x.TestMerge.Number == newTestMerge.Number))
									throw new JobException(ErrorCode.RepoDuplicateTestMerge);

								var fullTestMergeTask = repo.GetTestMerge(newTestMerge, currentModel, ct);

								var mergeResult = await repo.AddTestMerge(
									newTestMerge,
									NextProgressReporter(),
									committerName,
									currentModel.CommitterEmail,
									currentModel.AccessUser,
									currentModel.AccessToken,
									updateSubmodules,
									ct).ConfigureAwait(false);

								var targetCommitShaFromRepo = newTestMerge.TargetCommitSha!;
								if (mergeResult == null)
									throw new JobException(
										ErrorCode.RepoTestMergeConflict,
										new JobException(
											$"Test Merge #{newTestMerge.Number} at {targetCommitShaFromRepo.Substring(0, 7)} conflicted!"));

								Models.TestMerge fullTestMerge;
								try
								{
									fullTestMerge = await fullTestMergeTask.ConfigureAwait(false);
								}
								catch (Exception ex)
								{
									Logger.LogWarning("Error retrieving metadata for test merge #{0}!", newTestMerge.Number);

									fullTestMerge = new Models.TestMerge
									{
										Author = ex.Message,
										BodyAtMerge = ex.Message,
										MergedAt = DateTimeOffset.UtcNow,
										TitleAtMerge = ex.Message,
										Comment = newTestMerge.Comment,
										Number = newTestMerge.Number,
										Url = ex.Message,
									};
								}

								// Ensure we're getting the full sha from git itself
								fullTestMerge.TargetCommitSha = targetCommitShaFromRepo;

								// MergedBy will be set later
								++doneSteps;

								await UpdateRevInfo(fullTestMerge).ConfigureAwait(false);
							}
						}
					}

					var currentHead = repo.Head;
					if (currentModel.PushTestMergeCommits && (startSha != currentHead || (postUpdateSha != null && postUpdateSha != currentHead)))
					{
						await repo.Sychronize(
							NextProgressReporter(),
							currentModel.CommitterName,
							currentModel.CommitterEmail,
							currentModel.AccessUser,
							currentModel.AccessToken,
							false,
							ct)
							.ConfigureAwait(false);
						await UpdateRevInfo().ConfigureAwait(false);
					}
				}
				catch
				{
					doneSteps = 0;
					numSteps = 2;

					// Forget what we've done and abort
					// DCTx2: Cancellation token is for job, operations should always run
					await repo.CheckoutObject(
						NextProgressReporter(),
						startReference ?? startSha,
						currentModel.AccessUser,
						currentModel.AccessToken,
						true,
						default)
						.ConfigureAwait(false);
					if (startReference != null && repo.Head != startSha)
						await repo.ResetToSha(NextProgressReporter(), startSha, default).ConfigureAwait(false);
					else
						progressReporter(null, 100);
					throw;
				}
			}

			var job = new Job
			{
				Description = description,
				StartedBy = AuthenticationContext.User,
				Instance = Instance,
				CancelRightsType = RightsType.Repository,
				CancelRight = (ulong)RepositoryRights.CancelPendingChanges,
			};

			// Time to access git, do it in a job
			await jobManager.RegisterOperation(
				job,
				(core, databaseContextFactory, paramJob, progressReporter, ct) =>
					RepositoryUpdateJobOhGodPleaseSomeoneRefactorThisItsTooFuckingBig(
						core,
						databaseContextFactory,
						progressReporter,
						ct),
				cancellationToken)
				.ConfigureAwait(false);

			api.ActiveJob = job.ToApi();
			return Accepted(api);
		}
#pragma warning restore CA1502, CA1505

		/// <summary>
		/// Load the <see cref="RevisionInformation"/> for the current <paramref name="repository"/> state into a given <paramref name="databaseContext"/>.
		/// </summary>
		/// <param name="repository">The <see cref="Components.Repository.IRepository"/>.</param>
		/// <param name="databaseContext">The active <see cref="IDatabaseContext"/>.</param>
		/// <param name="instance">The active <see cref="Models.Instance"/>.</param>
		/// <param name="revInfoSink">An optional <see cref="Action{T}"/> to receive the loaded <see cref="RevisionInformation"/>.</param>
		/// <param name="lastOriginCommitSha">The last known origin commit SHA of the <paramref name="repository"/> if any.</param>
		/// <param name="cancellationToken">The <see cref="CancellationToken"/> for the operation.</param>
		/// <returns>A <see cref="Task{TResult}"/> resulting in <see langword="true"/> if the <paramref name="databaseContext"/> was modified in a way that requires saving, <see langword="false"/> otherwise.</returns>
		async Task<bool> LoadRevisionInformation(
			Components.Repository.IRepository repository,
			IDatabaseContext databaseContext,
			Models.Instance instance,
			Action<Models.RevisionInformation> revInfoSink,
			string? lastOriginCommitSha,
			CancellationToken cancellationToken)
		{
			var repoSha = repository.Head;

			IQueryable<Models.RevisionInformation> ApplyQuery(IQueryable<Models.RevisionInformation> query) => query
				.Where(x => x.CommitSha == repoSha && x.Instance.Id == instance.Id)
				.Include(x => x.CompileJobs)
				.Include(x => x.ActiveTestMerges).ThenInclude(x => x.TestMerge).ThenInclude(x => x.MergedBy);

			var revisionInfo = await ApplyQuery(databaseContext.RevisionInformations).FirstOrDefaultAsync(cancellationToken).ConfigureAwait(false);

			// If the DB doesn't have it, check the local set
			if (revisionInfo == default)
				revisionInfo = databaseContext
					.RevisionInformations
					.Local
					.Where(x => x.CommitSha == repoSha && x.Instance.Id == instance.Id)
					.FirstOrDefault();

			bool needsDbUpdate = revisionInfo == default;
			if (needsDbUpdate)
			{
				needsDbUpdate = true;
				revisionInfo = new Models.RevisionInformation
				{
					Instance = instance,
					CommitSha = repoSha,
					Timestamp = await repository.TimestampCommit(repoSha, cancellationToken).ConfigureAwait(false),
					CompileJobs = new List<CompileJob>(),
					ActiveTestMerges = new List<RevInfoTestMerge>(), // non null vals for api returns
				};

				if (lastOriginCommitSha != null)
					revisionInfo.OriginCommitSha = lastOriginCommitSha;
				else
				{
					revisionInfo.OriginCommitSha = repoSha;
					Logger.LogInformation(Components.Repository.Repository.OriginTrackingErrorTemplate, repoSha);
				}

				databaseContext.RevisionInformations.Add(revisionInfo);
			}

			revInfoSink?.Invoke(revisionInfo);
			return needsDbUpdate;
		}

		/// <summary>
		/// Populate a given <paramref name="apiResponse"/> with the current state of a given <paramref name="repository"/>.
		/// </summary>
		/// <param name="apiResponse">The <see cref="RepositoryResponse"/> to populate.</param>
		/// <param name="repository">The <see cref="Components.Repository.IRepository"/>.</param>
		/// <param name="databaseContext">The active <see cref="IDatabaseContext"/>.</param>
		/// <param name="instance">The active <see cref="Models.Instance"/>.</param>
		/// <param name="cancellationToken">The <see cref="CancellationToken"/> for the operation.</param>
		/// <returns>A <see cref="Task{TResult}"/> resulting in <see langword="true"/> if the <paramref name="databaseContext"/> was modified in a way that requires saving, <see langword="false"/> otherwise.</returns>
		async Task<bool> PopulateApi(
			RepositoryResponse apiResponse,
			Components.Repository.IRepository repository,
			IDatabaseContext databaseContext,
			Models.Instance instance,
			CancellationToken cancellationToken)
		{
			apiResponse.GitRemoteInformation = repository.GitRemoteInformation;

			apiResponse.Origin = repository.Origin;
			apiResponse.Reference = repository.Reference;

			// rev info stuff
			Models.RevisionInformation? revisionInfo = null;
			var needsDbUpdate = await LoadRevisionInformation(repository, databaseContext, instance, x => revisionInfo = x, null,  cancellationToken).ConfigureAwait(false);
			apiResponse.RevisionInformation = revisionInfo!.ToApi();
			return needsDbUpdate;
		}
	}
}<|MERGE_RESOLUTION|>--- conflicted
+++ resolved
@@ -101,11 +101,7 @@
 			if (currentModel == default)
 				return Gone();
 
-<<<<<<< HEAD
 			currentModel.UpdateSubmodules = model.UpdateSubmodules ?? true;
-=======
-			currentModel.UpdateSubmodules = model.UpdateSubmodules ?? currentModel.UpdateSubmodules;
->>>>>>> 252529d3
 			currentModel.AccessToken = model.AccessToken;
 			currentModel.AccessUser = model.AccessUser; // intentionally only these fields, user not allowed to change anything else atm
 			var cloneBranch = model.Reference;
@@ -954,10 +950,8 @@
 					.Where(x => x.CommitSha == repoSha && x.Instance.Id == instance.Id)
 					.FirstOrDefault();
 
-			bool needsDbUpdate = revisionInfo == default;
-			if (needsDbUpdate)
+			if (revisionInfo == default)
 			{
-				needsDbUpdate = true;
 				revisionInfo = new Models.RevisionInformation
 				{
 					Instance = instance,
@@ -976,10 +970,12 @@
 				}
 
 				databaseContext.RevisionInformations.Add(revisionInfo);
+
+				return true;
 			}
 
 			revInfoSink?.Invoke(revisionInfo);
-			return needsDbUpdate;
+			return false;
 		}
 
 		/// <summary>
