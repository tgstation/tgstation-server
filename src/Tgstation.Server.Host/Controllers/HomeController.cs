--- conflicted
+++ resolved
@@ -5,10 +5,7 @@
 using Microsoft.Extensions.Options;
 using System;
 using System.Linq;
-<<<<<<< HEAD
-=======
 using System.Net.Mime;
->>>>>>> 68d10875
 using System.Threading;
 using System.Threading.Tasks;
 using Tgstation.Server.Api;
@@ -101,7 +98,7 @@
 					ApiVersion = ApiHeaders.Version
 				});
 
-			//if we are using a browser and the control panel, soft redirect to the app page
+			// if we are using a browser and the control panel, soft redirect to the app page
 			if (controlPanelConfiguration.Enable && browserResolver.Browser.Type != BrowserType.Generic)
 			{
 				Logger.LogDebug("Unauthorized browser request (User-Agent: \"{0}\"), loading control panel...", browserResolver.UserAgent);
