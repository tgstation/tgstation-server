--- conflicted
+++ resolved
@@ -13,13 +13,8 @@
   UserGroupLimit: 25 # Maximum number of allowed groups
   InstanceLimit: 10 # Maximum number of allowed instances
   ValidInstancePaths: # An array of directories instances may be created in (either directly or as a subdirectory). null removes the restriction
-<<<<<<< HEAD
-  HostApiDocumentation: false # Make HTTP API documentation available at /swagger/v1/swagger.json
+  HostApiDocumentation: false # Make HTTP API documentation available at /api/doc/tgs_api.json
   SkipAddingByondFirewallException: false # Windows Only: Prevent running netsh.exe to add a firewall exception for installed engine binaries
-=======
-  HostApiDocumentation: false # Make HTTP API documentation available at /api/doc/tgs_api.json
-  SkipAddingByondFirewallException: false # Windows Only: Prevent running netsh.exe to add a firewall exception for installed DreamDaemon binaries
->>>>>>> 9ea704b2
   DeploymentDirectoryCopyTasksPerCore: 100 # Maximum number of concurrent file copy operations PER available CPU core
   OpenDreamGitUrl: https://github.com/OpenDreamProject/OpenDream # The repository to retrieve OpenDream from
   OpenDreamGitTagPrefix: v # The prefix to the OpenDream semver as tags appear in the git repository
