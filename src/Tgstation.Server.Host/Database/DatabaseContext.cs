using Microsoft.EntityFrameworkCore;
using Microsoft.EntityFrameworkCore.Infrastructure;
using Microsoft.EntityFrameworkCore.Migrations;
using Microsoft.Extensions.DependencyInjection;
using Microsoft.Extensions.Logging;
using System;
using System.Globalization;
using System.Linq;
using System.Reflection;
using System.Threading;
using System.Threading.Tasks;
using Tgstation.Server.Host.Configuration;
using Tgstation.Server.Host.Database.Migrations;
using Tgstation.Server.Host.Models;

namespace Tgstation.Server.Host.Database
{
	/// <summary>
	/// Backend abstract implementation of <see cref="IDatabaseContext"/>
	/// </summary>
#pragma warning disable CA1506 // TODO: Decomplexify
	public abstract class DatabaseContext : DbContext, IDatabaseContext
	{
		/// <summary>
		/// The <see cref="User"/>s in the <see cref="DatabaseContext"/>.
		/// </summary>
		public DbSet<User> Users { get; set; }

		/// <summary>
		/// The <see cref="Instance"/>s in the <see cref="DatabaseContext"/>.
		/// </summary>
		public DbSet<Instance> Instances { get; set; }

		/// <summary>
		/// The <see cref="CompileJob"/>s in the <see cref="DatabaseContext"/>.
		/// </summary>
		public DbSet<CompileJob> CompileJobs { get; set; }

		/// <summary>
		/// The <see cref="RevisionInformation"/>s in the <see cref="DatabaseContext"/>.
		/// </summary>
		public DbSet<RevisionInformation> RevisionInformations { get; set; }

		/// <summary>
		/// The <see cref="Models.DreamMakerSettings"/> in the <see cref="DatabaseContext"/>.
		/// </summary>
		public DbSet<DreamMakerSettings> DreamMakerSettings { get; set; }

		/// <summary>
		/// The <see cref="ChatBot"/>s in the <see cref="DatabaseContext"/>.
		/// </summary>
		public DbSet<ChatBot> ChatBots { get; set; }

		/// <summary>
		/// The <see cref="Models.DreamDaemonSettings"/> in the <see cref="DatabaseContext"/>.
		/// </summary>
		public DbSet<DreamDaemonSettings> DreamDaemonSettings { get; set; }

		/// <summary>
		/// The <see cref="Models.RepositorySettings"/> in the <see cref="DatabaseContext"/>.
		/// </summary>
		public DbSet<RepositorySettings> RepositorySettings { get; set; }

		/// <summary>
		/// The <see cref="InstanceUser"/>s in the <see cref="DatabaseContext"/>.
		/// </summary>
		public DbSet<InstanceUser> InstanceUsers { get; set; }

		/// <summary>
		/// The <see cref="ChatChannel"/>s in the <see cref="DatabaseContext"/>.
		/// </summary>
		public DbSet<ChatChannel> ChatChannels { get; set; }

		/// <summary>
		/// The <see cref="Job"/>s in the <see cref="DatabaseContext"/>.
		/// </summary>
		public DbSet<Job> Jobs { get; set; }

		/// <summary>
		/// The <see cref="ReattachInformation"/>s in the <see cref="DatabaseContext"/>.
		/// </summary>
		public DbSet<ReattachInformation> ReattachInformations { get; set; }

		/// <summary>
		/// The <see cref="TestMerge"/>s in the <see cref="DatabaseContext"/>
		/// </summary>
		public DbSet<TestMerge> TestMerges { get; set; }

		/// <summary>
		/// The <see cref="RevInfoTestMerge"/>s in the <see cref="DatabaseContext"/>
		/// </summary>
		public DbSet<RevInfoTestMerge> RevInfoTestMerges { get; set; }

		/// <summary>
		/// The <see cref="OAuthConnection"/>s in the <see cref="DatabaseContext"/>
		/// </summary>
		public DbSet<OAuthConnection> OAuthConnections { get; set; }

		/// <summary>
		/// The <see cref="DeleteBehavior"/> for the <see cref="CompileJob"/>/<see cref="RevisionInformation"/> foreign key.
		/// </summary>
		protected virtual DeleteBehavior RevInfoCompileJobDeleteBehavior => DeleteBehavior.ClientNoAction;

		/// <inheritdoc />
		IDatabaseCollection<User> IDatabaseContext.Users => usersCollection;

		/// <inheritdoc />
		IDatabaseCollection<Instance> IDatabaseContext.Instances => instancesCollection;

		/// <inheritdoc />
		IDatabaseCollection<InstanceUser> IDatabaseContext.InstanceUsers => instanceUsersCollection;

		/// <inheritdoc />
		IDatabaseCollection<Job> IDatabaseContext.Jobs => jobsCollection;

		/// <inheritdoc />
		IDatabaseCollection<CompileJob> IDatabaseContext.CompileJobs => compileJobsCollection;

		/// <inheritdoc />
		IDatabaseCollection<RevisionInformation> IDatabaseContext.RevisionInformations => revisionInformationsCollection;

		/// <inheritdoc />
		IDatabaseCollection<DreamMakerSettings> IDatabaseContext.DreamMakerSettings => dreamMakerSettingsCollection;

		/// <inheritdoc />
		IDatabaseCollection<DreamDaemonSettings> IDatabaseContext.DreamDaemonSettings => dreamDaemonSettingsCollection;

		/// <inheritdoc />
		IDatabaseCollection<ChatBot> IDatabaseContext.ChatBots => chatBotsCollection;

		/// <inheritdoc />
		IDatabaseCollection<ChatChannel> IDatabaseContext.ChatChannels => chatChannelsCollection;

		/// <inheritdoc />
		IDatabaseCollection<RepositorySettings> IDatabaseContext.RepositorySettings => repositorySettingsCollection;

		/// <inheritdoc />
		IDatabaseCollection<ReattachInformation> IDatabaseContext.ReattachInformations => reattachInformationsCollection;

		/// <inheritdoc />
		IDatabaseCollection<OAuthConnection> IDatabaseContext.OAuthConnections => oAuthConnections;

		/// <summary>
		/// Backing field for <see cref="IDatabaseContext.Users"/>.
		/// </summary>
		readonly IDatabaseCollection<User> usersCollection;

		/// <summary>
		/// Backing field for <see cref="IDatabaseContext.Instances"/>.
		/// </summary>
		readonly IDatabaseCollection<Instance> instancesCollection;

		/// <summary>
		/// Backing field for <see cref="IDatabaseContext.CompileJobs"/>.
		/// </summary>
		readonly IDatabaseCollection<CompileJob> compileJobsCollection;

		/// <summary>
		/// Backing field for <see cref="IDatabaseContext.InstanceUsers"/>.
		/// </summary>
		readonly IDatabaseCollection<InstanceUser> instanceUsersCollection;

		/// <summary>
		/// Backing field for <see cref="IDatabaseContext.Jobs"/>.
		/// </summary>
		readonly IDatabaseCollection<Job> jobsCollection;

		/// <summary>
		/// Backing field for <see cref="IDatabaseContext.RevisionInformations"/>.
		/// </summary>
		readonly IDatabaseCollection<RevisionInformation> revisionInformationsCollection;

		/// <summary>
		/// Backing field for <see cref="IDatabaseContext.DreamMakerSettings"/>.
		/// </summary>
		readonly IDatabaseCollection<DreamMakerSettings> dreamMakerSettingsCollection;

		/// <summary>
		/// Backing field for <see cref="IDatabaseContext.DreamDaemonSettings"/>.
		/// </summary>
		readonly IDatabaseCollection<DreamDaemonSettings> dreamDaemonSettingsCollection;

		/// <summary>
		/// Backing field for <see cref="IDatabaseContext.ChatBots"/>.
		/// </summary>
		readonly IDatabaseCollection<ChatBot> chatBotsCollection;

		/// <summary>
		/// Backing field for <see cref="IDatabaseContext.ChatChannels"/>.
		/// </summary>
		readonly IDatabaseCollection<ChatChannel> chatChannelsCollection;

		/// <summary>
		/// Backing field for <see cref="IDatabaseContext.RepositorySettings"/>.
		/// </summary>
		readonly IDatabaseCollection<RepositorySettings> repositorySettingsCollection;

		/// <summary>
		/// Backing field for <see cref="IDatabaseContext.ReattachInformations"/>.
		/// </summary>
		readonly IDatabaseCollection<ReattachInformation> reattachInformationsCollection;

		/// <summary>
		/// Backing field for <see cref="IDatabaseContext.OAuthConnections"/>.
		/// </summary>
		readonly IDatabaseCollection<OAuthConnection> oAuthConnections;

		/// <summary>
		/// Gets the configure action for a given <typeparamref name="TDatabaseContext"/>.
		/// </summary>
		/// <typeparam name="TDatabaseContext">The <see cref="DatabaseContext"/> parent class to configure with.</typeparam>
		/// <returns>A configure <see cref="Action{T1, T2}"/>.</returns>
		public static Action<DbContextOptionsBuilder, DatabaseConfiguration> GetConfigureAction<TDatabaseContext>()
			where TDatabaseContext : DatabaseContext
		{
			// HACK HACK HACK HACK HACK
			const string ConfigureMethodName = nameof(SqlServerDatabaseContext.ConfigureWith);
			var configureFunction = typeof(TDatabaseContext).GetMethod(
				ConfigureMethodName,
				BindingFlags.Public | BindingFlags.Static);

			if (configureFunction == null)
				throw new InvalidOperationException($"Context type {typeof(TDatabaseContext).FullName} missing static {ConfigureMethodName} function!");

			return (optionsBuilder, config) => configureFunction.Invoke(null, new object[] { optionsBuilder, config });
		}

		/// <summary>
		/// Construct a <see cref="DatabaseContext"/>
		/// </summary>
		/// <param name="dbContextOptions">The <see cref="DbContextOptions"/> for the <see cref="DatabaseContext"/>.</param>
		protected DatabaseContext(DbContextOptions dbContextOptions) : base(dbContextOptions)
		{
			usersCollection = new DatabaseCollection<User>(Users);
			instancesCollection = new DatabaseCollection<Instance>(Instances);
			instanceUsersCollection = new DatabaseCollection<InstanceUser>(InstanceUsers);
			compileJobsCollection = new DatabaseCollection<CompileJob>(CompileJobs);
			repositorySettingsCollection = new DatabaseCollection<RepositorySettings>(RepositorySettings);
			dreamMakerSettingsCollection = new DatabaseCollection<DreamMakerSettings>(DreamMakerSettings);
			dreamDaemonSettingsCollection = new DatabaseCollection<DreamDaemonSettings>(DreamDaemonSettings);
			chatBotsCollection = new DatabaseCollection<ChatBot>(ChatBots);
			chatChannelsCollection = new DatabaseCollection<ChatChannel>(ChatChannels);
			revisionInformationsCollection = new DatabaseCollection<RevisionInformation>(RevisionInformations);
			jobsCollection = new DatabaseCollection<Job>(Jobs);
			reattachInformationsCollection = new DatabaseCollection<ReattachInformation>(ReattachInformations);
			oAuthConnections = new DatabaseCollection<OAuthConnection>(OAuthConnections);
		}

		/// <inheritdoc />
		protected override void OnModelCreating(ModelBuilder modelBuilder)
		{
			if (modelBuilder == null)
				throw new ArgumentNullException(nameof(modelBuilder));

			base.OnModelCreating(modelBuilder);

			var userModel = modelBuilder.Entity<User>();
			userModel.HasIndex(x => x.CanonicalName).IsUnique();
			userModel.HasIndex(x => x.SystemIdentifier).IsUnique();
			userModel.HasMany(x => x.TestMerges).WithOne(x => x.MergedBy).OnDelete(DeleteBehavior.Restrict);
			userModel.HasMany(x => x.OAuthConnections).WithOne(x => x.User).OnDelete(DeleteBehavior.Cascade);

			modelBuilder.Entity<OAuthConnection>().HasIndex(x => new { x.Provider, x.ExternalUserId }).IsUnique();

			modelBuilder.Entity<InstanceUser>().HasIndex(x => new { x.UserId, x.InstanceId }).IsUnique();

			var revInfo = modelBuilder.Entity<RevisionInformation>();
			revInfo.HasMany(x => x.ActiveTestMerges).WithOne(x => x.RevisionInformation).OnDelete(DeleteBehavior.Cascade);
			revInfo.HasOne(x => x.PrimaryTestMerge).WithOne(x => x.PrimaryRevisionInformation).OnDelete(DeleteBehavior.Cascade);
			revInfo.HasIndex(x => new { x.InstanceId, x.CommitSha }).IsUnique();

			// IMPORTANT: When an instance is deleted (detached) it cascades into the maze of revinfo/testmerge/ritm/compilejob/job/ri relations
			// This maze starts at revInfo and jobs
			// jobs takes care of deleting compile jobs and ris
			// rev info takes care of the rest
			// Break the link here so the db doesn't shit itself complaining about cascading deletes
			// EF will handle making the right query to destroy everything
			// UPDATE: I fuck with this constantly in hopes of eliminating FK issues on instance detack
			revInfo.HasMany(x => x.CompileJobs).WithOne(x => x.RevisionInformation).OnDelete(RevInfoCompileJobDeleteBehavior);

			// Also break the link between ritm and testmerge so it doesn't cycle in a triangle with rev info
			modelBuilder.Entity<TestMerge>().HasMany(x => x.RevisonInformations).WithOne(x => x.TestMerge).OnDelete(DeleteBehavior.ClientNoAction);

			var compileJob = modelBuilder.Entity<CompileJob>();
			compileJob.HasIndex(x => x.DirectoryName);
			compileJob.HasOne(x => x.Job).WithOne().OnDelete(DeleteBehavior.Cascade);

			modelBuilder.Entity<ReattachInformation>().HasOne(x => x.CompileJob).WithMany().OnDelete(DeleteBehavior.Cascade);

			var chatChannel = modelBuilder.Entity<ChatChannel>();
			chatChannel.HasIndex(x => new { x.ChatSettingsId, x.IrcChannel }).IsUnique();
			chatChannel.HasIndex(x => new { x.ChatSettingsId, x.DiscordChannelId }).IsUnique();
			chatChannel.HasOne(x => x.ChatSettings).WithMany(x => x.Channels).HasForeignKey(x => x.ChatSettingsId).OnDelete(DeleteBehavior.Cascade);

			modelBuilder.Entity<ChatBot>().HasIndex(x => new { x.InstanceId, x.Name }).IsUnique();

			var instanceModel = modelBuilder.Entity<Instance>();
			instanceModel.HasIndex(x => x.Path).IsUnique();
			instanceModel.HasMany(x => x.ChatSettings).WithOne(x => x.Instance).OnDelete(DeleteBehavior.Cascade);
			instanceModel.HasOne(x => x.DreamDaemonSettings).WithOne(x => x.Instance).OnDelete(DeleteBehavior.Cascade);
			instanceModel.HasOne(x => x.DreamMakerSettings).WithOne(x => x.Instance).OnDelete(DeleteBehavior.Cascade);
			instanceModel.HasOne(x => x.RepositorySettings).WithOne(x => x.Instance).OnDelete(DeleteBehavior.Cascade);
			instanceModel.HasMany(x => x.RevisionInformations).WithOne(x => x.Instance).OnDelete(DeleteBehavior.Cascade);
			instanceModel.HasMany(x => x.InstanceUsers).WithOne(x => x.Instance).OnDelete(DeleteBehavior.Cascade);
			instanceModel.HasMany(x => x.Jobs).WithOne(x => x.Instance).OnDelete(DeleteBehavior.Cascade);
		}

		/// <inheritdoc />
		public Task Save(CancellationToken cancellationToken) => SaveChangesAsync(cancellationToken);

		/// <inheritdoc />
		public Task Drop(CancellationToken cancellationToken) => Database.EnsureDeletedAsync(cancellationToken);

		/// <inheritdoc />
		public async Task<bool> Migrate(ILogger<DatabaseContext> logger, CancellationToken cancellationToken)
		{
			if (logger == null)
				throw new ArgumentNullException(nameof(logger));
			var migrations = await Database.GetAppliedMigrationsAsync(cancellationToken).ConfigureAwait(false);
			var wasEmpty = !migrations.Any();

			if (wasEmpty || (await Database.GetPendingMigrationsAsync(cancellationToken).ConfigureAwait(false)).Any())
			{
				logger.LogInformation("Migrating database...");
				await Database.MigrateAsync(cancellationToken).ConfigureAwait(false);
			}
			else
				logger.LogDebug("No migrations to apply");

			wasEmpty |= (await Users.AsQueryable().CountAsync(cancellationToken).ConfigureAwait(false)) == 0;

			return wasEmpty;
		}

#if DEBUG
		/// <summary>
		/// Used by unit tests to remind us to setup the correct MSSQL migration downgrades.
		/// </summary>
		public static readonly Type MSLatestMigration = typeof(MSAddAdditionalDDParameters);

		/// <summary>
		/// Used by unit tests to remind us to setup the correct MSSQL migration downgrades.
		/// </summary>
		public static readonly Type MYLatestMigration = typeof(MYAddAdditionalDDParameters);

		/// <summary>
		/// Used by unit tests to remind us to setup the correct MSSQL migration downgrades.
		/// </summary>
		public static readonly Type PGLatestMigration = typeof(PGAddAdditionalDDParameters);

		/// <summary>
		/// Used by unit tests to remind us to setup the correct MSSQL migration downgrades.
		/// </summary>
		public static readonly Type SLLatestMigration = typeof(SLAddAdditionalDDParameters);
#endif

		/// <inheritdoc />
<<<<<<< HEAD
#pragma warning disable CA1502 // Cyclomatic complexity
=======
#pragma warning disable CA1502 // TODO: Decomplexify
>>>>>>> a5544f7b
		public async Task SchemaDowngradeForServerVersion(
			ILogger<DatabaseContext> logger,
			Version targetVersion,
			DatabaseType currentDatabaseType,
			CancellationToken cancellationToken)
		{
			if(logger == null)
				throw new ArgumentNullException(nameof(logger));
			if (targetVersion == null)
				throw new ArgumentNullException(nameof(targetVersion));
			if (targetVersion < new Version(4, 0))
				throw new ArgumentOutOfRangeException(nameof(targetVersion), targetVersion, "Not a valid V4 version!");

			if (currentDatabaseType == DatabaseType.PostgresSql && targetVersion < new Version(4, 3, 0))
				throw new NotSupportedException("Cannot migrate below version 4.3.0 with PostgresSql!");

			if (targetVersion < new Version(4, 1, 0))
				throw new NotSupportedException("Cannot migrate below version 4.1.0!");

			// Update this with new migrations as they are made
			string targetMigration = null;
			if (targetVersion < new Version(4, 7, 0))
				switch (currentDatabaseType)
				{
					case DatabaseType.MariaDB:
					case DatabaseType.MySql:
						targetMigration = nameof(MYAddAdditionalDDParameters);
						break;
					case DatabaseType.PostgresSql:
						targetMigration = nameof(PGAddAdditionalDDParameters);
						break;
					case DatabaseType.SqlServer:
						targetMigration = nameof(MSAddAdditionalDDParameters);
						break;
					case DatabaseType.Sqlite:
						targetMigration = nameof(SLAddAdditionalDDParameters);
						break;
					default:
						throw new ArgumentException($"Invalid DatabaseType: {currentDatabaseType}", nameof(currentDatabaseType));
				}

			if (targetVersion < new Version(4, 6, 0))
				switch (currentDatabaseType)
				{
					case DatabaseType.MariaDB:
					case DatabaseType.MySql:
						targetMigration = nameof(MYAddDeploymentColumns);
						break;
					case DatabaseType.PostgresSql:
						targetMigration = nameof(PGAddDeploymentColumns);
						break;
					case DatabaseType.SqlServer:
						targetMigration = nameof(MSAddDeploymentColumns);
						break;
					case DatabaseType.Sqlite:
						targetMigration = nameof(SLAddDeploymentColumns);
						break;
					default:
						throw new ArgumentException($"Invalid DatabaseType: {currentDatabaseType}", nameof(currentDatabaseType));
				}

			if (targetVersion < new Version(4, 5, 0))
				switch (currentDatabaseType)
				{
					case DatabaseType.MariaDB:
					case DatabaseType.MySql:
						targetMigration = nameof(MYAllowNullDMApi);
						break;
					case DatabaseType.PostgresSql:
						targetMigration = nameof(PGAllowNullDMApi);
						break;
					case DatabaseType.SqlServer:
						targetMigration = nameof(MSAllowNullDMApi);
						break;
					case DatabaseType.Sqlite:
						targetMigration = nameof(SLAllowNullDMApi);
						break;
					default:
						throw new ArgumentException($"Invalid DatabaseType: {currentDatabaseType}", nameof(currentDatabaseType));
				}

<<<<<<< HEAD
			if (version < new Version(4, 6, 0))
				switch (currentDatabaseType)
				{
					case DatabaseType.MariaDB:
					case DatabaseType.MySql:
						targetMigration = nameof(MYAddAdditionalDDParameters);
						break;
					case DatabaseType.PostgresSql:
						targetMigration = nameof(PGAddAdditionalDDParameters);
						break;
					case DatabaseType.SqlServer:
					case DatabaseType.Sqlite:
						targetMigration = nameof(MSAddAdditionalDDParameters);
						break;
					default:
						throw new ArgumentException($"Invalid DatabaseType: {currentDatabaseType}", nameof(currentDatabaseType));
				}

			if (version < new Version(4, 5, 0))
				switch (currentDatabaseType)
				{
					case DatabaseType.MariaDB:
					case DatabaseType.MySql:
						targetMigration = nameof(MYAddDeploymentColumns);
						break;
					case DatabaseType.PostgresSql:
						targetMigration = nameof(PGAddDeploymentColumns);
						break;
					case DatabaseType.SqlServer:
					case DatabaseType.Sqlite:
						targetMigration = nameof(MSAddDeploymentColumns);
						break;
					default:
						throw new ArgumentException($"Invalid DatabaseType: {currentDatabaseType}", nameof(currentDatabaseType));
				}

			if (version < new Version(4, 4, 0))
=======
			if (targetVersion < new Version(4, 4, 0))
>>>>>>> a5544f7b
				switch (currentDatabaseType)
				{
					case DatabaseType.MariaDB:
					case DatabaseType.MySql:
						targetMigration = nameof(MYFixForeignKey);
						break;
					case DatabaseType.PostgresSql:
						targetMigration = nameof(PGCreate);
						break;
					case DatabaseType.SqlServer:
						targetMigration = nameof(MSRemoveSoftColumns);
						break;
					case DatabaseType.Sqlite:
						targetMigration = nameof(SLRemoveSoftColumns);
						break;
					default:
						throw new ArgumentException($"Invalid DatabaseType: {currentDatabaseType}", nameof(currentDatabaseType));
				}

			if (targetVersion < new Version(4, 2, 0))
				targetMigration = currentDatabaseType == DatabaseType.Sqlite ? nameof(SLRebuild) : nameof(MSFixCascadingDelete);

			if (targetMigration == null)
			{
				logger.LogDebug("No down migration required.");
				return;
			}

			string migrationSubstitution;
			switch (currentDatabaseType)
			{
				case DatabaseType.SqlServer:
					// already setup
					migrationSubstitution = null;
					break;
				case DatabaseType.MySql:
				case DatabaseType.MariaDB:
					migrationSubstitution = "MY{0}";
					break;
				case DatabaseType.Sqlite:
					migrationSubstitution = "SL{0}";
					break;
				case DatabaseType.PostgresSql:
					migrationSubstitution = "PG{0}";
					break;
				default:
					throw new InvalidOperationException($"Invalid DatabaseType: {currentDatabaseType}");
			}

			if (migrationSubstitution != null)
				targetMigration = String.Format(CultureInfo.InvariantCulture, migrationSubstitution, targetMigration.Substring(2));

			// even though it clearly implements it in the DatabaseFacade definition this won't work without casting (╯ಠ益ಠ)╯︵ ┻━┻
			var dbServiceProvider = ((IInfrastructure<IServiceProvider>)Database).Instance;
			var migrator = dbServiceProvider.GetRequiredService<IMigrator>();

			logger.LogInformation("Migrating down to version {0}. Target: {1}", targetVersion, targetMigration);
			try
			{
				await migrator.MigrateAsync(targetMigration, cancellationToken).ConfigureAwait(false);
			}
			catch (Exception e)
			{
				logger.LogCritical(e, "Failed to migrate!");
			}
		}
<<<<<<< HEAD
#pragma warning restore CA1502 // Cyclomatic complexity
=======
#pragma warning restore CA1502
>>>>>>> a5544f7b
	}
}<|MERGE_RESOLUTION|>--- conflicted
+++ resolved
@@ -355,11 +355,7 @@
 #endif
 
 		/// <inheritdoc />
-<<<<<<< HEAD
 #pragma warning disable CA1502 // Cyclomatic complexity
-=======
-#pragma warning disable CA1502 // TODO: Decomplexify
->>>>>>> a5544f7b
 		public async Task SchemaDowngradeForServerVersion(
 			ILogger<DatabaseContext> logger,
 			Version targetVersion,
@@ -441,47 +437,7 @@
 						throw new ArgumentException($"Invalid DatabaseType: {currentDatabaseType}", nameof(currentDatabaseType));
 				}
 
-<<<<<<< HEAD
-			if (version < new Version(4, 6, 0))
-				switch (currentDatabaseType)
-				{
-					case DatabaseType.MariaDB:
-					case DatabaseType.MySql:
-						targetMigration = nameof(MYAddAdditionalDDParameters);
-						break;
-					case DatabaseType.PostgresSql:
-						targetMigration = nameof(PGAddAdditionalDDParameters);
-						break;
-					case DatabaseType.SqlServer:
-					case DatabaseType.Sqlite:
-						targetMigration = nameof(MSAddAdditionalDDParameters);
-						break;
-					default:
-						throw new ArgumentException($"Invalid DatabaseType: {currentDatabaseType}", nameof(currentDatabaseType));
-				}
-
-			if (version < new Version(4, 5, 0))
-				switch (currentDatabaseType)
-				{
-					case DatabaseType.MariaDB:
-					case DatabaseType.MySql:
-						targetMigration = nameof(MYAddDeploymentColumns);
-						break;
-					case DatabaseType.PostgresSql:
-						targetMigration = nameof(PGAddDeploymentColumns);
-						break;
-					case DatabaseType.SqlServer:
-					case DatabaseType.Sqlite:
-						targetMigration = nameof(MSAddDeploymentColumns);
-						break;
-					default:
-						throw new ArgumentException($"Invalid DatabaseType: {currentDatabaseType}", nameof(currentDatabaseType));
-				}
-
-			if (version < new Version(4, 4, 0))
-=======
 			if (targetVersion < new Version(4, 4, 0))
->>>>>>> a5544f7b
 				switch (currentDatabaseType)
 				{
 					case DatabaseType.MariaDB:
@@ -548,10 +504,6 @@
 				logger.LogCritical(e, "Failed to migrate!");
 			}
 		}
-<<<<<<< HEAD
 #pragma warning restore CA1502 // Cyclomatic complexity
-=======
-#pragma warning restore CA1502
->>>>>>> a5544f7b
 	}
 }