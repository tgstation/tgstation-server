﻿using System;
using System.Globalization;
using System.Linq;
using System.Reflection;
using System.Threading;
using System.Threading.Tasks;

using Microsoft.EntityFrameworkCore;
using Microsoft.EntityFrameworkCore.Infrastructure;
using Microsoft.EntityFrameworkCore.Migrations;
using Microsoft.Extensions.DependencyInjection;
using Microsoft.Extensions.Logging;

using Tgstation.Server.Host.Configuration;
using Tgstation.Server.Host.Database.Migrations;
using Tgstation.Server.Host.Models;

namespace Tgstation.Server.Host.Database
{
	/// <summary>
	/// Backend abstract implementation of <see cref="IDatabaseContext"/>.
	/// </summary>
#pragma warning disable CA1506 // TODO: Decomplexify
	public abstract class DatabaseContext : DbContext, IDatabaseContext
	{
		/// <summary>
		/// The <see cref="User"/>s in the <see cref="DatabaseContext"/>.
		/// </summary>
		public DbSet<User> Users { get; set; }

		/// <summary>
		/// The <see cref="Instance"/>s in the <see cref="DatabaseContext"/>.
		/// </summary>
		public DbSet<Instance> Instances { get; set; }

		/// <summary>
		/// The <see cref="CompileJob"/>s in the <see cref="DatabaseContext"/>.
		/// </summary>
		public DbSet<CompileJob> CompileJobs { get; set; }

		/// <summary>
		/// The <see cref="RevisionInformation"/>s in the <see cref="DatabaseContext"/>.
		/// </summary>
		public DbSet<RevisionInformation> RevisionInformations { get; set; }

		/// <summary>
		/// The <see cref="Models.DreamMakerSettings"/> in the <see cref="DatabaseContext"/>.
		/// </summary>
		public DbSet<DreamMakerSettings> DreamMakerSettings { get; set; }

		/// <summary>
		/// The <see cref="ChatBot"/>s in the <see cref="DatabaseContext"/>.
		/// </summary>
		public DbSet<ChatBot> ChatBots { get; set; }

		/// <summary>
		/// The <see cref="Models.DreamDaemonSettings"/> in the <see cref="DatabaseContext"/>.
		/// </summary>
		public DbSet<DreamDaemonSettings> DreamDaemonSettings { get; set; }

		/// <summary>
		/// The <see cref="Models.RepositorySettings"/> in the <see cref="DatabaseContext"/>.
		/// </summary>
		public DbSet<RepositorySettings> RepositorySettings { get; set; }

		/// <summary>
		/// The <see cref="InstancePermissionSet"/>s in the <see cref="DatabaseContext"/>.
		/// </summary>
		public DbSet<InstancePermissionSet> InstancePermissionSets { get; set; }

		/// <summary>
		/// The <see cref="ChatChannel"/>s in the <see cref="DatabaseContext"/>.
		/// </summary>
		public DbSet<ChatChannel> ChatChannels { get; set; }

		/// <summary>
		/// The <see cref="Job"/>s in the <see cref="DatabaseContext"/>.
		/// </summary>
		public DbSet<Job> Jobs { get; set; }

		/// <summary>
		/// The <see cref="ReattachInformation"/>s in the <see cref="DatabaseContext"/>.
		/// </summary>
		public DbSet<ReattachInformation> ReattachInformations { get; set; }

		/// <summary>
		/// The <see cref="TestMerge"/>s in the <see cref="DatabaseContext"/>.
		/// </summary>
		public DbSet<TestMerge> TestMerges { get; set; }

		/// <summary>
		/// The <see cref="RevInfoTestMerge"/>s in the <see cref="DatabaseContext"/>.
		/// </summary>
		public DbSet<RevInfoTestMerge> RevInfoTestMerges { get; set; }

		/// <summary>
		/// The <see cref="OAuthConnection"/>s in the <see cref="DatabaseContext"/>.
		/// </summary>
		public DbSet<OAuthConnection> OAuthConnections { get; set; }

		/// <summary>
		/// The <see cref="PermissionSet"/>s in the <see cref="DatabaseContext"/>.
		/// </summary>
		public DbSet<PermissionSet> PermissionSets { get; set; }

		/// <summary>
		/// The <see cref="UserGroup"/>s in the <see cref="DatabaseContext"/>.
		/// </summary>
		public DbSet<UserGroup> Groups { get; set; }

		/// <inheritdoc />
		IDatabaseCollection<User> IDatabaseContext.Users => usersCollection;

		/// <inheritdoc />
		IDatabaseCollection<Instance> IDatabaseContext.Instances => instancesCollection;

		/// <inheritdoc />
		IDatabaseCollection<InstancePermissionSet> IDatabaseContext.InstancePermissionSets => instancePermissionSetsCollection;

		/// <inheritdoc />
		IDatabaseCollection<Job> IDatabaseContext.Jobs => jobsCollection;

		/// <inheritdoc />
		IDatabaseCollection<CompileJob> IDatabaseContext.CompileJobs => compileJobsCollection;

		/// <inheritdoc />
		IDatabaseCollection<RevisionInformation> IDatabaseContext.RevisionInformations => revisionInformationsCollection;

		/// <inheritdoc />
		IDatabaseCollection<DreamMakerSettings> IDatabaseContext.DreamMakerSettings => dreamMakerSettingsCollection;

		/// <inheritdoc />
		IDatabaseCollection<DreamDaemonSettings> IDatabaseContext.DreamDaemonSettings => dreamDaemonSettingsCollection;

		/// <inheritdoc />
		IDatabaseCollection<ChatBot> IDatabaseContext.ChatBots => chatBotsCollection;

		/// <inheritdoc />
		IDatabaseCollection<ChatChannel> IDatabaseContext.ChatChannels => chatChannelsCollection;

		/// <inheritdoc />
		IDatabaseCollection<RepositorySettings> IDatabaseContext.RepositorySettings => repositorySettingsCollection;

		/// <inheritdoc />
		IDatabaseCollection<ReattachInformation> IDatabaseContext.ReattachInformations => reattachInformationsCollection;

		/// <inheritdoc />
		IDatabaseCollection<OAuthConnection> IDatabaseContext.OAuthConnections => oAuthConnections;

		/// <inheritdoc />
		IDatabaseCollection<UserGroup> IDatabaseContext.Groups => groups;

		/// <inheritdoc />
		IDatabaseCollection<PermissionSet> IDatabaseContext.PermissionSets => permissionSets;

		/// <summary>
		/// The <see cref="DeleteBehavior"/> for the <see cref="CompileJob"/>/<see cref="RevisionInformation"/> foreign key.
		/// </summary>
		protected virtual DeleteBehavior RevInfoCompileJobDeleteBehavior => DeleteBehavior.ClientNoAction;

		/// <summary>
		/// Backing field for <see cref="IDatabaseContext.Users"/>.
		/// </summary>
		readonly IDatabaseCollection<User> usersCollection;

		/// <summary>
		/// Backing field for <see cref="IDatabaseContext.Instances"/>.
		/// </summary>
		readonly IDatabaseCollection<Instance> instancesCollection;

		/// <summary>
		/// Backing field for <see cref="IDatabaseContext.CompileJobs"/>.
		/// </summary>
		readonly IDatabaseCollection<CompileJob> compileJobsCollection;

		/// <summary>
		/// Backing field for <see cref="IDatabaseContext.InstancePermissionSets"/>.
		/// </summary>
		readonly IDatabaseCollection<InstancePermissionSet> instancePermissionSetsCollection;

		/// <summary>
		/// Backing field for <see cref="IDatabaseContext.Jobs"/>.
		/// </summary>
		readonly IDatabaseCollection<Job> jobsCollection;

		/// <summary>
		/// Backing field for <see cref="IDatabaseContext.RevisionInformations"/>.
		/// </summary>
		readonly IDatabaseCollection<RevisionInformation> revisionInformationsCollection;

		/// <summary>
		/// Backing field for <see cref="IDatabaseContext.DreamMakerSettings"/>.
		/// </summary>
		readonly IDatabaseCollection<DreamMakerSettings> dreamMakerSettingsCollection;

		/// <summary>
		/// Backing field for <see cref="IDatabaseContext.DreamDaemonSettings"/>.
		/// </summary>
		readonly IDatabaseCollection<DreamDaemonSettings> dreamDaemonSettingsCollection;

		/// <summary>
		/// Backing field for <see cref="IDatabaseContext.ChatBots"/>.
		/// </summary>
		readonly IDatabaseCollection<ChatBot> chatBotsCollection;

		/// <summary>
		/// Backing field for <see cref="IDatabaseContext.ChatChannels"/>.
		/// </summary>
		readonly IDatabaseCollection<ChatChannel> chatChannelsCollection;

		/// <summary>
		/// Backing field for <see cref="IDatabaseContext.RepositorySettings"/>.
		/// </summary>
		readonly IDatabaseCollection<RepositorySettings> repositorySettingsCollection;

		/// <summary>
		/// Backing field for <see cref="IDatabaseContext.ReattachInformations"/>.
		/// </summary>
		readonly IDatabaseCollection<ReattachInformation> reattachInformationsCollection;

		/// <summary>
		/// Backing field for <see cref="IDatabaseContext.OAuthConnections"/>.
		/// </summary>
		readonly IDatabaseCollection<OAuthConnection> oAuthConnections;

		/// <summary>
		/// Backing field for <see cref="IDatabaseContext.Groups"/>.
		/// </summary>
		readonly IDatabaseCollection<UserGroup> groups;

		/// <summary>
		/// Backing field for <see cref="IDatabaseContext.PermissionSets"/>.
		/// </summary>
		readonly IDatabaseCollection<PermissionSet> permissionSets;

		/// <summary>
		/// Gets the configure action for a given <typeparamref name="TDatabaseContext"/>.
		/// </summary>
		/// <typeparam name="TDatabaseContext">The <see cref="DatabaseContext"/> parent class to configure with.</typeparam>
		/// <returns>A configure <see cref="Action{T1, T2}"/>.</returns>
		public static Action<DbContextOptionsBuilder, DatabaseConfiguration> GetConfigureAction<TDatabaseContext>()
			where TDatabaseContext : DatabaseContext
		{
			// HACK HACK HACK HACK HACK
			const string ConfigureMethodName = nameof(SqlServerDatabaseContext.ConfigureWith);
			var configureFunction = typeof(TDatabaseContext).GetMethod(
				ConfigureMethodName,
				BindingFlags.Public | BindingFlags.Static)
				?? throw new InvalidOperationException($"Context type {typeof(TDatabaseContext).FullName} missing static {ConfigureMethodName} function!");

			return (optionsBuilder, config) => configureFunction.Invoke(null, new object[] { optionsBuilder, config });
		}

		/// <summary>
		/// Initializes a new instance of the <see cref="DatabaseContext"/> class.
		/// </summary>
		/// <param name="dbContextOptions">The <see cref="DbContextOptions"/> for the <see cref="DatabaseContext"/>.</param>
		protected DatabaseContext(DbContextOptions dbContextOptions) : base(dbContextOptions)
		{
			usersCollection = new DatabaseCollection<User>(Users);
			instancesCollection = new DatabaseCollection<Instance>(Instances);
			instancePermissionSetsCollection = new DatabaseCollection<InstancePermissionSet>(InstancePermissionSets);
			compileJobsCollection = new DatabaseCollection<CompileJob>(CompileJobs);
			repositorySettingsCollection = new DatabaseCollection<RepositorySettings>(RepositorySettings);
			dreamMakerSettingsCollection = new DatabaseCollection<DreamMakerSettings>(DreamMakerSettings);
			dreamDaemonSettingsCollection = new DatabaseCollection<DreamDaemonSettings>(DreamDaemonSettings);
			chatBotsCollection = new DatabaseCollection<ChatBot>(ChatBots);
			chatChannelsCollection = new DatabaseCollection<ChatChannel>(ChatChannels);
			revisionInformationsCollection = new DatabaseCollection<RevisionInformation>(RevisionInformations);
			jobsCollection = new DatabaseCollection<Job>(Jobs);
			reattachInformationsCollection = new DatabaseCollection<ReattachInformation>(ReattachInformations);
			oAuthConnections = new DatabaseCollection<OAuthConnection>(OAuthConnections);
			groups = new DatabaseCollection<UserGroup>(Groups);
			permissionSets = new DatabaseCollection<PermissionSet>(PermissionSets);
		}

		/// <inheritdoc />
		public Task Save(CancellationToken cancellationToken) => SaveChangesAsync(cancellationToken);

		/// <inheritdoc />
		public Task Drop(CancellationToken cancellationToken) => Database.EnsureDeletedAsync(cancellationToken);

		/// <inheritdoc />
		public async Task<bool> Migrate(ILogger<DatabaseContext> logger, CancellationToken cancellationToken)
		{
			ArgumentNullException.ThrowIfNull(logger);
			var migrations = await Database.GetAppliedMigrationsAsync(cancellationToken);
			var wasEmpty = !migrations.Any();

			if (wasEmpty || (await Database.GetPendingMigrationsAsync(cancellationToken)).Any())
			{
				logger.LogInformation("Migrating database...");
				await Database.MigrateAsync(cancellationToken);
			}
			else
				logger.LogDebug("No migrations to apply");

			wasEmpty |= !await Users.AsQueryable().AnyAsync(cancellationToken);

			return wasEmpty;
		}

		/// <inheritdoc />
		protected override void OnModelCreating(ModelBuilder modelBuilder)
		{
			ArgumentNullException.ThrowIfNull(modelBuilder);

			base.OnModelCreating(modelBuilder);

			var userModel = modelBuilder.Entity<User>();
			userModel.HasIndex(x => x.CanonicalName).IsUnique();
			userModel.HasIndex(x => x.SystemIdentifier).IsUnique();
			userModel.HasMany(x => x.TestMerges).WithOne(x => x.MergedBy).OnDelete(DeleteBehavior.Restrict);
			userModel.HasMany(x => x.OAuthConnections).WithOne(x => x.User).OnDelete(DeleteBehavior.Cascade);

			modelBuilder.Entity<OAuthConnection>().HasIndex(x => new { x.Provider, x.ExternalUserId }).IsUnique();

			var groupsModel = modelBuilder.Entity<UserGroup>();
			groupsModel.HasIndex(x => x.Name).IsUnique();
			groupsModel.HasMany(x => x.Users).WithOne(x => x.Group).OnDelete(DeleteBehavior.ClientSetNull);

			var permissionSetModel = modelBuilder.Entity<PermissionSet>();
			permissionSetModel.HasOne(x => x.Group).WithOne(x => x.PermissionSet).OnDelete(DeleteBehavior.Cascade);
			permissionSetModel.HasOne(x => x.User).WithOne(x => x.PermissionSet).OnDelete(DeleteBehavior.Cascade);
			permissionSetModel.HasMany(x => x.InstancePermissionSets).WithOne(x => x.PermissionSet).OnDelete(DeleteBehavior.Cascade);

			modelBuilder.Entity<InstancePermissionSet>().HasIndex(x => new { x.PermissionSetId, x.InstanceId }).IsUnique();

			var revInfo = modelBuilder.Entity<RevisionInformation>();
			revInfo.HasMany(x => x.ActiveTestMerges).WithOne(x => x.RevisionInformation).OnDelete(DeleteBehavior.Cascade);
			revInfo.HasOne(x => x.PrimaryTestMerge).WithOne(x => x.PrimaryRevisionInformation).OnDelete(DeleteBehavior.Cascade);
			revInfo.HasIndex(x => new { x.InstanceId, x.CommitSha }).IsUnique();

			// IMPORTANT: When an instance is deleted (detached) it cascades into the maze of revinfo/testmerge/ritm/compilejob/job/ri relations
			// This maze starts at revInfo and jobs
			// jobs takes care of deleting compile jobs and ris
			// rev info takes care of the rest
			// Break the link here so the db doesn't shit itself complaining about cascading deletes
			// EF will handle making the right query to destroy everything
			// UPDATE: I fuck with this constantly in hopes of eliminating FK issues on instance detack
			revInfo.HasMany(x => x.CompileJobs).WithOne(x => x.RevisionInformation).OnDelete(RevInfoCompileJobDeleteBehavior);

			// Also break the link between ritm and testmerge so it doesn't cycle in a triangle with rev info
			modelBuilder.Entity<TestMerge>().HasMany(x => x.RevisonInformations).WithOne(x => x.TestMerge).OnDelete(DeleteBehavior.ClientNoAction);

			var compileJob = modelBuilder.Entity<CompileJob>();
			compileJob.HasIndex(x => x.DirectoryName);
			compileJob.HasOne(x => x.Job).WithOne().OnDelete(DeleteBehavior.Cascade);

			modelBuilder.Entity<ReattachInformation>().HasOne(x => x.CompileJob).WithMany().OnDelete(DeleteBehavior.Cascade);

			var chatChannel = modelBuilder.Entity<ChatChannel>();
			chatChannel.HasIndex(x => new { x.ChatSettingsId, x.IrcChannel }).IsUnique();
			chatChannel.HasIndex(x => new { x.ChatSettingsId, x.DiscordChannelId }).IsUnique();
			chatChannel.HasOne(x => x.ChatSettings).WithMany(x => x.Channels).HasForeignKey(x => x.ChatSettingsId).OnDelete(DeleteBehavior.Cascade);

			modelBuilder.Entity<ChatBot>().HasIndex(x => new { x.InstanceId, x.Name }).IsUnique();

			var instanceModel = modelBuilder.Entity<Instance>();
			instanceModel.HasIndex(x => new { x.Path, x.SwarmIdentifer }).IsUnique();
			instanceModel.HasMany(x => x.ChatSettings).WithOne(x => x.Instance).OnDelete(DeleteBehavior.Cascade);
			instanceModel.HasOne(x => x.DreamDaemonSettings).WithOne(x => x.Instance).OnDelete(DeleteBehavior.Cascade);
			instanceModel.HasOne(x => x.DreamMakerSettings).WithOne(x => x.Instance).OnDelete(DeleteBehavior.Cascade);
			instanceModel.HasOne(x => x.RepositorySettings).WithOne(x => x.Instance).OnDelete(DeleteBehavior.Cascade);
			instanceModel.HasMany(x => x.RevisionInformations).WithOne(x => x.Instance).OnDelete(DeleteBehavior.Cascade);
			instanceModel.HasMany(x => x.InstancePermissionSets).WithOne(x => x.Instance).OnDelete(DeleteBehavior.Cascade);
			instanceModel.HasMany(x => x.Jobs).WithOne(x => x.Instance).OnDelete(DeleteBehavior.Cascade);
		}

		// HEY YOU
		// IF YOU HAVE A TEST THAT'S CREATING ERRORS BECAUSE THESE VALUES AREN'T SET CORRECTLY THERE'S MORE TO FIXING IT THAN JUST UPDATING THEM
		// IN THE FUNCTION BELOW YOU ALSO NEED TO CORRECTLY SET THE RIGHT MIGRATION TO DOWNGRADE TO FOR THE LAST TGS VERSION
		// IF THIS BREAKS AGAIN I WILL PERSONALLY HAUNT YOUR ASS WHEN I DIE

		/// <summary>
		/// Used by unit tests to remind us to setup the correct MSSQL migration downgrades.
		/// </summary>
<<<<<<< HEAD
		internal static readonly Type MSLatestMigration = typeof(MSAddMapThreads);
=======
		internal static readonly Type MSLatestMigration = typeof(MSAddSystemChannels);
>>>>>>> 7db8db0c

		/// <summary>
		/// Used by unit tests to remind us to setup the correct MYSQL migration downgrades.
		/// </summary>
<<<<<<< HEAD
		internal static readonly Type MYLatestMigration = typeof(MYAddMapThreads);
=======
		internal static readonly Type MYLatestMigration = typeof(MYAddSystemChannels);
>>>>>>> 7db8db0c

		/// <summary>
		/// Used by unit tests to remind us to setup the correct PostgresSQL migration downgrades.
		/// </summary>
<<<<<<< HEAD
		internal static readonly Type PGLatestMigration = typeof(PGAddMapThreads);
=======
		internal static readonly Type PGLatestMigration = typeof(PGAddSystemChannels);
>>>>>>> 7db8db0c

		/// <summary>
		/// Used by unit tests to remind us to setup the correct SQLite migration downgrades.
		/// </summary>
<<<<<<< HEAD
		internal static readonly Type SLLatestMigration = typeof(SLAddMapThreads);
=======
		internal static readonly Type SLLatestMigration = typeof(SLAddSystemChannels);
>>>>>>> 7db8db0c

		/// <inheritdoc />
#pragma warning disable CA1502 // Cyclomatic complexity
		public async Task SchemaDowngradeForServerVersion(
			ILogger<DatabaseContext> logger,
			Version targetVersion,
			DatabaseType currentDatabaseType,
			CancellationToken cancellationToken)
		{
			ArgumentNullException.ThrowIfNull(logger);
			ArgumentNullException.ThrowIfNull(targetVersion);
			if (targetVersion < new Version(4, 0))
				throw new ArgumentOutOfRangeException(nameof(targetVersion), targetVersion, "Cannot migrate below version 4.0.0!");

			if (currentDatabaseType == DatabaseType.PostgresSql && targetVersion < new Version(4, 3, 0))
				throw new NotSupportedException("Cannot migrate below version 4.3.0 with PostgresSql!");

			if (currentDatabaseType == DatabaseType.MariaDB)
				currentDatabaseType = DatabaseType.MySql; // Keeping switch expressions while avoiding `or` syntax from C#9

			if (targetVersion < new Version(4, 1, 0))
				throw new NotSupportedException("Cannot migrate below version 4.1.0!");

			// Update this with new migrations as they are made
			string targetMigration = null;

			string BadDatabaseType() => throw new ArgumentException($"Invalid DatabaseType: {currentDatabaseType}", nameof(currentDatabaseType));

			if (targetVersion < new Version(5, 13, 0))
				targetMigration = currentDatabaseType switch
				{
					DatabaseType.MySql => nameof(MYAddReattachInfoInitialCompileJob),
					DatabaseType.PostgresSql => nameof(PGAddReattachInfoInitialCompileJob),
					DatabaseType.SqlServer => nameof(MSAddReattachInfoInitialCompileJob),
					DatabaseType.Sqlite => nameof(SLAddReattachInfoInitialCompileJob),
					_ => BadDatabaseType(),
				};
			if (targetVersion < new Version(5, 7, 3))
				targetMigration = currentDatabaseType switch
				{
					DatabaseType.MySql => nameof(MYAddDreamDaemonLogOutput),
					DatabaseType.PostgresSql => nameof(PGAddDreamDaemonLogOutput),
					DatabaseType.SqlServer => nameof(MSAddDreamDaemonLogOutput),
					DatabaseType.Sqlite => nameof(SLAddDreamDaemonLogOutput),
					_ => BadDatabaseType(),
				};
			if (targetVersion < new Version(5, 7, 0))
				targetMigration = currentDatabaseType switch
				{
					DatabaseType.MySql => nameof(MYAddProfiler),
					DatabaseType.PostgresSql => nameof(PGAddProfiler),
					DatabaseType.SqlServer => nameof(MSAddProfiler),
					DatabaseType.Sqlite => nameof(SLAddProfiler),
					_ => BadDatabaseType(),
				};
			if (targetVersion < new Version(4, 19, 0))
				targetMigration = currentDatabaseType switch
				{
					DatabaseType.MySql => nameof(MYAddDumpOnHeartbeatRestart),
					DatabaseType.PostgresSql => nameof(PGAddDumpOnHeartbeatRestart),
					DatabaseType.SqlServer => nameof(MSAddDumpOnHeartbeatRestart),
					DatabaseType.Sqlite => nameof(SLAddDumpOnHeartbeatRestart),
					_ => BadDatabaseType(),
				};
			if (targetVersion < new Version(4, 18, 0))
				targetMigration = currentDatabaseType switch
				{
					DatabaseType.MySql => nameof(MYAddUpdateSubmodules),
					DatabaseType.PostgresSql => nameof(PGAddUpdateSubmodules),
					DatabaseType.SqlServer => nameof(MSAddUpdateSubmodules),
					DatabaseType.Sqlite => nameof(SLAddUpdateSubmodules),
					_ => BadDatabaseType(),
				};
			if (targetVersion < new Version(4, 14, 0))
				targetMigration = currentDatabaseType switch
				{
					DatabaseType.MySql => nameof(MYTruncateInstanceNames),
					DatabaseType.PostgresSql => nameof(PGTruncateInstanceNames),
					DatabaseType.SqlServer => nameof(MSTruncateInstanceNames),
					DatabaseType.Sqlite => nameof(SLAddRevInfoTimestamp),
					_ => BadDatabaseType(),
				};
			if (targetVersion < new Version(4, 10, 0))
				targetMigration = currentDatabaseType switch
				{
					DatabaseType.MySql => nameof(MSAddRevInfoTimestamp),
					DatabaseType.PostgresSql => nameof(PGAddRevInfoTimestamp),
					DatabaseType.SqlServer => nameof(MSAddRevInfoTimestamp),
					DatabaseType.Sqlite => nameof(SLAddRevInfoTimestamp),
					_ => BadDatabaseType(),
				};
			if (targetVersion < new Version(4, 8, 0))
				targetMigration = currentDatabaseType switch
				{
					DatabaseType.MySql => nameof(MYAddSwarmIdentifer),
					DatabaseType.PostgresSql => nameof(PGAddSwarmIdentifer),
					DatabaseType.SqlServer => nameof(MSAddSwarmIdentifer),
					DatabaseType.Sqlite => nameof(SLAddSwarmIdentifer),
					_ => BadDatabaseType(),
				};
			if (targetVersion < new Version(4, 7, 0))
				targetMigration = currentDatabaseType switch
				{
					DatabaseType.MySql => nameof(MYAddAdditionalDDParameters),
					DatabaseType.PostgresSql => nameof(PGAddAdditionalDDParameters),
					DatabaseType.SqlServer => nameof(MSAddAdditionalDDParameters),
					DatabaseType.Sqlite => nameof(SLAddAdditionalDDParameters),
					_ => BadDatabaseType(),
				};
			if (targetVersion < new Version(4, 6, 0))
				targetMigration = currentDatabaseType switch
				{
					DatabaseType.MySql => nameof(MYAddDeploymentColumns),
					DatabaseType.PostgresSql => nameof(PGAddDeploymentColumns),
					DatabaseType.SqlServer => nameof(MSAddDeploymentColumns),
					DatabaseType.Sqlite => nameof(SLAddDeploymentColumns),
					_ => BadDatabaseType(),
				};
			if (targetVersion < new Version(4, 5, 0))
				targetMigration = currentDatabaseType switch
				{
					DatabaseType.MySql => nameof(MYAllowNullDMApi),
					DatabaseType.PostgresSql => nameof(PGAllowNullDMApi),
					DatabaseType.SqlServer => nameof(MSAllowNullDMApi),
					DatabaseType.Sqlite => nameof(SLAllowNullDMApi),
					_ => BadDatabaseType(),
				};
			if (targetVersion < new Version(4, 4, 0))
				targetMigration = currentDatabaseType switch
				{
					DatabaseType.MySql => nameof(MYFixForeignKey),
					DatabaseType.PostgresSql => nameof(PGCreate),
					DatabaseType.SqlServer => nameof(MSRemoveSoftColumns),
					DatabaseType.Sqlite => nameof(SLRemoveSoftColumns),
					_ => BadDatabaseType(),
				};
			if (targetVersion < new Version(4, 2, 0))
				targetMigration = currentDatabaseType == DatabaseType.Sqlite ? nameof(SLRebuild) : nameof(MSFixCascadingDelete);

			if (targetMigration == null)
			{
				logger.LogDebug("No down migration required.");
				return;
			}

			// already setup
			var migrationSubstitution = currentDatabaseType switch
			{
				DatabaseType.SqlServer => null, // already setup
				DatabaseType.MySql => "MY{0}",
				DatabaseType.Sqlite => "SL{0}",
				DatabaseType.PostgresSql => "PG{0}",
				_ => throw new InvalidOperationException($"Invalid DatabaseType: {currentDatabaseType}"),
			};

			if (migrationSubstitution != null)
				targetMigration = String.Format(CultureInfo.InvariantCulture, migrationSubstitution, targetMigration[2..]);

			// even though it clearly implements it in the DatabaseFacade definition this won't work without casting (╯ಠ益ಠ)╯︵ ┻━┻
			var dbServiceProvider = ((IInfrastructure<IServiceProvider>)Database).Instance;
			var migrator = dbServiceProvider.GetRequiredService<IMigrator>();

			logger.LogInformation("Migrating down to version {targetVersion}. Target: {targetMigration}", targetVersion, targetMigration);
			try
			{
				await migrator.MigrateAsync(targetMigration, cancellationToken);
			}
			catch (Exception e)
			{
				logger.LogCritical(e, "Failed to migrate!");
			}
		}
#pragma warning restore CA1502 // Cyclomatic complexity
	}
}<|MERGE_RESOLUTION|>--- conflicted
+++ resolved
@@ -245,8 +245,10 @@
 			const string ConfigureMethodName = nameof(SqlServerDatabaseContext.ConfigureWith);
 			var configureFunction = typeof(TDatabaseContext).GetMethod(
 				ConfigureMethodName,
-				BindingFlags.Public | BindingFlags.Static)
-				?? throw new InvalidOperationException($"Context type {typeof(TDatabaseContext).FullName} missing static {ConfigureMethodName} function!");
+				BindingFlags.Public | BindingFlags.Static);
+
+			if (configureFunction == null)
+				throw new InvalidOperationException($"Context type {typeof(TDatabaseContext).FullName} missing static {ConfigureMethodName} function!");
 
 			return (optionsBuilder, config) => configureFunction.Invoke(null, new object[] { optionsBuilder, config });
 		}
@@ -375,38 +377,22 @@
 		/// <summary>
 		/// Used by unit tests to remind us to setup the correct MSSQL migration downgrades.
 		/// </summary>
-<<<<<<< HEAD
-		internal static readonly Type MSLatestMigration = typeof(MSAddMapThreads);
-=======
 		internal static readonly Type MSLatestMigration = typeof(MSAddSystemChannels);
->>>>>>> 7db8db0c
 
 		/// <summary>
 		/// Used by unit tests to remind us to setup the correct MYSQL migration downgrades.
 		/// </summary>
-<<<<<<< HEAD
-		internal static readonly Type MYLatestMigration = typeof(MYAddMapThreads);
-=======
 		internal static readonly Type MYLatestMigration = typeof(MYAddSystemChannels);
->>>>>>> 7db8db0c
 
 		/// <summary>
 		/// Used by unit tests to remind us to setup the correct PostgresSQL migration downgrades.
 		/// </summary>
-<<<<<<< HEAD
-		internal static readonly Type PGLatestMigration = typeof(PGAddMapThreads);
-=======
 		internal static readonly Type PGLatestMigration = typeof(PGAddSystemChannels);
->>>>>>> 7db8db0c
 
 		/// <summary>
 		/// Used by unit tests to remind us to setup the correct SQLite migration downgrades.
 		/// </summary>
-<<<<<<< HEAD
-		internal static readonly Type SLLatestMigration = typeof(SLAddMapThreads);
-=======
 		internal static readonly Type SLLatestMigration = typeof(SLAddSystemChannels);
->>>>>>> 7db8db0c
 
 		/// <inheritdoc />
 #pragma warning disable CA1502 // Cyclomatic complexity
@@ -569,7 +555,7 @@
 			var dbServiceProvider = ((IInfrastructure<IServiceProvider>)Database).Instance;
 			var migrator = dbServiceProvider.GetRequiredService<IMigrator>();
 
-			logger.LogInformation("Migrating down to version {targetVersion}. Target: {targetMigration}", targetVersion, targetMigration);
+			logger.LogInformation("Migrating down to version {0}. Target: {1}", targetVersion, targetMigration);
 			try
 			{
 				await migrator.MigrateAsync(targetMigration, cancellationToken);
