﻿// <auto-generated />
using System;

using Microsoft.EntityFrameworkCore;
using Microsoft.EntityFrameworkCore.Infrastructure;

#nullable disable

namespace Tgstation.Server.Host.Database.Migrations
{
	[DbContext(typeof(SqliteDatabaseContext))]
	partial class SqliteDatabaseContextModelSnapshot : ModelSnapshot
	{
		protected override void BuildModel(ModelBuilder modelBuilder)
		{
#pragma warning disable 612, 618
<<<<<<< HEAD
			modelBuilder.HasAnnotation("ProductVersion", "8.0.0-rc.1.23419.6");
=======
			modelBuilder.HasAnnotation("ProductVersion", "7.0.13");
>>>>>>> 4b49e072

			modelBuilder.Entity("Tgstation.Server.Host.Models.ChatBot", b =>
			{
				b.Property<long?>("Id")
					.ValueGeneratedOnAdd()
					.HasColumnType("INTEGER");

				b.Property<ushort?>("ChannelLimit")
					.IsRequired()
					.HasColumnType("INTEGER");

				b.Property<string>("ConnectionString")
					.IsRequired()
					.HasMaxLength(10000)
					.HasColumnType("TEXT");

				b.Property<bool?>("Enabled")
					.HasColumnType("INTEGER");

				b.Property<long>("InstanceId")
					.HasColumnType("INTEGER");

				b.Property<string>("Name")
					.IsRequired()
					.HasMaxLength(100)
					.HasColumnType("TEXT");

				b.Property<int>("Provider")
					.HasColumnType("INTEGER");

				b.Property<uint?>("ReconnectionInterval")
					.IsRequired()
					.HasColumnType("INTEGER");

				b.HasKey("Id");

				b.HasIndex("InstanceId", "Name")
					.IsUnique();

				b.ToTable("ChatBots");
			});

			modelBuilder.Entity("Tgstation.Server.Host.Models.ChatChannel", b =>
			{
				b.Property<long>("Id")
					.ValueGeneratedOnAdd()
					.HasColumnType("INTEGER");

				b.Property<long>("ChatSettingsId")
					.HasColumnType("INTEGER");

				b.Property<ulong?>("DiscordChannelId")
					.HasColumnType("INTEGER");

				b.Property<string>("IrcChannel")
					.HasMaxLength(100)
					.HasColumnType("TEXT");

				b.Property<bool?>("IsAdminChannel")
					.IsRequired()
					.HasColumnType("INTEGER");

				b.Property<bool?>("IsSystemChannel")
					.IsRequired()
					.HasColumnType("INTEGER");

				b.Property<bool?>("IsUpdatesChannel")
					.IsRequired()
					.HasColumnType("INTEGER");

				b.Property<bool?>("IsWatchdogChannel")
					.IsRequired()
					.HasColumnType("INTEGER");

				b.Property<string>("Tag")
					.HasMaxLength(10000)
					.HasColumnType("TEXT");

				b.HasKey("Id");

				b.HasIndex("ChatSettingsId", "DiscordChannelId")
					.IsUnique();

				b.HasIndex("ChatSettingsId", "IrcChannel")
					.IsUnique();

				b.ToTable("ChatChannels");
			});

			modelBuilder.Entity("Tgstation.Server.Host.Models.CompileJob", b =>
			{
				b.Property<long?>("Id")
					.ValueGeneratedOnAdd()
					.HasColumnType("INTEGER");

				b.Property<string>("ByondVersion")
					.IsRequired()
					.HasColumnType("TEXT")
					.HasColumnName("EngineVersion");

				b.Property<int?>("DMApiMajorVersion")
					.HasColumnType("INTEGER");

				b.Property<int?>("DMApiMinorVersion")
					.HasColumnType("INTEGER");

				b.Property<int?>("DMApiPatchVersion")
					.HasColumnType("INTEGER");

				b.Property<Guid?>("DirectoryName")
					.IsRequired()
					.HasColumnType("TEXT");

				b.Property<string>("DmeName")
					.IsRequired()
					.HasColumnType("TEXT");

				b.Property<int?>("GitHubDeploymentId")
					.HasColumnType("INTEGER");

				b.Property<long?>("GitHubRepoId")
					.HasColumnType("INTEGER");

				b.Property<long>("JobId")
					.HasColumnType("INTEGER");

				b.Property<int?>("MinimumSecurityLevel")
					.HasColumnType("INTEGER");

				b.Property<string>("Output")
					.IsRequired()
					.HasColumnType("TEXT");

				b.Property<string>("RepositoryOrigin")
					.HasColumnType("TEXT");

				b.Property<long>("RevisionInformationId")
					.HasColumnType("INTEGER");

				b.HasKey("Id");

				b.HasIndex("DirectoryName");

				b.HasIndex("JobId")
					.IsUnique();

				b.HasIndex("RevisionInformationId");

				b.ToTable("CompileJobs");
			});

			modelBuilder.Entity("Tgstation.Server.Host.Models.DreamDaemonSettings", b =>
			{
				b.Property<long>("Id")
					.ValueGeneratedOnAdd()
					.HasColumnType("INTEGER");

				b.Property<string>("AdditionalParameters")
					.IsRequired()
					.HasMaxLength(10000)
					.HasColumnType("TEXT");

				b.Property<bool?>("AllowWebClient")
					.IsRequired()
					.HasColumnType("INTEGER");

				b.Property<bool?>("AutoStart")
					.IsRequired()
					.HasColumnType("INTEGER");

				b.Property<bool?>("DumpOnHealthCheckRestart")
					.IsRequired()
					.HasColumnType("INTEGER");

				b.Property<uint?>("HealthCheckSeconds")
					.IsRequired()
					.HasColumnType("INTEGER");

				b.Property<long>("InstanceId")
					.HasColumnType("INTEGER");

				b.Property<bool?>("LogOutput")
					.IsRequired()
					.HasColumnType("INTEGER");

				b.Property<uint?>("MapThreads")
					.IsRequired()
					.HasColumnType("INTEGER");

				b.Property<ushort?>("Port")
					.IsRequired()
					.HasColumnType("INTEGER");

				b.Property<int>("SecurityLevel")
					.HasColumnType("INTEGER");

				b.Property<bool?>("StartProfiler")
					.IsRequired()
					.HasColumnType("INTEGER");

				b.Property<uint?>("StartupTimeout")
					.IsRequired()
					.HasColumnType("INTEGER");

				b.Property<uint?>("TopicRequestTimeout")
					.IsRequired()
					.HasColumnType("INTEGER");

				b.Property<int>("Visibility")
					.HasColumnType("INTEGER");

				b.HasKey("Id");

				b.HasIndex("InstanceId")
					.IsUnique();

				b.ToTable("DreamDaemonSettings");
			});

			modelBuilder.Entity("Tgstation.Server.Host.Models.DreamMakerSettings", b =>
			{
				b.Property<long>("Id")
					.ValueGeneratedOnAdd()
					.HasColumnType("INTEGER");

				b.Property<ushort?>("ApiValidationPort")
					.IsRequired()
					.HasColumnType("INTEGER");

				b.Property<int>("ApiValidationSecurityLevel")
					.HasColumnType("INTEGER");

				b.Property<long>("InstanceId")
					.HasColumnType("INTEGER");

				b.Property<string>("ProjectName")
					.HasMaxLength(10000)
					.HasColumnType("TEXT");

				b.Property<bool?>("RequireDMApiValidation")
					.IsRequired()
					.HasColumnType("INTEGER");

				b.Property<TimeSpan?>("Timeout")
					.IsRequired()
					.HasColumnType("TEXT");

				b.HasKey("Id");

				b.HasIndex("InstanceId")
					.IsUnique();

				b.ToTable("DreamMakerSettings");
			});

			modelBuilder.Entity("Tgstation.Server.Host.Models.Instance", b =>
			{
				b.Property<long?>("Id")
					.ValueGeneratedOnAdd()
					.HasColumnType("INTEGER");

				b.Property<uint?>("AutoUpdateInterval")
					.IsRequired()
					.HasColumnType("INTEGER");

				b.Property<ushort?>("ChatBotLimit")
					.IsRequired()
					.HasColumnType("INTEGER");

				b.Property<int>("ConfigurationType")
					.HasColumnType("INTEGER");

				b.Property<string>("Name")
					.IsRequired()
					.HasMaxLength(100)
					.HasColumnType("TEXT");

				b.Property<bool?>("Online")
					.IsRequired()
					.HasColumnType("INTEGER");

				b.Property<string>("Path")
					.IsRequired()
					.HasColumnType("TEXT");

				b.Property<string>("SwarmIdentifer")
					.HasColumnType("TEXT");

				b.HasKey("Id");

				b.HasIndex("Path", "SwarmIdentifer")
					.IsUnique();

				b.ToTable("Instances");
			});

			modelBuilder.Entity("Tgstation.Server.Host.Models.InstancePermissionSet", b =>
			{
				b.Property<long>("Id")
					.ValueGeneratedOnAdd()
					.HasColumnType("INTEGER");

				b.Property<ulong>("ByondRights")
					.HasColumnType("INTEGER")
					.HasColumnName("EngineRights");

				b.Property<ulong>("ChatBotRights")
					.HasColumnType("INTEGER");

				b.Property<ulong>("ConfigurationRights")
					.HasColumnType("INTEGER");

				b.Property<ulong>("DreamDaemonRights")
					.HasColumnType("INTEGER");

				b.Property<ulong>("DreamMakerRights")
					.HasColumnType("INTEGER");

				b.Property<long>("InstanceId")
					.HasColumnType("INTEGER");

				b.Property<ulong>("InstancePermissionSetRights")
					.HasColumnType("INTEGER");

				b.Property<long>("PermissionSetId")
					.HasColumnType("INTEGER");

				b.Property<ulong>("RepositoryRights")
					.HasColumnType("INTEGER");

				b.HasKey("Id");

				b.HasIndex("InstanceId");

				b.HasIndex("PermissionSetId", "InstanceId")
					.IsUnique();

				b.ToTable("InstancePermissionSets");
			});

			modelBuilder.Entity("Tgstation.Server.Host.Models.Job", b =>
			{
				b.Property<long?>("Id")
					.ValueGeneratedOnAdd()
					.HasColumnType("INTEGER");

				b.Property<ulong?>("CancelRight")
					.HasColumnType("INTEGER");

				b.Property<ulong?>("CancelRightsType")
					.HasColumnType("INTEGER");

				b.Property<bool?>("Cancelled")
					.IsRequired()
					.HasColumnType("INTEGER");

				b.Property<long?>("CancelledById")
					.HasColumnType("INTEGER");

				b.Property<string>("Description")
					.IsRequired()
					.HasColumnType("TEXT");

				b.Property<uint?>("ErrorCode")
					.HasColumnType("INTEGER");

				b.Property<string>("ExceptionDetails")
					.HasColumnType("TEXT");

				b.Property<long>("InstanceId")
					.HasColumnType("INTEGER");

				b.Property<byte>("JobCode")
					.HasColumnType("INTEGER");

				b.Property<DateTimeOffset?>("StartedAt")
					.IsRequired()
					.HasColumnType("TEXT");

				b.Property<long>("StartedById")
					.HasColumnType("INTEGER");

				b.Property<DateTimeOffset?>("StoppedAt")
					.HasColumnType("TEXT");

				b.HasKey("Id");

				b.HasIndex("CancelledById");

				b.HasIndex("InstanceId");

				b.HasIndex("StartedById");

				b.ToTable("Jobs");
			});

			modelBuilder.Entity("Tgstation.Server.Host.Models.OAuthConnection", b =>
			{
				b.Property<long>("Id")
					.ValueGeneratedOnAdd()
					.HasColumnType("INTEGER");

				b.Property<string>("ExternalUserId")
					.IsRequired()
					.HasMaxLength(100)
					.HasColumnType("TEXT");

				b.Property<int>("Provider")
					.HasColumnType("INTEGER");

				b.Property<long?>("UserId")
					.HasColumnType("INTEGER");

				b.HasKey("Id");

				b.HasIndex("UserId");

				b.HasIndex("Provider", "ExternalUserId")
					.IsUnique();

				b.ToTable("OAuthConnections");
			});

			modelBuilder.Entity("Tgstation.Server.Host.Models.PermissionSet", b =>
			{
				b.Property<long?>("Id")
					.ValueGeneratedOnAdd()
					.HasColumnType("INTEGER");

				b.Property<ulong>("AdministrationRights")
					.HasColumnType("INTEGER");

				b.Property<long?>("GroupId")
					.HasColumnType("INTEGER");

				b.Property<ulong>("InstanceManagerRights")
					.HasColumnType("INTEGER");

				b.Property<long?>("UserId")
					.HasColumnType("INTEGER");

				b.HasKey("Id");

				b.HasIndex("GroupId")
					.IsUnique();

				b.HasIndex("UserId")
					.IsUnique();

				b.ToTable("PermissionSets");
			});

			modelBuilder.Entity("Tgstation.Server.Host.Models.ReattachInformation", b =>
			{
				b.Property<long>("Id")
					.ValueGeneratedOnAdd()
					.HasColumnType("INTEGER");

				b.Property<string>("AccessIdentifier")
					.IsRequired()
					.HasColumnType("TEXT");

				b.Property<long>("CompileJobId")
					.HasColumnType("INTEGER");

				b.Property<long?>("InitialCompileJobId")
					.HasColumnType("INTEGER");

				b.Property<int>("LaunchSecurityLevel")
					.HasColumnType("INTEGER");

				b.Property<int>("LaunchVisibility")
					.HasColumnType("INTEGER");

				b.Property<ushort>("Port")
					.HasColumnType("INTEGER");

				b.Property<int>("ProcessId")
					.HasColumnType("INTEGER");

				b.Property<int>("RebootState")
					.HasColumnType("INTEGER");

				b.HasKey("Id");

				b.HasIndex("CompileJobId");

				b.HasIndex("InitialCompileJobId");

				b.ToTable("ReattachInformations");
			});

			modelBuilder.Entity("Tgstation.Server.Host.Models.RepositorySettings", b =>
			{
				b.Property<long>("Id")
					.ValueGeneratedOnAdd()
					.HasColumnType("INTEGER");

				b.Property<string>("AccessToken")
					.HasMaxLength(10000)
					.HasColumnType("TEXT");

				b.Property<string>("AccessUser")
					.HasMaxLength(10000)
					.HasColumnType("TEXT");

				b.Property<bool?>("AutoUpdatesKeepTestMerges")
					.IsRequired()
					.HasColumnType("INTEGER");

				b.Property<bool?>("AutoUpdatesSynchronize")
					.IsRequired()
					.HasColumnType("INTEGER");

				b.Property<string>("CommitterEmail")
					.IsRequired()
					.HasMaxLength(10000)
					.HasColumnType("TEXT");

				b.Property<string>("CommitterName")
					.IsRequired()
					.HasMaxLength(10000)
					.HasColumnType("TEXT");

				b.Property<bool?>("CreateGitHubDeployments")
					.IsRequired()
					.HasColumnType("INTEGER");

				b.Property<long>("InstanceId")
					.HasColumnType("INTEGER");

				b.Property<bool?>("PostTestMergeComment")
					.IsRequired()
					.HasColumnType("INTEGER");

				b.Property<bool?>("PushTestMergeCommits")
					.IsRequired()
					.HasColumnType("INTEGER");

				b.Property<bool?>("ShowTestMergeCommitters")
					.IsRequired()
					.HasColumnType("INTEGER");

				b.Property<bool?>("UpdateSubmodules")
					.IsRequired()
					.HasColumnType("INTEGER");

				b.HasKey("Id");

				b.HasIndex("InstanceId")
					.IsUnique();

				b.ToTable("RepositorySettings");
			});

			modelBuilder.Entity("Tgstation.Server.Host.Models.RevInfoTestMerge", b =>
			{
				b.Property<long>("Id")
					.ValueGeneratedOnAdd()
					.HasColumnType("INTEGER");

				b.Property<long>("RevisionInformationId")
					.HasColumnType("INTEGER");

				b.Property<long>("TestMergeId")
					.HasColumnType("INTEGER");

				b.HasKey("Id");

				b.HasIndex("RevisionInformationId");

				b.HasIndex("TestMergeId");

				b.ToTable("RevInfoTestMerges");
			});

			modelBuilder.Entity("Tgstation.Server.Host.Models.RevisionInformation", b =>
			{
				b.Property<long>("Id")
					.ValueGeneratedOnAdd()
					.HasColumnType("INTEGER");

				b.Property<string>("CommitSha")
					.IsRequired()
					.HasMaxLength(40)
					.HasColumnType("TEXT");

				b.Property<long>("InstanceId")
					.HasColumnType("INTEGER");

				b.Property<string>("OriginCommitSha")
					.IsRequired()
					.HasMaxLength(40)
					.HasColumnType("TEXT");

				b.Property<DateTimeOffset>("Timestamp")
					.HasColumnType("TEXT");

				b.HasKey("Id");

				b.HasIndex("InstanceId", "CommitSha")
					.IsUnique();

				b.ToTable("RevisionInformations");
			});

			modelBuilder.Entity("Tgstation.Server.Host.Models.TestMerge", b =>
			{
				b.Property<long>("Id")
					.ValueGeneratedOnAdd()
					.HasColumnType("INTEGER");

				b.Property<string>("Author")
					.IsRequired()
					.HasColumnType("TEXT");

				b.Property<string>("BodyAtMerge")
					.IsRequired()
					.HasColumnType("TEXT");

				b.Property<string>("Comment")
					.HasMaxLength(10000)
					.HasColumnType("TEXT");

				b.Property<DateTimeOffset>("MergedAt")
					.HasColumnType("TEXT");

				b.Property<long>("MergedById")
					.HasColumnType("INTEGER");

				b.Property<int>("Number")
					.HasColumnType("INTEGER");

				b.Property<long?>("PrimaryRevisionInformationId")
					.IsRequired()
					.HasColumnType("INTEGER");

				b.Property<string>("TargetCommitSha")
					.IsRequired()
					.HasMaxLength(40)
					.HasColumnType("TEXT");

				b.Property<string>("TitleAtMerge")
					.IsRequired()
					.HasColumnType("TEXT");

				b.Property<string>("Url")
					.IsRequired()
					.HasColumnType("TEXT");

				b.HasKey("Id");

				b.HasIndex("MergedById");

				b.HasIndex("PrimaryRevisionInformationId")
					.IsUnique();

				b.ToTable("TestMerges");
			});

			modelBuilder.Entity("Tgstation.Server.Host.Models.User", b =>
			{
				b.Property<long?>("Id")
					.ValueGeneratedOnAdd()
					.HasColumnType("INTEGER");

				b.Property<string>("CanonicalName")
					.IsRequired()
					.HasMaxLength(100)
					.HasColumnType("TEXT");

				b.Property<DateTimeOffset?>("CreatedAt")
					.IsRequired()
					.HasColumnType("TEXT");

				b.Property<long?>("CreatedById")
					.HasColumnType("INTEGER");

				b.Property<bool?>("Enabled")
					.IsRequired()
					.HasColumnType("INTEGER");

				b.Property<long?>("GroupId")
					.HasColumnType("INTEGER");

				b.Property<DateTimeOffset?>("LastPasswordUpdate")
					.HasColumnType("TEXT");

				b.Property<string>("Name")
					.IsRequired()
					.HasMaxLength(100)
					.HasColumnType("TEXT");

				b.Property<string>("PasswordHash")
					.HasColumnType("TEXT");

				b.Property<string>("SystemIdentifier")
					.HasMaxLength(100)
					.HasColumnType("TEXT");

				b.HasKey("Id");

				b.HasIndex("CanonicalName")
					.IsUnique();

				b.HasIndex("CreatedById");

				b.HasIndex("GroupId");

				b.HasIndex("SystemIdentifier")
					.IsUnique();

				b.ToTable("Users");
			});

			modelBuilder.Entity("Tgstation.Server.Host.Models.UserGroup", b =>
			{
				b.Property<long?>("Id")
					.ValueGeneratedOnAdd()
					.HasColumnType("INTEGER");

				b.Property<string>("Name")
					.IsRequired()
					.HasMaxLength(100)
					.HasColumnType("TEXT");

				b.HasKey("Id");

				b.HasIndex("Name")
					.IsUnique();

				b.ToTable("Groups");
			});

			modelBuilder.Entity("Tgstation.Server.Host.Models.ChatBot", b =>
			{
				b.HasOne("Tgstation.Server.Host.Models.Instance", "Instance")
					.WithMany("ChatSettings")
					.HasForeignKey("InstanceId")
					.OnDelete(DeleteBehavior.Cascade)
					.IsRequired();

				b.Navigation("Instance");
			});

			modelBuilder.Entity("Tgstation.Server.Host.Models.ChatChannel", b =>
			{
				b.HasOne("Tgstation.Server.Host.Models.ChatBot", "ChatSettings")
					.WithMany("Channels")
					.HasForeignKey("ChatSettingsId")
					.OnDelete(DeleteBehavior.Cascade)
					.IsRequired();

				b.Navigation("ChatSettings");
			});

			modelBuilder.Entity("Tgstation.Server.Host.Models.CompileJob", b =>
			{
				b.HasOne("Tgstation.Server.Host.Models.Job", "Job")
					.WithOne()
					.HasForeignKey("Tgstation.Server.Host.Models.CompileJob", "JobId")
					.OnDelete(DeleteBehavior.Cascade)
					.IsRequired();

				b.HasOne("Tgstation.Server.Host.Models.RevisionInformation", "RevisionInformation")
					.WithMany("CompileJobs")
					.HasForeignKey("RevisionInformationId")
					.OnDelete(DeleteBehavior.ClientNoAction)
					.IsRequired();

				b.Navigation("Job");

				b.Navigation("RevisionInformation");
			});

			modelBuilder.Entity("Tgstation.Server.Host.Models.DreamDaemonSettings", b =>
			{
				b.HasOne("Tgstation.Server.Host.Models.Instance", "Instance")
					.WithOne("DreamDaemonSettings")
					.HasForeignKey("Tgstation.Server.Host.Models.DreamDaemonSettings", "InstanceId")
					.OnDelete(DeleteBehavior.Cascade)
					.IsRequired();

				b.Navigation("Instance");
			});

			modelBuilder.Entity("Tgstation.Server.Host.Models.DreamMakerSettings", b =>
			{
				b.HasOne("Tgstation.Server.Host.Models.Instance", "Instance")
					.WithOne("DreamMakerSettings")
					.HasForeignKey("Tgstation.Server.Host.Models.DreamMakerSettings", "InstanceId")
					.OnDelete(DeleteBehavior.Cascade)
					.IsRequired();

				b.Navigation("Instance");
			});

			modelBuilder.Entity("Tgstation.Server.Host.Models.InstancePermissionSet", b =>
			{
				b.HasOne("Tgstation.Server.Host.Models.Instance", "Instance")
					.WithMany("InstancePermissionSets")
					.HasForeignKey("InstanceId")
					.OnDelete(DeleteBehavior.Cascade)
					.IsRequired();

				b.HasOne("Tgstation.Server.Host.Models.PermissionSet", "PermissionSet")
					.WithMany("InstancePermissionSets")
					.HasForeignKey("PermissionSetId")
					.OnDelete(DeleteBehavior.Cascade)
					.IsRequired();

				b.Navigation("Instance");

				b.Navigation("PermissionSet");
			});

			modelBuilder.Entity("Tgstation.Server.Host.Models.Job", b =>
			{
				b.HasOne("Tgstation.Server.Host.Models.User", "CancelledBy")
					.WithMany()
					.HasForeignKey("CancelledById");

				b.HasOne("Tgstation.Server.Host.Models.Instance", "Instance")
					.WithMany("Jobs")
					.HasForeignKey("InstanceId")
					.OnDelete(DeleteBehavior.Cascade)
					.IsRequired();

				b.HasOne("Tgstation.Server.Host.Models.User", "StartedBy")
					.WithMany()
					.HasForeignKey("StartedById")
					.OnDelete(DeleteBehavior.Cascade)
					.IsRequired();

				b.Navigation("CancelledBy");

				b.Navigation("Instance");

				b.Navigation("StartedBy");
			});

			modelBuilder.Entity("Tgstation.Server.Host.Models.OAuthConnection", b =>
			{
				b.HasOne("Tgstation.Server.Host.Models.User", "User")
					.WithMany("OAuthConnections")
					.HasForeignKey("UserId")
					.OnDelete(DeleteBehavior.Cascade);

				b.Navigation("User");
			});

			modelBuilder.Entity("Tgstation.Server.Host.Models.PermissionSet", b =>
			{
				b.HasOne("Tgstation.Server.Host.Models.UserGroup", "Group")
					.WithOne("PermissionSet")
					.HasForeignKey("Tgstation.Server.Host.Models.PermissionSet", "GroupId")
					.OnDelete(DeleteBehavior.Cascade);

				b.HasOne("Tgstation.Server.Host.Models.User", "User")
					.WithOne("PermissionSet")
					.HasForeignKey("Tgstation.Server.Host.Models.PermissionSet", "UserId")
					.OnDelete(DeleteBehavior.Cascade);

				b.Navigation("Group");

				b.Navigation("User");
			});

			modelBuilder.Entity("Tgstation.Server.Host.Models.ReattachInformation", b =>
			{
				b.HasOne("Tgstation.Server.Host.Models.CompileJob", "CompileJob")
					.WithMany()
					.HasForeignKey("CompileJobId")
					.OnDelete(DeleteBehavior.Cascade)
					.IsRequired();

				b.HasOne("Tgstation.Server.Host.Models.CompileJob", "InitialCompileJob")
					.WithMany()
					.HasForeignKey("InitialCompileJobId");

				b.Navigation("CompileJob");

				b.Navigation("InitialCompileJob");
			});

			modelBuilder.Entity("Tgstation.Server.Host.Models.RepositorySettings", b =>
			{
				b.HasOne("Tgstation.Server.Host.Models.Instance", "Instance")
					.WithOne("RepositorySettings")
					.HasForeignKey("Tgstation.Server.Host.Models.RepositorySettings", "InstanceId")
					.OnDelete(DeleteBehavior.Cascade)
					.IsRequired();

				b.Navigation("Instance");
			});

			modelBuilder.Entity("Tgstation.Server.Host.Models.RevInfoTestMerge", b =>
			{
				b.HasOne("Tgstation.Server.Host.Models.RevisionInformation", "RevisionInformation")
					.WithMany("ActiveTestMerges")
					.HasForeignKey("RevisionInformationId")
					.OnDelete(DeleteBehavior.Cascade)
					.IsRequired();

				b.HasOne("Tgstation.Server.Host.Models.TestMerge", "TestMerge")
					.WithMany("RevisonInformations")
					.HasForeignKey("TestMergeId")
					.OnDelete(DeleteBehavior.ClientNoAction)
					.IsRequired();

				b.Navigation("RevisionInformation");

				b.Navigation("TestMerge");
			});

			modelBuilder.Entity("Tgstation.Server.Host.Models.RevisionInformation", b =>
			{
				b.HasOne("Tgstation.Server.Host.Models.Instance", "Instance")
					.WithMany("RevisionInformations")
					.HasForeignKey("InstanceId")
					.OnDelete(DeleteBehavior.Cascade)
					.IsRequired();

				b.Navigation("Instance");
			});

			modelBuilder.Entity("Tgstation.Server.Host.Models.TestMerge", b =>
			{
				b.HasOne("Tgstation.Server.Host.Models.User", "MergedBy")
					.WithMany("TestMerges")
					.HasForeignKey("MergedById")
					.OnDelete(DeleteBehavior.Restrict)
					.IsRequired();

				b.HasOne("Tgstation.Server.Host.Models.RevisionInformation", "PrimaryRevisionInformation")
					.WithOne("PrimaryTestMerge")
					.HasForeignKey("Tgstation.Server.Host.Models.TestMerge", "PrimaryRevisionInformationId")
					.OnDelete(DeleteBehavior.Cascade)
					.IsRequired();

				b.Navigation("MergedBy");

				b.Navigation("PrimaryRevisionInformation");
			});

			modelBuilder.Entity("Tgstation.Server.Host.Models.User", b =>
			{
				b.HasOne("Tgstation.Server.Host.Models.User", "CreatedBy")
					.WithMany("CreatedUsers")
					.HasForeignKey("CreatedById");

				b.HasOne("Tgstation.Server.Host.Models.UserGroup", "Group")
					.WithMany("Users")
					.HasForeignKey("GroupId");

				b.Navigation("CreatedBy");

				b.Navigation("Group");
			});

			modelBuilder.Entity("Tgstation.Server.Host.Models.ChatBot", b =>
			{
				b.Navigation("Channels");
			});

			modelBuilder.Entity("Tgstation.Server.Host.Models.Instance", b =>
			{
				b.Navigation("ChatSettings");

				b.Navigation("DreamDaemonSettings");

				b.Navigation("DreamMakerSettings");

				b.Navigation("InstancePermissionSets");

				b.Navigation("Jobs");

				b.Navigation("RepositorySettings");

				b.Navigation("RevisionInformations");
			});

			modelBuilder.Entity("Tgstation.Server.Host.Models.PermissionSet", b =>
			{
				b.Navigation("InstancePermissionSets");
			});

			modelBuilder.Entity("Tgstation.Server.Host.Models.RevisionInformation", b =>
			{
				b.Navigation("ActiveTestMerges");

				b.Navigation("CompileJobs");

				b.Navigation("PrimaryTestMerge");
			});

			modelBuilder.Entity("Tgstation.Server.Host.Models.TestMerge", b =>
			{
				b.Navigation("RevisonInformations");
			});

			modelBuilder.Entity("Tgstation.Server.Host.Models.User", b =>
			{
				b.Navigation("CreatedUsers");

				b.Navigation("OAuthConnections");

				b.Navigation("PermissionSet");

				b.Navigation("TestMerges");
			});

			modelBuilder.Entity("Tgstation.Server.Host.Models.UserGroup", b =>
			{
				b.Navigation("PermissionSet")
					.IsRequired();

				b.Navigation("Users");
			});
#pragma warning restore 612, 618
		}
	}
}<|MERGE_RESOLUTION|>--- conflicted
+++ resolved
@@ -14,11 +14,7 @@
 		protected override void BuildModel(ModelBuilder modelBuilder)
 		{
 #pragma warning disable 612, 618
-<<<<<<< HEAD
 			modelBuilder.HasAnnotation("ProductVersion", "8.0.0-rc.1.23419.6");
-=======
-			modelBuilder.HasAnnotation("ProductVersion", "7.0.13");
->>>>>>> 4b49e072
 
 			modelBuilder.Entity("Tgstation.Server.Host.Models.ChatBot", b =>
 			{
@@ -321,10 +317,6 @@
 					.ValueGeneratedOnAdd()
 					.HasColumnType("INTEGER");
 
-				b.Property<ulong>("ByondRights")
-					.HasColumnType("INTEGER")
-					.HasColumnName("EngineRights");
-
 				b.Property<ulong>("ChatBotRights")
 					.HasColumnType("INTEGER");
 
@@ -335,6 +327,9 @@
 					.HasColumnType("INTEGER");
 
 				b.Property<ulong>("DreamMakerRights")
+					.HasColumnType("INTEGER");
+
+				b.Property<ulong>("EngineRights")
 					.HasColumnType("INTEGER");
 
 				b.Property<long>("InstanceId")
