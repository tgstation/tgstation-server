--- conflicted
+++ resolved
@@ -16,82 +16,5 @@
 		/// Gets a <see cref="Task"/> that never completes.
 		/// </summary>
 		public static Task InfiniteTask => InfiniteTaskCompletionSource.Task;
-<<<<<<< HEAD
-
-		/// <summary>
-		/// Create a <see cref="Task"/> that can be awaited while respecting a given <paramref name="cancellationToken"/>.
-		/// </summary>
-		/// <param name="task">The <see cref="Task"/> to add cancel support to.</param>
-		/// <param name="cancellationToken">The <see cref="CancellationToken"/> for the operation.</param>
-		/// <returns>A <see cref="Task"/> representing the running operation.</returns>
-		public static Task WithToken(this Task task, CancellationToken cancellationToken)
-		{
-			ArgumentNullException.ThrowIfNull(task);
-
-			async Task<object> Wrap()
-			{
-				await task;
-				return null;
-			}
-
-			return Wrap().WithToken(cancellationToken);
-		}
-
-		/// <summary>
-		/// Create a <see cref="Task{TResult}"/> that can be awaited while respecting a given <paramref name="cancellationToken"/>.
-		/// </summary>
-		/// <typeparam name="T">The result <see cref="Type"/> of the <paramref name="task"/>.</typeparam>
-		/// <param name="task">The <see cref="Task{TResult}"/> to add cancel support to.</param>
-		/// <param name="cancellationToken">The <see cref="CancellationToken"/> for the operation.</param>
-		/// <returns>A <see cref="Task{TResult}"/> resulting in the result of <paramref name="task"/>.</returns>
-		public static async Task<T> WithToken<T>(this Task<T> task, CancellationToken cancellationToken)
-		{
-			ArgumentNullException.ThrowIfNull(task);
-
-			var cancelTcs = new TaskCompletionSource();
-			Task completedTask;
-			using (cancellationToken.Register(() => cancelTcs.SetCanceled(cancellationToken)))
-				completedTask = await Task.WhenAny(task, cancelTcs.Task);
-
-			if (completedTask != task)
-				await cancelTcs.Task;
-
-			return await task;
-		}
-
-		/// <summary>
-		/// Create a <see cref="ValueTask"/> that can be awaited while respecting a given <paramref name="cancellationToken"/>.
-		/// </summary>
-		/// <param name="task">The <see cref="ValueTask"/> to add cancel support to.</param>
-		/// <param name="cancellationToken">The <see cref="CancellationToken"/> for the operation.</param>
-		/// <returns>A <see cref="ValueTask"/> representing the running operation.</returns>
-		public static async ValueTask WithToken(this ValueTask task, CancellationToken cancellationToken)
-		{
-			var cancelTcs = new TaskCompletionSource();
-			using (cancellationToken.Register(() => cancelTcs.SetCanceled()))
-				await Task.WhenAny(task.AsTask(), cancelTcs.Task);
-
-			cancellationToken.ThrowIfCancellationRequested();
-			await task;
-		}
-
-		/// <summary>
-		/// Create a <see cref="ValueTask{TResult}"/> that can be awaited while respecting a given <paramref name="cancellationToken"/>.
-		/// </summary>
-		/// <typeparam name="T">The result <see cref="Type"/> of the <paramref name="task"/>.</typeparam>
-		/// <param name="task">The <see cref="ValueTask{TResult}"/> to add cancel support to.</param>
-		/// <param name="cancellationToken">The <see cref="CancellationToken"/> for the operation.</param>
-		/// <returns>A <see cref="ValueTask{TResult}"/> resulting in the result of <paramref name="task"/>.</returns>
-		public static async ValueTask<T> WithToken<T>(this ValueTask<T> task, CancellationToken cancellationToken)
-		{
-			var cancelTcs = new TaskCompletionSource();
-			using (cancellationToken.Register(() => cancelTcs.SetCanceled()))
-				await Task.WhenAny(task.AsTask(), cancelTcs.Task);
-
-			cancellationToken.ThrowIfCancellationRequested();
-			return await task;
-		}
-=======
->>>>>>> 21e4d2c7
 	}
 }