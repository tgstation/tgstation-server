﻿using System;
using System.Collections.Generic;
using System.Linq;
using System.Threading;
using System.Threading.Tasks;

using GreenDonut;

using Microsoft.EntityFrameworkCore;
using Microsoft.Extensions.Logging;

using Tgstation.Server.Api.Rights;
using Tgstation.Server.Host.Authority.Core;
using Tgstation.Server.Host.Database;
using Tgstation.Server.Host.Extensions;
using Tgstation.Server.Host.Models;
using Tgstation.Server.Host.Security;

namespace Tgstation.Server.Host.Authority
{
	/// <inheritdoc cref="IPermissionSetAuthority" />
	sealed class PermissionSetAuthority : AuthorityBase, IPermissionSetAuthority
	{
		/// <summary>
		/// The <see cref="IPermissionSetsDataLoader"/> for the <see cref="PermissionSetAuthority"/>.
		/// </summary>
		readonly IPermissionSetsDataLoader permissionSetsDataLoader;

		/// <summary>
		/// The <see cref="IClaimsPrincipalAccessor"/> for the <see cref="PermissionSetAuthority"/>.
		/// </summary>
		readonly IClaimsPrincipalAccessor claimsPrincipalAccessor;

		/// <summary>
		/// Implements <see cref="permissionSetsDataLoader"/>.
		/// </summary>
		/// <param name="ids">The <see cref="IReadOnlyList{T}"/> of IDs and their <see cref="PermissionSetLookupType"/>s to load.</param>
		/// <param name="databaseContext">The <see cref="IDatabaseContext"/> to load from.</param>
		/// <param name="cancellationToken">The <see cref="CancellationToken"/> for the operation.</param>
		/// <returns>A <see cref="ValueTask{TResult}"/> resulting in a <see cref="Dictionary{TKey, TValue}"/> of the requested <see cref="PermissionSet"/>s.</returns>
		[DataLoader]
		public static async ValueTask<Dictionary<(long Id, PermissionSetLookupType LookupType), PermissionSet>> GetPermissionSets(
			IReadOnlyList<(long Id, PermissionSetLookupType LookupType)> ids,
			IDatabaseContext databaseContext,
			CancellationToken cancellationToken)
		{
			ArgumentNullException.ThrowIfNull(ids);
			ArgumentNullException.ThrowIfNull(databaseContext);

			var idLookups = new List<long>(ids.Count);
			var userIdLookups = new List<long>(ids.Count);
			var groupIdLookups = new List<long>(ids.Count);

			foreach (var (id, lookupType) in ids)
				switch (lookupType)
				{
					case PermissionSetLookupType.Id:
						idLookups.Add(id);
						break;
					case PermissionSetLookupType.UserId:
						userIdLookups.Add(id);
						break;
					case PermissionSetLookupType.GroupId:
						groupIdLookups.Add(id);
						break;
					default:
						throw new InvalidOperationException($"Invalid {nameof(PermissionSetLookupType)}: {lookupType}");
				}

			var selectedPermissionSets = await databaseContext
				.PermissionSets
				.AsQueryable()
				.Where(dbModel => idLookups.Contains(dbModel.Id!.Value)
					|| (dbModel.UserId.HasValue && userIdLookups.Contains(dbModel.UserId.Value))
					|| (dbModel.GroupId.HasValue && groupIdLookups.Contains(dbModel.GroupId.Value)))
				.ToListAsync(cancellationToken);

			var results = new Dictionary<(long Id, PermissionSetLookupType LookupType), PermissionSet>(selectedPermissionSets.Count * 2);
			foreach (var permissionSet in selectedPermissionSets)
			{
				results.Add((permissionSet.Id!.Value, PermissionSetLookupType.Id), permissionSet);
				if (permissionSet.GroupId.HasValue)
					results.Add((permissionSet.GroupId.Value, PermissionSetLookupType.GroupId), permissionSet);
				if (permissionSet.UserId.HasValue)
					results.Add((permissionSet.UserId.Value, PermissionSetLookupType.UserId), permissionSet);
			}

			return results;
		}

		/// <summary>
		/// Initializes a new instance of the <see cref="PermissionSetAuthority"/> class.
		/// </summary>
		/// <param name="databaseContext">The <see cref="IDatabaseContext"/> to use.</param>
		/// <param name="logger">The <see cref="ILogger"/> to use.</param>
		/// <param name="permissionSetsDataLoader">The value of <see cref="permissionSetsDataLoader"/>.</param>
		/// <param name="claimsPrincipalAccessor">The value of <see cref="claimsPrincipalAccessor"/>.</param>
		public PermissionSetAuthority(
			IDatabaseContext databaseContext,
			ILogger<AuthorityBase> logger,
			IPermissionSetsDataLoader permissionSetsDataLoader,
			IClaimsPrincipalAccessor claimsPrincipalAccessor)
			: base(
				  databaseContext,
				  logger)
		{
			this.permissionSetsDataLoader = permissionSetsDataLoader ?? throw new ArgumentNullException(nameof(permissionSetsDataLoader));
			this.claimsPrincipalAccessor = claimsPrincipalAccessor ?? throw new ArgumentNullException(nameof(claimsPrincipalAccessor));
		}

		/// <inheritdoc />
		public RequirementsGated<AuthorityResponse<PermissionSet>> GetId(long id, PermissionSetLookupType lookupType, CancellationToken cancellationToken)
		{
			var permissionSetTask = permissionSetsDataLoader.LoadAsync((Id: id, LookupType: lookupType), cancellationToken);
			return new(
				async () =>
				{
					var userId = claimsPrincipalAccessor.User.GetTgsUserId();

					var groupIdQuery = DatabaseContext
						.Users
						.AsQueryable()
						.Where(user => user.Id == userId)
						.Select(user => user.GroupId);

					var permissionSetId = await DatabaseContext
						.PermissionSets
<<<<<<< HEAD
=======
						.AsQueryable()
>>>>>>> 08e19b57
						.Where(permissionSet => permissionSet.UserId == userId
							|| groupIdQuery.Contains(permissionSet.GroupId))
						.Select(permissionSet => permissionSet.Id!.Value)
						.FirstAsync(cancellationToken);

					if (permissionSetId == id)
						return null;

					return Flag(AdministrationRights.ReadUsers);
				},
				async () =>
				{
					var permissionSet = await permissionSetTask;

					if (permissionSet == null)
						return NotFound<PermissionSet>();

					return new AuthorityResponse<PermissionSet>(permissionSet);
				});
		}
	}
}<|MERGE_RESOLUTION|>--- conflicted
+++ resolved
@@ -125,10 +125,7 @@
 
 					var permissionSetId = await DatabaseContext
 						.PermissionSets
-<<<<<<< HEAD
-=======
 						.AsQueryable()
->>>>>>> 08e19b57
 						.Where(permissionSet => permissionSet.UserId == userId
 							|| groupIdQuery.Contains(permissionSet.GroupId))
 						.Select(permissionSet => permissionSet.Id!.Value)
