--- conflicted
+++ resolved
@@ -148,11 +148,7 @@
 			else if (ConfigVersion != CurrentConfigVersion)
 				if (ConfigVersion.Major != CurrentConfigVersion.Major)
 					logger.LogCritical(
-<<<<<<< HEAD
-						"Your `ConfigVersion` is majorly out-of-date and may potentially cause issues running the server. Please follow migration instructions from the TGS release notes. The current version is \"{currentVersion}\"",
-=======
 						"Your `ConfigVersion` is majorly out-of-date and may potentially cause issues running the server. Please follow migration instructions from the TGS release notes. The current config version is v{currentConfigVersion}.",
->>>>>>> 63815c95
 						CurrentConfigVersion);
 				else
 					logger.LogWarning("Your `ConfigVersion` is out-of-date. Please follow migration instructions from the TGS release notes.");
