﻿using System;
using System.Collections.Generic;
using System.IO;
using System.Linq;
using System.Net;
using System.Net.Http;
using System.Net.Http.Headers;
using System.Net.Mime;
using System.Text;
using System.Threading;
using System.Threading.Tasks;
using System.Web;

using Microsoft.Net.Http.Headers;

using Newtonsoft.Json;
using Newtonsoft.Json.Converters;
using Newtonsoft.Json.Serialization;

using Tgstation.Server.Api;
using Tgstation.Server.Api.Models;
using Tgstation.Server.Api.Models.Response;
using Tgstation.Server.Common.Extensions;
using Tgstation.Server.Common.Http;

namespace Tgstation.Server.Client
{
	/// <inheritdoc />
	class ApiClient : IApiClient
	{
		/// <summary>
		/// PATCH <see cref="HttpMethod"/>.
		/// </summary>
		/// <remarks>HOW IS THIS NOT INCLUDED IN THE FRAMEWORK??!?!?</remarks>
		static readonly HttpMethod HttpPatch = new ("PATCH");

		/// <inheritdoc />
		public Uri Url { get; }

		/// <inheritdoc />
		public ApiHeaders Headers
		{
			get => headers;
			set => headers = value ?? throw new InvalidOperationException("Cannot set null headers!");
		}

		/// <inheritdoc />
		public TimeSpan Timeout
		{
			get => httpClient.Timeout;
			set => httpClient.Timeout = value;
		}

		/// <summary>
		/// The <see cref="IHttpClient"/> for the <see cref="ApiClient"/>.
		/// </summary>
		readonly IHttpClient httpClient;

		/// <summary>
		/// The <see cref="IRequestLogger"/>s used by the <see cref="ApiClient"/>.
		/// </summary>
		readonly List<IRequestLogger> requestLoggers;

		/// <summary>
		/// Backing field for <see cref="Headers"/>.
		/// </summary>
		readonly ApiHeaders? tokenRefreshHeaders;

		/// <summary>
		/// The <see cref="SemaphoreSlim"/> for <see cref="TokenResponse"/> refreshes.
		/// </summary>
		readonly SemaphoreSlim semaphoreSlim;

		/// <summary>
		/// If the authentication header should be stripped from requests.
		/// </summary>
		readonly bool authless;

		/// <summary>
		/// Backing field for <see cref="Headers"/>.
		/// </summary>
		ApiHeaders headers;

		/// <summary>
		/// Get the <see cref="JsonSerializerSettings"/> to use.
		/// </summary>
		/// <returns>A new <see cref="JsonSerializerSettings"/> instance.</returns>
		static JsonSerializerSettings GetSerializerSettings() => new ()
		{
			ContractResolver = new CamelCasePropertyNamesContractResolver(),
			Converters = new[] { new VersionConverter() },
		};

		/// <summary>
		/// Handle a bad HTTP <paramref name="response"/>.
		/// </summary>
		/// <param name="response">The <see cref="HttpResponseMessage"/>.</param>
		/// <param name="json">The JSON <see cref="string"/> if any.</param>
		static void HandleBadResponse(HttpResponseMessage response, string json)
		{
			ErrorMessageResponse? errorMessage = null;
			try
			{
				// check if json serializes to an error message
				errorMessage = JsonConvert.DeserializeObject<ErrorMessageResponse>(json, GetSerializerSettings());
			}
			catch (JsonException)
			{
			}

#pragma warning disable IDE0010 // Add missing cases
#pragma warning disable IDE0066 // Convert switch statement to expression
			switch (response.StatusCode)
#pragma warning restore IDE0066 // Convert switch statement to expression
#pragma warning restore IDE0010 // Add missing cases
			{
				case HttpStatusCode.UpgradeRequired:
					throw new VersionMismatchException(errorMessage, response);
				case HttpStatusCode.Unauthorized:
					throw new UnauthorizedException(errorMessage, response);
				case HttpStatusCode.InternalServerError:
					throw new ServerErrorException(errorMessage, response);
				case HttpStatusCode.NotImplemented:
				// unprocessable entity
				case (HttpStatusCode)422:
					throw new MethodNotSupportedException(errorMessage, response);
				case HttpStatusCode.NotFound:
				case HttpStatusCode.Gone:
				case HttpStatusCode.Conflict:
					throw new ConflictException(errorMessage, response);
				case HttpStatusCode.Forbidden:
					throw new InsufficientPermissionsException(response);
				case HttpStatusCode.ServiceUnavailable:
					throw new ServiceUnavailableException(response);
				case HttpStatusCode.RequestTimeout:
					throw new RequestTimeoutException(response);
				case (HttpStatusCode)429:
					throw new RateLimitException(errorMessage, response);
				default:
					throw new ApiConflictException(errorMessage, response);
			}
		}

		/// <summary>
		/// Initializes a new instance of the <see cref="ApiClient"/> class.
		/// </summary>
		/// <param name="httpClient">The value of <see cref="httpClient"/>.</param>
		/// <param name="url">The value of <see cref="Url"/>.</param>
		/// <param name="apiHeaders">The value of <see cref="Headers"/>.</param>
		/// <param name="tokenRefreshHeaders">The value of <see cref="tokenRefreshHeaders"/>.</param>
		/// <param name="authless">The value of <see cref="authless"/>.</param>
		public ApiClient(IHttpClient httpClient, Uri url, ApiHeaders apiHeaders, ApiHeaders? tokenRefreshHeaders, bool authless)
		{
			this.httpClient = httpClient ?? throw new ArgumentNullException(nameof(httpClient));
			Url = url ?? throw new ArgumentNullException(nameof(url));
			headers = apiHeaders ?? throw new ArgumentNullException(nameof(apiHeaders));
			this.tokenRefreshHeaders = tokenRefreshHeaders;
			this.authless = authless;

			requestLoggers = new List<IRequestLogger>();
			semaphoreSlim = new SemaphoreSlim(1);
		}

		/// <inheritdoc />
		public void Dispose()
		{
			httpClient.Dispose();
			semaphoreSlim.Dispose();
		}

		/// <inheritdoc />
<<<<<<< HEAD
		public ValueTask<TResult> Create<TResult>(string route, CancellationToken cancellationToken) => RunRequest<object, TResult>(route, new object(), HttpMethod.Put, null, false, cancellationToken);

		/// <inheritdoc />
		public ValueTask<TResult> Read<TResult>(string route, CancellationToken cancellationToken) => RunRequest<object, TResult>(route, null, HttpMethod.Get, null, false, cancellationToken);

		/// <inheritdoc />
		public ValueTask<TResult> Update<TResult>(string route, CancellationToken cancellationToken) => RunRequest<object, TResult>(route, new object(), HttpMethod.Post, null, false, cancellationToken);

		/// <inheritdoc />
		public ValueTask<TResult> Update<TBody, TResult>(string route, TBody body, CancellationToken cancellationToken) where TBody : class => RunRequest<TBody, TResult>(route, body, HttpMethod.Post, null, false, cancellationToken);
=======
		public Task<TResult> Create<TResult>(string route, CancellationToken cancellationToken)
			=> RunRequest<object, TResult>(route, new object(), HttpMethod.Put, null, false, cancellationToken);

		/// <inheritdoc />
		public Task<TResult> Read<TResult>(string route, CancellationToken cancellationToken)
			=> RunRequest<object, TResult>(route, null, HttpMethod.Get, null, false, cancellationToken);

		/// <inheritdoc />
		public Task<TResult> Update<TResult>(string route, CancellationToken cancellationToken)
			=> RunRequest<object, TResult>(route, new object(), HttpMethod.Post, null, false, cancellationToken);

		/// <inheritdoc />
		public Task<TResult> Update<TBody, TResult>(string route, TBody body, CancellationToken cancellationToken)
			where TBody : class
			=> RunRequest<TBody, TResult>(route, body, HttpMethod.Post, null, false, cancellationToken);
>>>>>>> 21e4d2c7

		/// <inheritdoc />
		public ValueTask Patch(string route, CancellationToken cancellationToken) => RunRequest(route, HttpPatch, null, false, cancellationToken);

		/// <inheritdoc />
<<<<<<< HEAD
		public ValueTask Update<TBody>(string route, TBody body, CancellationToken cancellationToken) where TBody : class => RunResultlessRequest(route, body, HttpMethod.Post, null, false, cancellationToken);

		/// <inheritdoc />
		public ValueTask<TResult> Create<TBody, TResult>(string route, TBody body, CancellationToken cancellationToken) where TBody : class => RunRequest<TBody, TResult>(route, body, HttpMethod.Put, null, false, cancellationToken);

		/// <inheritdoc />
		public ValueTask Delete(string route, CancellationToken cancellationToken) => RunRequest(route, HttpMethod.Delete, null, false, cancellationToken);

		/// <inheritdoc />
		public ValueTask<TResult> Create<TBody, TResult>(string route, TBody body, long instanceId, CancellationToken cancellationToken) where TBody : class => RunRequest<TBody, TResult>(route, body, HttpMethod.Put, instanceId, false, cancellationToken);

		/// <inheritdoc />
		public ValueTask<TResult> Read<TResult>(string route, long instanceId, CancellationToken cancellationToken) => RunRequest<TResult>(route, null, HttpMethod.Get, instanceId, false, cancellationToken);

		/// <inheritdoc />
		public ValueTask<TResult> Update<TBody, TResult>(string route, TBody body, long instanceId, CancellationToken cancellationToken) where TBody : class => RunRequest<TBody, TResult>(route, body, HttpMethod.Post, instanceId, false, cancellationToken);

		/// <inheritdoc />
		public ValueTask Delete(string route, long instanceId, CancellationToken cancellationToken) => RunRequest(route, HttpMethod.Delete, instanceId, false, cancellationToken);

		/// <inheritdoc />
		public async ValueTask Delete<TBody>(string route, TBody body, long instanceId, CancellationToken cancellationToken) where TBody : class => await RunRequest<TBody, object>(route, body, HttpMethod.Delete, instanceId, false, cancellationToken);

		/// <inheritdoc />
		public ValueTask<TResult> Delete<TResult>(string route, long instanceId, CancellationToken cancellationToken) => RunRequest<TResult>(route, null, HttpMethod.Delete, instanceId, false, cancellationToken);

		/// <inheritdoc />
		public ValueTask<TResult> Delete<TBody, TResult>(string route, TBody body, long instanceId, CancellationToken cancellationToken) where TBody : class => RunRequest<TBody, TResult>(route, body, HttpMethod.Delete, instanceId, false, cancellationToken);

		/// <inheritdoc />
		public ValueTask<TResult> Create<TResult>(string route, long instanceId, CancellationToken cancellationToken) => RunRequest<object, TResult>(route, new object(), HttpMethod.Put, instanceId, false, cancellationToken);

		/// <inheritdoc />
		public ValueTask<TResult> Patch<TResult>(string route, long instanceId, CancellationToken cancellationToken) => RunRequest<object, TResult>(route, new object(), HttpPatch, instanceId, false, cancellationToken);
=======
		public Task Update<TBody>(string route, TBody body, CancellationToken cancellationToken)
			where TBody : class
			=> RunRequest<TBody, object>(route, body, HttpMethod.Post, null, false, cancellationToken);

		/// <inheritdoc />
		public Task<TResult> Create<TBody, TResult>(string route, TBody body, CancellationToken cancellationToken)
			where TBody : class
			=> RunRequest<TBody, TResult>(route, body, HttpMethod.Put, null, false, cancellationToken);

		/// <inheritdoc />
		public Task Delete(string route, CancellationToken cancellationToken)
			=> RunRequest<object>(route, null, HttpMethod.Delete, null, false, cancellationToken);

		/// <inheritdoc />
		public Task<TResult> Create<TBody, TResult>(string route, TBody body, long instanceId, CancellationToken cancellationToken)
			where TBody : class
			=> RunRequest<TBody, TResult>(route, body, HttpMethod.Put, instanceId, false, cancellationToken);

		/// <inheritdoc />
		public Task<TResult> Read<TResult>(string route, long instanceId, CancellationToken cancellationToken)
			=> RunRequest<TResult>(route, null, HttpMethod.Get, instanceId, false, cancellationToken);

		/// <inheritdoc />
		public Task<TResult> Update<TBody, TResult>(string route, TBody body, long instanceId, CancellationToken cancellationToken)
			where TBody : class
			=> RunRequest<TBody, TResult>(route, body, HttpMethod.Post, instanceId, false, cancellationToken);

		/// <inheritdoc />
		public Task Delete(string route, long instanceId, CancellationToken cancellationToken)
			=> RunRequest<object>(route, null, HttpMethod.Delete, instanceId, false, cancellationToken);

		/// <inheritdoc />
		public Task Delete<TBody>(string route, TBody body, long instanceId, CancellationToken cancellationToken)
			where TBody : class
			=> RunRequest<TBody, object>(route, body, HttpMethod.Delete, instanceId, false, cancellationToken);

		/// <inheritdoc />
		public Task<TResult> Delete<TResult>(string route, long instanceId, CancellationToken cancellationToken)
			=> RunRequest<TResult>(route, null, HttpMethod.Delete, instanceId, false, cancellationToken);

		/// <inheritdoc />
		public Task<TResult> Delete<TBody, TResult>(string route, TBody body, long instanceId, CancellationToken cancellationToken)
			where TBody : class
			=> RunRequest<TBody, TResult>(route, body, HttpMethod.Delete, instanceId, false, cancellationToken);

		/// <inheritdoc />
		public Task<TResult> Create<TResult>(string route, long instanceId, CancellationToken cancellationToken)
			=> RunRequest<object, TResult>(route, new object(), HttpMethod.Put, instanceId, false, cancellationToken);

		/// <inheritdoc />
		public Task<TResult> Patch<TResult>(string route, long instanceId, CancellationToken cancellationToken)
			=> RunRequest<object, TResult>(route, new object(), HttpPatch, instanceId, false, cancellationToken);
>>>>>>> 21e4d2c7

		/// <inheritdoc />
		public void AddRequestLogger(IRequestLogger requestLogger) => requestLoggers.Add(requestLogger ?? throw new ArgumentNullException(nameof(requestLogger)));

		/// <inheritdoc />
		public ValueTask<Stream> Download(FileTicketResponse ticket, CancellationToken cancellationToken)
		{
			if (ticket == null)
				throw new ArgumentNullException(nameof(ticket));

			return RunRequest<Stream>(
				$"{Routes.Transfer}?ticket={HttpUtility.UrlEncode(ticket.FileTicket)}",
				null,
				HttpMethod.Get,
				null,
				false,
				cancellationToken);
		}

		/// <inheritdoc />
		public async ValueTask Upload(FileTicketResponse ticket, Stream? uploadStream, CancellationToken cancellationToken)
		{
			if (ticket == null)
				throw new ArgumentNullException(nameof(ticket));

			MemoryStream? memoryStream = null;
			if (uploadStream == null)
				memoryStream = new MemoryStream();

			using (memoryStream)
			{
#pragma warning disable CA2000 // Dispose objects before losing scope
				var streamContent = new StreamContent(uploadStream ?? memoryStream);
#pragma warning restore CA2000 // Dispose objects before losing scope
				try
				{
					await RunRequest<object>(
						$"{Routes.Transfer}?ticket={HttpUtility.UrlEncode(ticket.FileTicket)}",
						streamContent,
						HttpMethod.Put,
						null,
						false,
						cancellationToken)
						.ConfigureAwait(false);
					streamContent = null;
				}
				finally
				{
					streamContent?.Dispose();
				}
			}
		}

		/// <summary>
		/// Main request method.
		/// </summary>
		/// <typeparam name="TResult">The resulting POCO type.</typeparam>
		/// <param name="route">The route to run.</param>
		/// <param name="content">The <see cref="HttpContent"/> of the request if any.</param>
		/// <param name="method">The method of the request.</param>
		/// <param name="instanceId">The optional instance <see cref="EntityId.Id"/> for the request.</param>
		/// <param name="tokenRefresh">If this is a token refresh operation.</param>
		/// <param name="cancellationToken">The <see cref="CancellationToken"/> for the operation.</param>
		/// <returns>A <see cref="ValueTask{TResult}"/> resulting in the response on success.</returns>
		protected virtual async ValueTask<TResult> RunRequest<TResult>(
			string route,
			HttpContent? content,
			HttpMethod method,
			long? instanceId,
			bool tokenRefresh,
			CancellationToken cancellationToken)
		{
			if (route == null)
				throw new ArgumentNullException(nameof(route));
			if (method == null)
				throw new ArgumentNullException(nameof(method));
			if (content == null && (method == HttpMethod.Post || method == HttpMethod.Put))
				throw new InvalidOperationException("content cannot be null for POST or PUT!");

			HttpResponseMessage response;
			var fullUri = new Uri(Url, route);
			var serializerSettings = GetSerializerSettings();
			var fileDownload = typeof(TResult) == typeof(Stream);
			using (var request = new HttpRequestMessage(method, fullUri))
			{
				if (content != null)
					request.Content = content;

				try
				{
					var headersToUse = tokenRefresh ? tokenRefreshHeaders! : headers;
					headersToUse.SetRequestHeaders(request.Headers, instanceId);

					if (authless)
						request.Headers.Remove(HeaderNames.Authorization);

					if (fileDownload)
						request.Headers.Accept.Add(new MediaTypeWithQualityHeaderValue(MediaTypeNames.Application.Octet));

					await ValueTaskExtensions.WhenAll(requestLoggers.Select(x => x.LogRequest(request, cancellationToken))).ConfigureAwait(false);

					response = await httpClient.SendAsync(request, HttpCompletionOption.ResponseHeadersRead, cancellationToken).ConfigureAwait(false);
				}
				finally
				{
					// prevent content param from getting disposed
					request.Content = null;
				}
			}

			try
			{
				await ValueTaskExtensions.WhenAll(requestLoggers.Select(x => x.LogResponse(response, cancellationToken))).ConfigureAwait(false);

				// just stream
				if (fileDownload && response.IsSuccessStatusCode)
					return (TResult)(object)await CachedResponseStream.Create(response).ConfigureAwait(false);
			}
			catch
			{
				response.Dispose();
				throw;
			}

			using (response)
			{
				var json = await response.Content.ReadAsStringAsync().ConfigureAwait(false);

				if (!response.IsSuccessStatusCode)
				{
					if (!tokenRefresh
						&& response.StatusCode == HttpStatusCode.Unauthorized
						&& await RefreshToken(cancellationToken).ConfigureAwait(false))
						return await RunRequest<TResult>(route, content, method, instanceId, false, cancellationToken).ConfigureAwait(false);
					HandleBadResponse(response, json);
				}

				if (String.IsNullOrWhiteSpace(json))
					json = JsonConvert.SerializeObject(new object());

				try
				{
					var result = JsonConvert.DeserializeObject<TResult>(json, serializerSettings);
					return result!;
				}
				catch (JsonException)
				{
					throw new UnrecognizedResponseException(response);
				}
			}
		}

		/// <summary>
		/// Attempt to refresh the bearer token in the <see cref="headers"/>.
		/// </summary>
		/// <param name="cancellationToken">The <see cref="CancellationToken"/> for the operation.</param>
		/// <returns>A <see cref="ValueTask{TResult}"/> resulting in <see langword="true"/> if the refresh was successful, <see langword="false"/> otherwise.</returns>
		async ValueTask<bool> RefreshToken(CancellationToken cancellationToken)
		{
			if (tokenRefreshHeaders == null)
				return false;

			var startingToken = headers.Token;
			await semaphoreSlim.WaitAsync(cancellationToken).ConfigureAwait(false);
			try
			{
				if (startingToken != headers.Token)
					return true;

				var token = await RunRequest<object, TokenResponse>(Routes.Root, new object(), HttpMethod.Post, null, true, cancellationToken).ConfigureAwait(false);
				headers = new ApiHeaders(headers.UserAgent!, token.Bearer!);
			}
			catch (ClientException)
			{
				return false;
			}
			finally
			{
				semaphoreSlim.Release();
			}

			return true;
		}

		/// <summary>
		/// Main request method.
		/// </summary>
		/// <typeparam name="TBody">The body <see cref="Type"/>.</typeparam>
		/// <typeparam name="TResult">The resulting POCO type.</typeparam>
		/// <param name="route">The route to run.</param>
		/// <param name="body">The body of the request.</param>
		/// <param name="method">The method of the request.</param>
		/// <param name="instanceId">The optional instance <see cref="EntityId.Id"/> for the request.</param>
		/// <param name="tokenRefresh">If this is a token refresh operation.</param>
		/// <param name="cancellationToken">The <see cref="CancellationToken"/> for the operation.</param>
		/// <returns>A <see cref="ValueTask{TResult}"/> resulting in the response on success.</returns>
		async ValueTask<TResult> RunRequest<TBody, TResult>(
			string route,
			TBody? body,
			HttpMethod method,
			long? instanceId,
			bool tokenRefresh,
			CancellationToken cancellationToken)
			where TBody : class
		{
			HttpContent? content = null;
			if (body != null)
				content = new StringContent(
					JsonConvert.SerializeObject(body, typeof(TBody), Formatting.None, GetSerializerSettings()),
					Encoding.UTF8,
					ApiHeaders.ApplicationJsonMime);

			using (content)
				return await RunRequest<TResult>(
					route,
					content,
					method,
					instanceId,
					tokenRefresh,
					cancellationToken)
					.ConfigureAwait(false);
		}

		/// <summary>
		/// Main request method.
		/// </summary>
		/// <typeparam name="TBody">The body <see cref="Type"/>.</typeparam>
		/// <param name="route">The route to run.</param>
		/// <param name="body">The body of the request.</param>
		/// <param name="method">The method of the request.</param>
		/// <param name="instanceId">The optional instance <see cref="EntityId.Id"/> for the request.</param>
		/// <param name="tokenRefresh">If this is a token refresh operation.</param>
		/// <param name="cancellationToken">The <see cref="CancellationToken"/> for the operation.</param>
		/// <returns>A <see cref="ValueTask{TResult}"/> resulting in the response on success.</returns>
		async ValueTask RunResultlessRequest<TBody>(
			string route,
			TBody? body,
			HttpMethod method,
			long? instanceId,
			bool tokenRefresh,
			CancellationToken cancellationToken)
			where TBody : class
			=> await RunRequest<TBody, object>(
				route,
				body,
				method,
				instanceId,
				tokenRefresh,
				cancellationToken);

		/// <summary>
		/// Main request method.
		/// </summary>
		/// <param name="route">The route to run.</param>
		/// <param name="method">The method of the request.</param>
		/// <param name="instanceId">The optional instance <see cref="EntityId.Id"/> for the request.</param>
		/// <param name="tokenRefresh">If this is a token refresh operation.</param>
		/// <param name="cancellationToken">The <see cref="CancellationToken"/> for the operation.</param>
		/// <returns>A <see cref="ValueTask{TResult}"/> resulting in the response on success.</returns>
		ValueTask RunRequest(
			string route,
			HttpMethod method,
			long? instanceId,
			bool tokenRefresh,
			CancellationToken cancellationToken)
			=> RunResultlessRequest<object>(
				route,
				null,
				method,
				instanceId,
				tokenRefresh,
				cancellationToken);
	}
}<|MERGE_RESOLUTION|>--- conflicted
+++ resolved
@@ -169,128 +169,78 @@
 		}
 
 		/// <inheritdoc />
-<<<<<<< HEAD
-		public ValueTask<TResult> Create<TResult>(string route, CancellationToken cancellationToken) => RunRequest<object, TResult>(route, new object(), HttpMethod.Put, null, false, cancellationToken);
-
-		/// <inheritdoc />
-		public ValueTask<TResult> Read<TResult>(string route, CancellationToken cancellationToken) => RunRequest<object, TResult>(route, null, HttpMethod.Get, null, false, cancellationToken);
-
-		/// <inheritdoc />
-		public ValueTask<TResult> Update<TResult>(string route, CancellationToken cancellationToken) => RunRequest<object, TResult>(route, new object(), HttpMethod.Post, null, false, cancellationToken);
-
-		/// <inheritdoc />
-		public ValueTask<TResult> Update<TBody, TResult>(string route, TBody body, CancellationToken cancellationToken) where TBody : class => RunRequest<TBody, TResult>(route, body, HttpMethod.Post, null, false, cancellationToken);
-=======
-		public Task<TResult> Create<TResult>(string route, CancellationToken cancellationToken)
+		public ValueTask<TResult> Create<TResult>(string route, CancellationToken cancellationToken)
 			=> RunRequest<object, TResult>(route, new object(), HttpMethod.Put, null, false, cancellationToken);
 
 		/// <inheritdoc />
-		public Task<TResult> Read<TResult>(string route, CancellationToken cancellationToken)
+		public ValueTask<TResult> Read<TResult>(string route, CancellationToken cancellationToken)
 			=> RunRequest<object, TResult>(route, null, HttpMethod.Get, null, false, cancellationToken);
 
 		/// <inheritdoc />
-		public Task<TResult> Update<TResult>(string route, CancellationToken cancellationToken)
+		public ValueTask<TResult> Update<TResult>(string route, CancellationToken cancellationToken)
 			=> RunRequest<object, TResult>(route, new object(), HttpMethod.Post, null, false, cancellationToken);
 
 		/// <inheritdoc />
-		public Task<TResult> Update<TBody, TResult>(string route, TBody body, CancellationToken cancellationToken)
+		public ValueTask<TResult> Update<TBody, TResult>(string route, TBody body, CancellationToken cancellationToken)
 			where TBody : class
 			=> RunRequest<TBody, TResult>(route, body, HttpMethod.Post, null, false, cancellationToken);
->>>>>>> 21e4d2c7
 
 		/// <inheritdoc />
 		public ValueTask Patch(string route, CancellationToken cancellationToken) => RunRequest(route, HttpPatch, null, false, cancellationToken);
 
 		/// <inheritdoc />
-<<<<<<< HEAD
-		public ValueTask Update<TBody>(string route, TBody body, CancellationToken cancellationToken) where TBody : class => RunResultlessRequest(route, body, HttpMethod.Post, null, false, cancellationToken);
-
-		/// <inheritdoc />
-		public ValueTask<TResult> Create<TBody, TResult>(string route, TBody body, CancellationToken cancellationToken) where TBody : class => RunRequest<TBody, TResult>(route, body, HttpMethod.Put, null, false, cancellationToken);
-
-		/// <inheritdoc />
-		public ValueTask Delete(string route, CancellationToken cancellationToken) => RunRequest(route, HttpMethod.Delete, null, false, cancellationToken);
-
-		/// <inheritdoc />
-		public ValueTask<TResult> Create<TBody, TResult>(string route, TBody body, long instanceId, CancellationToken cancellationToken) where TBody : class => RunRequest<TBody, TResult>(route, body, HttpMethod.Put, instanceId, false, cancellationToken);
-
-		/// <inheritdoc />
-		public ValueTask<TResult> Read<TResult>(string route, long instanceId, CancellationToken cancellationToken) => RunRequest<TResult>(route, null, HttpMethod.Get, instanceId, false, cancellationToken);
-
-		/// <inheritdoc />
-		public ValueTask<TResult> Update<TBody, TResult>(string route, TBody body, long instanceId, CancellationToken cancellationToken) where TBody : class => RunRequest<TBody, TResult>(route, body, HttpMethod.Post, instanceId, false, cancellationToken);
-
-		/// <inheritdoc />
-		public ValueTask Delete(string route, long instanceId, CancellationToken cancellationToken) => RunRequest(route, HttpMethod.Delete, instanceId, false, cancellationToken);
-
-		/// <inheritdoc />
-		public async ValueTask Delete<TBody>(string route, TBody body, long instanceId, CancellationToken cancellationToken) where TBody : class => await RunRequest<TBody, object>(route, body, HttpMethod.Delete, instanceId, false, cancellationToken);
-
-		/// <inheritdoc />
-		public ValueTask<TResult> Delete<TResult>(string route, long instanceId, CancellationToken cancellationToken) => RunRequest<TResult>(route, null, HttpMethod.Delete, instanceId, false, cancellationToken);
-
-		/// <inheritdoc />
-		public ValueTask<TResult> Delete<TBody, TResult>(string route, TBody body, long instanceId, CancellationToken cancellationToken) where TBody : class => RunRequest<TBody, TResult>(route, body, HttpMethod.Delete, instanceId, false, cancellationToken);
-
-		/// <inheritdoc />
-		public ValueTask<TResult> Create<TResult>(string route, long instanceId, CancellationToken cancellationToken) => RunRequest<object, TResult>(route, new object(), HttpMethod.Put, instanceId, false, cancellationToken);
-
-		/// <inheritdoc />
-		public ValueTask<TResult> Patch<TResult>(string route, long instanceId, CancellationToken cancellationToken) => RunRequest<object, TResult>(route, new object(), HttpPatch, instanceId, false, cancellationToken);
-=======
-		public Task Update<TBody>(string route, TBody body, CancellationToken cancellationToken)
-			where TBody : class
-			=> RunRequest<TBody, object>(route, body, HttpMethod.Post, null, false, cancellationToken);
-
-		/// <inheritdoc />
-		public Task<TResult> Create<TBody, TResult>(string route, TBody body, CancellationToken cancellationToken)
+		public ValueTask Update<TBody>(string route, TBody body, CancellationToken cancellationToken)
+			where TBody : class
+			=> RunResultlessRequest(route, body, HttpMethod.Post, null, false, cancellationToken);
+
+		/// <inheritdoc />
+		public ValueTask<TResult> Create<TBody, TResult>(string route, TBody body, CancellationToken cancellationToken)
 			where TBody : class
 			=> RunRequest<TBody, TResult>(route, body, HttpMethod.Put, null, false, cancellationToken);
 
 		/// <inheritdoc />
-		public Task Delete(string route, CancellationToken cancellationToken)
-			=> RunRequest<object>(route, null, HttpMethod.Delete, null, false, cancellationToken);
-
-		/// <inheritdoc />
-		public Task<TResult> Create<TBody, TResult>(string route, TBody body, long instanceId, CancellationToken cancellationToken)
+		public ValueTask Delete(string route, CancellationToken cancellationToken)
+			=> RunRequest(route, HttpMethod.Delete, null, false, cancellationToken);
+
+		/// <inheritdoc />
+		public ValueTask<TResult> Create<TBody, TResult>(string route, TBody body, long instanceId, CancellationToken cancellationToken)
 			where TBody : class
 			=> RunRequest<TBody, TResult>(route, body, HttpMethod.Put, instanceId, false, cancellationToken);
 
 		/// <inheritdoc />
-		public Task<TResult> Read<TResult>(string route, long instanceId, CancellationToken cancellationToken)
+		public ValueTask<TResult> Read<TResult>(string route, long instanceId, CancellationToken cancellationToken)
 			=> RunRequest<TResult>(route, null, HttpMethod.Get, instanceId, false, cancellationToken);
 
 		/// <inheritdoc />
-		public Task<TResult> Update<TBody, TResult>(string route, TBody body, long instanceId, CancellationToken cancellationToken)
+		public ValueTask<TResult> Update<TBody, TResult>(string route, TBody body, long instanceId, CancellationToken cancellationToken)
 			where TBody : class
 			=> RunRequest<TBody, TResult>(route, body, HttpMethod.Post, instanceId, false, cancellationToken);
 
 		/// <inheritdoc />
-		public Task Delete(string route, long instanceId, CancellationToken cancellationToken)
-			=> RunRequest<object>(route, null, HttpMethod.Delete, instanceId, false, cancellationToken);
-
-		/// <inheritdoc />
-		public Task Delete<TBody>(string route, TBody body, long instanceId, CancellationToken cancellationToken)
-			where TBody : class
-			=> RunRequest<TBody, object>(route, body, HttpMethod.Delete, instanceId, false, cancellationToken);
-
-		/// <inheritdoc />
-		public Task<TResult> Delete<TResult>(string route, long instanceId, CancellationToken cancellationToken)
+		public ValueTask Delete(string route, long instanceId, CancellationToken cancellationToken)
+			=> RunRequest(route, HttpMethod.Delete, instanceId, false, cancellationToken);
+
+		/// <inheritdoc />
+		public async ValueTask Delete<TBody>(string route, TBody body, long instanceId, CancellationToken cancellationToken)
+			where TBody : class
+			=> await RunRequest<TBody, object>(route, body, HttpMethod.Delete, instanceId, false, cancellationToken);
+
+		/// <inheritdoc />
+		public ValueTask<TResult> Delete<TResult>(string route, long instanceId, CancellationToken cancellationToken)
 			=> RunRequest<TResult>(route, null, HttpMethod.Delete, instanceId, false, cancellationToken);
 
 		/// <inheritdoc />
-		public Task<TResult> Delete<TBody, TResult>(string route, TBody body, long instanceId, CancellationToken cancellationToken)
+		public ValueTask<TResult> Delete<TBody, TResult>(string route, TBody body, long instanceId, CancellationToken cancellationToken)
 			where TBody : class
 			=> RunRequest<TBody, TResult>(route, body, HttpMethod.Delete, instanceId, false, cancellationToken);
 
 		/// <inheritdoc />
-		public Task<TResult> Create<TResult>(string route, long instanceId, CancellationToken cancellationToken)
+		public ValueTask<TResult> Create<TResult>(string route, long instanceId, CancellationToken cancellationToken)
 			=> RunRequest<object, TResult>(route, new object(), HttpMethod.Put, instanceId, false, cancellationToken);
 
 		/// <inheritdoc />
-		public Task<TResult> Patch<TResult>(string route, long instanceId, CancellationToken cancellationToken)
+		public ValueTask<TResult> Patch<TResult>(string route, long instanceId, CancellationToken cancellationToken)
 			=> RunRequest<object, TResult>(route, new object(), HttpPatch, instanceId, false, cancellationToken);
->>>>>>> 21e4d2c7
 
 		/// <inheritdoc />
 		public void AddRequestLogger(IRequestLogger requestLogger) => requestLoggers.Add(requestLogger ?? throw new ArgumentNullException(nameof(requestLogger)));
