<Project Sdk="Microsoft.NET.Sdk">

  <PropertyGroup>
    <TargetFramework>netstandard2.0</TargetFramework>
    <DebugType>Full</DebugType>
<<<<<<< HEAD
    <Version>4.0.3</Version>
    <GeneratePackageOnBuild>true</GeneratePackageOnBuild>
=======
    <Version>4.0.2.1</Version>
>>>>>>> 7250f320
    <Authors>Cyberboss</Authors>
    <Company>/tg/station 13</Company>
    <Product />
    <Description>Client library for tgstation-server</Description>
    <PackageProjectUrl>https://tgstation.github.io/tgstation-server</PackageProjectUrl>
    <RepositoryUrl>https://github.com/tgstation/tgstation-server</RepositoryUrl>
    <RepositoryType>Git</RepositoryType>
    <NeutralLanguage>en-CA</NeutralLanguage>
    <PackageIconUrl>https://raw.githubusercontent.com/tgstation/tgstation-server/master/build/tgs.ico</PackageIconUrl>
    <PackageLicenseUrl>https://github.com/tgstation/tgstation-server/blob/master/LICENSE</PackageLicenseUrl>
    <PackageTags>json web api tgstation-server tgstation ss13 byond client</PackageTags>
    <PackageReleaseNotes>Added the ability to change the Token of IServerClient</PackageReleaseNotes>
    <Copyright>2018</Copyright>
    <CodeAnalysisRuleSet>../../build/analyzers.ruleset</CodeAnalysisRuleSet>
    <LangVersion>latest</LangVersion>
  </PropertyGroup>

  <PropertyGroup Condition="'$(Configuration)|$(Platform)'=='Release|AnyCPU'">
    <TreatWarningsAsErrors>true</TreatWarningsAsErrors>
    <WarningsAsErrors />
    <DocumentationFile>bin\Release\netstandard2.0\Tgstation.Server.Client.xml</DocumentationFile>
    <NoWarn>1701;1702</NoWarn>
  </PropertyGroup>

  <PropertyGroup Condition="'$(Configuration)|$(Platform)'=='Debug|AnyCPU'">
    <NoWarn>1701;1702</NoWarn>
    <DocumentationFile>bin\Debug\netstandard2.0\Tgstation.Server.Client.xml</DocumentationFile>
  </PropertyGroup>

  <ItemGroup>
    <PackageReference Include="Microsoft.CodeAnalysis.FxCopAnalyzers" Version="2.6.2">
      <PrivateAssets>all</PrivateAssets>
      <IncludeAssets>compile; build; native; contentfiles; analyzers</IncludeAssets>
    </PackageReference>
    <PackageReference Include="Newtonsoft.Json" Version="11.0.2" />
    <PackageReference Include="StyleCop.Analyzers" Version="1.1.1-beta.61">
      <PrivateAssets>all</PrivateAssets>
      <IncludeAssets>runtime; build; native; contentfiles; analyzers</IncludeAssets>
    </PackageReference>
  </ItemGroup>

  <ItemGroup>
    <ProjectReference Include="..\Tgstation.Server.Api\Tgstation.Server.Api.csproj" />
  </ItemGroup>

  <ItemGroup>
    <AdditionalFiles Include="../../build/stylecop.json" />
  </ItemGroup>
</Project><|MERGE_RESOLUTION|>--- conflicted
+++ resolved
@@ -3,12 +3,8 @@
   <PropertyGroup>
     <TargetFramework>netstandard2.0</TargetFramework>
     <DebugType>Full</DebugType>
-<<<<<<< HEAD
-    <Version>4.0.3</Version>
+    <Version>4.0.3.0</Version>
     <GeneratePackageOnBuild>true</GeneratePackageOnBuild>
-=======
-    <Version>4.0.2.1</Version>
->>>>>>> 7250f320
     <Authors>Cyberboss</Authors>
     <Company>/tg/station 13</Company>
     <Product />
