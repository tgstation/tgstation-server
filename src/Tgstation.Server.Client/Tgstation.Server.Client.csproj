--- conflicted
+++ resolved
@@ -6,19 +6,7 @@
     <Version>$(TgsClientVersion)</Version>
     <Description>Client library for tgstation-server.</Description>
     <PackageTags>json web api tgstation-server tgstation ss13 byond client http</PackageTags>
-<<<<<<< HEAD
     <PackageReleaseNotes>Added support for .zip uploads for server updates. Added missing Dispose() call to the StringContents for requests with bodies and added missing ConfigureAwait(false) to async call.</PackageReleaseNotes>
-    <EnableNETAnalyzers>true</EnableNETAnalyzers>
-    <CodeAnalysisRuleSet>../../build/analyzers.ruleset</CodeAnalysisRuleSet>
-    <DocumentationFile>bin/$(Configuration)/$(TargetFramework)/$(AssemblyName).xml</DocumentationFile>
-  </PropertyGroup>
-
-  <PropertyGroup Condition="'$(Configuration)'=='Release'">
-    <TreatWarningsAsErrors>true</TreatWarningsAsErrors>
-    <WarningsAsErrors />
-=======
-    <PackageReleaseNotes>Added missing Dispose() call to the StringContents for requests with bodies and added missing ConfigureAwait(false) to async call.</PackageReleaseNotes>
->>>>>>> 25a61611
   </PropertyGroup>
 
   <ItemGroup>
