<Project Sdk="Microsoft.NET.Sdk">
  <Import Project="../../build/NugetCommon.props" />
  <PropertyGroup>
    <TargetFramework>net6.0</TargetFramework>
    <Version>$(TgsClientVersion)</Version>
    <Description>Client library for tgstation-server</Description>
    <PackageTags>json web api tgstation-server tgstation ss13 byond client</PackageTags>
<<<<<<< HEAD
    <PackageReleaseNotes>Fixed automatic refresh erroring internally. Fixed request loggers given to ServerClientFactory not being passed to the IServerClient.</PackageReleaseNotes>
    <DocumentationFile>bin\$(Configuration)\$(TargetFramework)\$(AssemblyName).xml</DocumentationFile>
=======
    <PackageReleaseNotes>Added OAuth login methods to IServerClientFactory.</PackageReleaseNotes>
    <IncludeSymbols>true</IncludeSymbols>
    <SymbolPackageFormat>snupkg</SymbolPackageFormat>
    <CodeAnalysisRuleSet>../../build/analyzers.ruleset</CodeAnalysisRuleSet>
    <LangVersion>latest</LangVersion>
    <Nullable>enable</Nullable>
    <DocumentationFile>bin\$(Configuration)\netstandard2.1\Tgstation.Server.Client.xml</DocumentationFile>
    <EnableNETAnalyzers>true</EnableNETAnalyzers>
  </PropertyGroup>

  <PropertyGroup Condition="'$(Configuration)'=='Release'">
    <TreatWarningsAsErrors>true</TreatWarningsAsErrors>
    <WarningsAsErrors />
>>>>>>> b3256af9
  </PropertyGroup>

  <ItemGroup>
    <ProjectReference Include="..\Tgstation.Server.Api\Tgstation.Server.Api.csproj" />
  </ItemGroup>
</Project><|MERGE_RESOLUTION|>--- conflicted
+++ resolved
@@ -5,24 +5,8 @@
     <Version>$(TgsClientVersion)</Version>
     <Description>Client library for tgstation-server</Description>
     <PackageTags>json web api tgstation-server tgstation ss13 byond client</PackageTags>
-<<<<<<< HEAD
-    <PackageReleaseNotes>Fixed automatic refresh erroring internally. Fixed request loggers given to ServerClientFactory not being passed to the IServerClient.</PackageReleaseNotes>
+    <PackageReleaseNotes>Added OAuth login methods to IServerClientFactory.</PackageReleaseNotes>
     <DocumentationFile>bin\$(Configuration)\$(TargetFramework)\$(AssemblyName).xml</DocumentationFile>
-=======
-    <PackageReleaseNotes>Added OAuth login methods to IServerClientFactory.</PackageReleaseNotes>
-    <IncludeSymbols>true</IncludeSymbols>
-    <SymbolPackageFormat>snupkg</SymbolPackageFormat>
-    <CodeAnalysisRuleSet>../../build/analyzers.ruleset</CodeAnalysisRuleSet>
-    <LangVersion>latest</LangVersion>
-    <Nullable>enable</Nullable>
-    <DocumentationFile>bin\$(Configuration)\netstandard2.1\Tgstation.Server.Client.xml</DocumentationFile>
-    <EnableNETAnalyzers>true</EnableNETAnalyzers>
-  </PropertyGroup>
-
-  <PropertyGroup Condition="'$(Configuration)'=='Release'">
-    <TreatWarningsAsErrors>true</TreatWarningsAsErrors>
-    <WarningsAsErrors />
->>>>>>> b3256af9
   </PropertyGroup>
 
   <ItemGroup>
