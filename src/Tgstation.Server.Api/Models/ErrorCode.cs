﻿using System;
using System.ComponentModel;

using Tgstation.Server.Common;

namespace Tgstation.Server.Api.Models
{
	/// <summary>
	/// Types of <see cref="Response.ErrorMessageResponse"/>s that the API may return.
	/// </summary>
	/// <remarks>Entries marked with the <see cref="ObsoleteAttribute"/> are no longer in use but kept for placeholders until they can be recycled in the next major API version.</remarks>
	public enum ErrorCode : uint
	{
		/// <summary>
		/// An implementation error occurred while processing the request.
		/// </summary>
		[Description("An internal server error occurred!")]
		InternalServerError,

		/// <summary>
		/// Indicates an API upgrade was required by the server.
		/// </summary>
		[Description("API version mismatch!")]
		ApiMismatch,

		/// <summary>
		/// The request body was malformed.
		/// </summary>
		[Description("The request body was malformed!")]
		ModelValidationFailure,

		/// <summary>
		/// An IO error occurred while working with the configuration system.
		/// </summary>
		[Description("An IO error occurred during the operation!")]
		IOError,

		/// <summary>
		/// The <see cref="ApiHeaders"/> failed to validate!
		/// </summary>
		[Description("A header validation error occurred!")]
		BadHeaders,

		/// <summary>
		/// Attempted to request a <see cref="Response.TokenResponse"/> with an existing <see cref="Response.TokenResponse"/>.
		/// </summary>
		[Description("Cannot generate a bearer token using a bearer token!")]
		TokenWithToken,

		/// <summary>
		/// Generic database integrity failure.
		/// </summary>
		[Description("The operation could not be performed as it would violate database integrity. Please retry the request, making sure to not duplicate field names with existing entities!")]
		DatabaseIntegrityConflict,

		/// <summary>
		/// Attempted to perform a restart operation without the host watchdog component.
		/// </summary>
		[Description("Functionality is unavailable due to a missing host watchdog component! This should NOT be seen in a production environment!")]
		MissingHostWatchdog,

		/// <summary>
		/// Attempted to change to a major version less than 4.
		/// </summary>
		[Description($"Cannot downgrade to {Constants.CanonicalPackageName} major version <4!")]
		CannotChangeServerSuite,

		/// <summary>
		/// A required remote API request failed.
		/// </summary>
		[Description("A required remote API request returned an error!")]
		RemoteApiError,

		/// <summary>
		/// A server update was requested while another was in progress.
		/// </summary>
		[Description("A server update was requested while another was in progress!")]
		ServerUpdateInProgress,

		/// <summary>
		/// Attempted to change something other than the capitalization of a <see cref="UserName.Name"/> for a user.
		/// </summary>
		[Description("Can only change the capitalization of a user's name!")]
		UserNameChange,

		/// <summary>
		/// Attempted to change a <see cref="Internal.UserModelBase.SystemIdentifier"/>.
		/// </summary>
		[Description("Cannot change a user's systemIdentifier!")]
		UserSidChange,

		/// <summary>
		/// Attempted to create a user with a <see cref="UserName.Name"/> and <see cref="Internal.UserModelBase.SystemIdentifier"/>.
		/// </summary>
		[Description("A user cannot have both a name and systemIdentifier!")]
		UserMismatchNameSid,

		/// <summary>
		/// Attempted to create a user with a <see cref="Request.UserUpdateRequest.Password"/> and <see cref="Internal.UserModelBase.SystemIdentifier"/>.
		/// </summary>
		[Description("A user cannot have both a password and systemIdentifier!")]
		UserMismatchPasswordSid,

		/// <summary>
		/// The given <see cref="Request.UserUpdateRequest.Password"/> length was less than the server's configured minimum.
		/// </summary>
		[Description("The given password is less than the server's configured minimum password length!")]
		UserPasswordLength,

		/// <summary>
		/// Attempted to create a user with a ':' character in the <see cref="UserName.Name"/>.
		/// </summary>
		[Description("User names cannot contain the ':' character!")]
		UserColonInName,

		/// <summary>
		/// Attempted to create a user with a <see langword="null"/> or whitespace <see cref="UserName.Name"/>.
		/// </summary>
		[Description("User's name is missing or invalid whitespace!")]
		UserMissingName,

		/// <summary>
		/// Attempted to change a <see cref="Instance.Path"/> while it was <see cref="Instance.Online"/>.
		/// </summary>
		[Description("Cannot relocate an instance while it is online!")]
		InstanceRelocateOnline,

		/// <summary>
		/// Attempted to change a <see cref="Instance.Path"/> to a non-empty location.
		/// </summary>
		[Description("The instance cannot be placed at the given path because it is not empty!")]
		InstanceAtExistingPath,

		/// <summary>
		/// Attempted to detach an <see cref="Instance"/> while it was <see cref="Instance.Online"/>.
		/// </summary>
		[Description("Cannot detach an instance while it is online!")]
		InstanceDetachOnline,

		/// <summary>
		/// Attempted to change a <see cref="Instance.Path"/> to a location that conflicts with the server install or another instance.
		/// </summary>
		[Description("The instance cannot be placed at the given path because it is a child of an existing instance or the server installation directory!")]
		InstanceAtConflictingPath,

		/// <summary>
		/// Attempted to create an <see cref="Instance"/> but the configured instance limit has been reached.
		/// </summary>
		[Description("The instance cannot be created because the configured limit has been reached!")]
		InstanceLimitReached,

		/// <summary>
		/// Attempted to create an <see cref="Instance"/> with a whitespace <see cref="NamedEntity.Name"/>.
		/// </summary>
		[Description("Instance names cannot be whitespace!")]
		InstanceWhitespaceName,

		/// <summary>
		/// The <see cref="ApiHeaders.InstanceIdHeader"/> header was required but not set.
		/// </summary>
		[Description("The request path requires the 'Instance' header to be set!")]
		InstanceHeaderRequired,

		/// <summary>
		/// The operation requires the unimplemented POSIX system identities feature.
		/// </summary>
		[Description("This operation requires POSIX system identities to be implemented. See https://github.com/tgstation/tgstation-server/issues/709 for details.")]
		RequiresPosixSystemIdentity,

		/// <summary>
		/// A <see cref="IConfigurationFile"/> was updated.
		/// </summary>
		[Description("This existing file hash does not match, the file has beeen updated!")]
		ConfigurationFileUpdated,

		/// <summary>
		/// Attempted to delete an non-empty directory.
		/// </summary>
		[Description("The directory cannot be deleted because it is not empty!")]
		ConfigurationDirectoryNotEmpty,

		/// <summary>
		/// The server swarm has less than the expected amount of nodes.
		/// </summary>
		[Description("The server swarm has less than the expected amount of nodes!")]
		SwarmIntegrityCheckFailed,

		/// <summary>
		/// One of <see cref="Internal.RepositorySettings.AccessUser"/> and <see cref="Internal.RepositorySettings.AccessToken"/> is set while the other isn't.
		/// </summary>
		[Description("Either both accessUser and accessToken must be set or neither!")]
		RepoMismatchUserAndAccessToken,

		/// <summary>
		/// The repository is busy being cloned.
		/// </summary>
		[Description("The repository is busy being cloned!")]
		RepoCloning,

		/// <summary>
		/// The repository is busy with another operation.
		/// </summary>
		[Description("The repository is busy with another operation!")]
		RepoBusy,

		/// <summary>
		/// Attempted to clone the repository when it already exists.
		/// </summary>
		[Description("The repository already exists!")]
		RepoExists,

		/// <summary>
		/// Attempted to load a non-existant repo.
		/// </summary>
		[Description("The repository does not exist and must be cloned!")]
		RepoMissing,

		/// <summary>
		/// Attempted to <see cref="Request.RepositoryUpdateRequest.CheckoutSha"/> and set <see cref="Internal.RepositoryApiBase.Reference"/> at the same time.
		/// </summary>
		[Description("Cannot checkoutSha and set reference at the same time!")]
		RepoMismatchShaAndReference,

		/// <summary>
		/// Attempted to <see cref="Request.RepositoryUpdateRequest.CheckoutSha"/> and <see cref="Request.RepositoryUpdateRequest.UpdateFromOrigin"/> at the same time.
		/// </summary>
		[Description("Cannot checkoutSha and updateFromOrigin at the same time!")]
		RepoMismatchShaAndUpdate,

		/// <summary>
		/// Could not delete a engine version due to it being set as the active version for the instance.
		/// </summary>
		[Description("Could not delete engine version due to it being selected as the instance's active version.")]
		EngineCannotDeleteActiveVersion,

		/// <summary>
		/// <see cref="Request.RepositoryUpdateRequest.NewTestMerges"/> contained duplicate <see cref="TestMergeParameters.Number"/>s.
		/// </summary>
		[Description("The same test merge was present more than once or is already merged!")]
		RepoDuplicateTestMerge,

		/// <summary>
		/// Attempted to set a whitespace <see cref="Internal.RepositorySettings.CommitterName"/>.
		/// </summary>
		[Description("committerName cannot be whitespace!")]
		RepoWhitespaceCommitterName,

		/// <summary>
		/// Attempted to set a whitespace <see cref="Internal.RepositorySettings.CommitterEmail"/>.
		/// </summary>
		[Description("committerEmail cannot be whitespace!")]
		RepoWhitespaceCommitterEmail,

		/// <summary>
		/// A paginated request asked for too large a page.
		/// </summary>
		[Description("Requested pageSize is too large!")]
		ApiPageTooLarge,

		/// <summary>
		/// A paginated request asked for page 0.
		/// </summary>
		[Description("Cannot request page or pageSize <= 0.")]
		ApiInvalidPageOrPageSize,

		/// <summary>
		/// A requested <see cref="ChatChannel"/>'s data does not match with its <see cref="Internal.ChatBotSettings.Provider"/>.
		/// </summary>
		[Description("One or more of the channels for one or more of the provided chat bots do not have the correct channel data for their provider!")]
		ChatBotWrongChannelType,

		/// <summary>
		/// <see cref="Internal.ChatBotSettings.ConnectionString"/> was whitespace.
		/// </summary>
		[Description("A chat bot's connection string cannot be whitespace!")]
		ChatBotWhitespaceConnectionString,

		/// <summary>
		/// Chat bot <see cref="NamedEntity.Name"/> was whitespace.
		/// </summary>
		[Description("A chat bot's name cannot be whitespace!")]
		ChatBotWhitespaceName,

		/// <summary>
		/// <see cref="Internal.ChatBotSettings.Provider"/> was <see langword="null"/> during creation.
		/// </summary>
		[Description("Missing chat bot provider!")]
		ChatBotProviderMissing,

		/// <summary>
		/// Currently unused.
		/// </summary>
		[Description("IO operation could not start contended access to the instance's configuration directory!")]
		ConfigurationContendedAccess,

		/// <summary>
		/// Attempted to add a chat bot when at or above the <see cref="Instance.ChatBotLimit"/> or it was set to something lower than the existing amount of chat bots.
		/// </summary>
		[Description("Performing this operation would violate the instance's configured chatBotLimit!")]
		ChatBotMax,

		/// <summary>
		/// Attempted to configure a chat bot with more <see cref="ChatChannel"/>s than the configured <see cref="Internal.ChatBotSettings.ChannelLimit"/>.
		/// </summary>
		[Description("Set amount of chatChannels exceeds the configured channelLimit!")]
		ChatBotMaxChannels,

		/// <summary>
		/// Failed to install DirectX with BYOND.
		/// </summary>
		[Description("Unable to start DirectX installer process! Is the server running with admin privileges?")]
		ByondDirectXInstallFail,

		/// <summary>
		/// Failed to download a given engine version.
		/// </summary>
		[Description("Error downloading specified engine version!")]
		EngineDownloadFail,

		/// <summary>
		/// Failed to lock engine executables.
		/// </summary>
		[Description("Could not acquire lock on engine installation as none exist!")]
		EngineNoVersionsInstalled,

		/// <summary>
		/// The DMAPI never validated itself
		/// </summary>
<<<<<<< HEAD
		[Description("The server did not validate the DMAPI! This can occur if your world is encountering runtime errors during startup.")]
		DeploymentNeverValidated,
=======
		[Description("DMAPI validation failed! See FAQ at https://github.com/tgstation/tgstation-server/discussions/1695")]
		DreamMakerNeverValidated,
>>>>>>> 4b49e072

		/// <summary>
		/// The DMAPI sent an invalid validation request.
		/// </summary>
		[Description("The DMAPI sent an invalid validation request!")]
		DeploymentInvalidValidation,

		/// <summary>
		/// Tried to remove the last <see cref="OAuthConnection"/> for a passwordless user.
		/// </summary>
		[Description("This user is passwordless and removing their oAuthConnections would leave them with no authentication method!")]
		CannotRemoveLastAuthenticationOption,

		/// <summary>
		/// No .dme could be found for deployment.
		/// </summary>
		[Description("No .dme configured and could not automatically detect one!")]
		DeploymentNoDme,

		/// <summary>
		/// The configured .dme could not be found.
		/// </summary>
		[Description("Could not load configured .dme!")]
		DeploymentMissingDme,

		/// <summary>
		/// Compiler failed to compile.
		/// </summary>
		[Description("Compiler exited with a non-zero exit code!")]
		DeploymentExitCode,

		/// <summary>
		/// Deployment already in progress
		/// </summary>
		[Description("There is already a deployment operation in progress!")]
		DeploymentInProgress,

		/// <summary>
		/// Missing <see cref="Internal.DreamDaemonSettings"/> in database.
		/// </summary>
		[Description("Could not retrieve DreamDaemon settings from the database!")]
		InstanceMissingDreamDaemonSettings,

		/// <summary>
		/// Missing <see cref="Internal.DreamMakerSettings"/> in database.
		/// </summary>
		[Description("Could not retrieve DreamMaker settings from the database!")]
		InstanceMissingDreamMakerSettings,

		/// <summary>
		/// Missing <see cref="Internal.RepositorySettings"/> in database.
		/// </summary>
		[Description("Could not retrieve Repository settings from the database!")]
		InstanceMissingRepositorySettings,

		/// <summary>
		/// Performing an automatic update with the <see cref="Internal.RepositorySettings.AutoUpdatesKeepTestMerges"/> flag resulted in merge conflicts.
		/// </summary>
		[Description("Performing this automatic update as a merge would result in conficts. Aborting!")]
		InstanceUpdateTestMergeConflict,

		/// <summary>
		/// <see cref="Internal.RepositorySettings.AccessUser"/> and <see cref="Internal.RepositorySettings.AccessToken"/> are required for this operation.
		/// </summary>
		[Description("Git credentials are required for this operation!")]
		RepoCredentialsRequired,

		/// <summary>
		/// The remote returned an invalid authentication request.
		/// </summary>
		[Description("The remote is requesting authentication, but is not allowing credentials to be received!")]
		RepoCannotAuthenticate,

		/// <summary>
		/// Cannot perform operation while not on a <see cref="Internal.RepositoryApiBase.Reference"/>.
		/// </summary>
		[Description("This git operation requires the repository HEAD to currently be on a tracked reference!")]
		RepoReferenceRequired,

		/// <summary>
		/// Attempted to start the watchdog when it was already running.
		/// </summary>
		[Description("The watchdog is already running!")]
		WatchdogRunning,

		/// <summary>
		/// Attempted to start the watchdog with a corrupted <see cref="Internal.CompileJob"/>.
		/// </summary>
		[Description("Cannot launch active compile job as it is missing or corrupted!")]
		WatchdogCompileJobCorrupted,

		/// <summary>
		/// Game server exited before it finished starting.
		/// </summary>
		[Description("Game server failed to start!")]
		WatchdogStartupFailed,

		/// <summary>
		/// Game server timed-out before it finished starting.
		/// </summary>
		[Description("Game server failed to start within the configured timeout!")]
		WatchdogStartupTimeout,

		/// <summary>
		/// Attempted to test merge with an unsupported remote.
		/// </summary>
		[Description("Test merging with the current remote is not supported!")]
		RepoUnsupportedTestMergeRemote,

		/// <summary>
		/// Either <see cref="Request.RepositoryUpdateRequest.CheckoutSha"/> or <see cref="Internal.RepositoryApiBase.Reference"/> was in one when it should have been the other.
		/// </summary>
		[Description("The value set for checkoutSha or reference should be in the other field!")]
		RepoSwappedShaOrReference,

		/// <summary>
		/// A merge conflict occurred during a git operation.
		/// </summary>
		[Description("A merge conflict occurred while performing the operation!")]
		RepoMergeConflict,

		/// <summary>
		/// The current <see cref="Internal.RepositoryApiBase.Reference"/> does not track a remote reference.
		/// </summary>
		[Description("The repository's current reference is unsuitable for this operation as it does not track a remote reference!")]
		RepoReferenceNotTracking,

		/// <summary>
		/// Encounted merge conflicts while test merging.
		/// </summary>
		[Description("Encountered merge conflicts while test merging one or more sources!")]
		RepoTestMergeConflict,

		/// <summary>
		/// Attempted to create an instance outside of the <see cref="Internal.ServerInformationBase.ValidInstancePaths"/>.
		/// </summary>
		[Description("The new instance's path is not under a white-listed path.")]
		InstanceNotAtWhitelistedPath,

		/// <summary>
		/// Attempted to make a game server update with both <see cref="Internal.DreamDaemonApiBase.SoftRestart"/> and <see cref="Internal.DreamDaemonApiBase.SoftShutdown"/> set.
		/// </summary>
		[Description("Cannot set both softShutdown and softReboot at once!")]
		GameServerDoubleSoft,

		/// <summary>
		/// Attempted to launch DreamDaemon on a user account that had the BYOND pager running.
		/// </summary>
		[Description("Cannot start DreamDaemon headless with the BYOND pager running!")]
		DreamDaemonPagerRunning,

		/// <summary>
		/// Could not bind to port we wanted to launch the game server on.
		/// </summary>
		[Description("Could not bind to requested game server port! Is there another service running on that port?")]
		GameServerPortInUse,

		/// <summary>
		/// Failed to post GitHub comments, or send TGS event.
		/// </summary>
		[Description("The deployment succeeded but one or more notification events failed!")]
		PostDeployFailure,

		/// <summary>
		/// Attempted to restart a stopped watchdog.
		/// </summary>
		[Description("Cannot restart the watchdog as it is not running!")]
		WatchdogNotRunning,

		/// <summary>
		/// Attempted to access a resourse that is not (currently) present.
		/// </summary>
		[Description("The requested resource is not currently present, but may have been in the past.")]
		ResourceNotPresent,

		/// <summary>
		/// Attempted to access a resource that was never present.
		/// </summary>
		[Description("The requested resource is not present and never has been.")]
		ResourceNeverPresent,

		/// <summary>
		/// A required GitHub API call failed due to rate limiting.
		/// </summary>
		[Description("A required GitHub API call failed due to rate limiting.")]
		GitHubApiRateLimit,

		/// <summary>
		/// Attempted to cancel a stopped job.
		/// </summary>
		[Description("Cannot cancel the job as it is no longer running.")]
		JobStopped,

		/// <summary>
		/// Missing GCore executable.
		/// </summary>
		[Description("Attempted to create a process dump but /usr/bin/gcore could not be located!")]
		MissingGCore,

		/// <summary>
		/// Non-zero gcore exit code.
		/// </summary>
		[Description("Could not create dump as gcore exited with a non-zero exit code!")]
		GCoreFailure,

		/// <summary>
		/// Attempted to test merge with an invalid remote repository.
		/// </summary>
		[Description("Test merging cannot be performed with this remote!")]
		RepoTestMergeInvalidRemote,

		/// <summary>
		/// Attempted to switch to a custom engine version that does not exist.
		/// </summary>
		[Description("Cannot switch to requested custom engine version as it is not currently installed.")]
		EngineNonExistentCustomVersion,

		/// <summary>
		/// Attempted to perform an operation that requires server (not the watchdog) to be running but it wasn't.
		/// </summary>
		[Description("Cannot perform this operation as the game server is not currently running!")]
		GameServerOffline,

		/// <summary>
		/// Attempted to perform an instance operation with an offline instance.
		/// </summary>
		[Description("The instance associated with the operation is currently offline!")]
		InstanceOffline,

		/// <summary>
		/// An attempt to connect a chat bot failed.
		/// </summary>
		[Description("Failed to connect chat bot!")]
		ChatCannotConnectProvider,

		/// <summary>
		/// Attempt to add DreamDaemon to the list of firewall exempt processes failed.
		/// </summary>
		[Description("Failed to allow game server through the Windows firewall!")]
		EngineFirewallFail,

		/// <summary>
		/// Attempted to create an instance but no free ports could be found.
		/// </summary>
		[Description("TGS was unable to find a free port to allocate for the operation!")]
		NoPortsAvailable,

		/// <summary>
		/// Attempted to set a port which is either in use by another part of TGS or otherwise not available for binding.
		/// </summary>
		[Description("The requested port is either already in use by TGS or could not be allocated!")]
		PortNotAvailable,

		/// <summary>
		/// Attempted to set <see cref="Internal.UserApiBase.OAuthConnections"/> for the admin user.
		/// </summary>
		[Description("The admin user cannot use OAuth connections!")]
		AdminUserCannotOAuth,

		/// <summary>
		/// Attempted to login with a disabled OAuth provider.
		/// </summary>
		[Description("The requested OAuth provider is disabled via configuration!")]
		OAuthProviderDisabled,

		/// <summary>
		/// A job requiring a file upload did not receive it before timing out.
		/// </summary>
		[Description("The job did not receive a required upload before timing out!")]
		FileUploadExpired,

		/// <summary>
		/// Tried to update a user to have both a <see cref="Internal.UserApiBase.Group"/> and <see cref="Internal.UserApiBase.PermissionSet"/>
		/// </summary>
		[Description("A user may not have both a permissionSet and group!")]
		UserGroupAndPermissionSet,

		/// <summary>
		/// Tried to delete a non-empty user group.
		/// </summary>
		[Description("Cannot delete the user group as it is not empty!")]
		UserGroupNotEmpty,

		/// <summary>
		/// Attempted to create a user but the configured limit has been reached.
		/// </summary>
		[Description("The user cannot be created because the configured limit has been reached!")]
		UserLimitReached,

		/// <summary>
		/// Attempted to create a user group but the configured limit has been reached.
		/// </summary>
		[Description("The user group cannot be created because the configured limit has been reached!")]
		UserGroupLimitReached,

		/// <summary>
		/// A deployment took longer than the configured timeout.
		/// </summary>
		[Description("The deployment took longer than the configured timeout!")]
		DeploymentTimeout,

		/// <summary>
		/// Could not compile OpenDream due to a missing dotnet executable.
		/// </summary>
		[Description("OpenDream could not be compiled due to being unable to locate the dotnet executable!")]
		OpenDreamCantFindDotnet,

		/// <summary>
		/// Could not install OpenDream due to it not meeting the minimum version requirements.
		/// </summary>
		[Description("The specified OpenDream version is too old!")]
		OpenDreamTooOld,
	}
}<|MERGE_RESOLUTION|>--- conflicted
+++ resolved
@@ -326,13 +326,8 @@
 		/// <summary>
 		/// The DMAPI never validated itself
 		/// </summary>
-<<<<<<< HEAD
-		[Description("The server did not validate the DMAPI! This can occur if your world is encountering runtime errors during startup.")]
+		[Description("DMAPI validation failed! See FAQ at https://github.com/tgstation/tgstation-server/discussions/1695")]
 		DeploymentNeverValidated,
-=======
-		[Description("DMAPI validation failed! See FAQ at https://github.com/tgstation/tgstation-server/discussions/1695")]
-		DreamMakerNeverValidated,
->>>>>>> 4b49e072
 
 		/// <summary>
 		/// The DMAPI sent an invalid validation request.
