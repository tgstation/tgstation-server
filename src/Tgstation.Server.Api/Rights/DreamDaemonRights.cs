--- conflicted
+++ resolved
@@ -74,11 +74,7 @@
 		SetStartupTimeout = 1 << 11,
 
 		/// <summary>
-<<<<<<< HEAD
-		/// User can change <see cref="Models.Internal.DreamDaemonLaunchParameters.HeartbeatSeconds"/>.
-=======
 		/// User can change <see cref="Models.Internal.DreamDaemonLaunchParameters.HealthCheckSeconds"/>
->>>>>>> 790f5800
 		/// </summary>
 		SetHealthCheckInterval = 1 << 12,
 
