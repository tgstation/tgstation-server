﻿using Microsoft.Deployment.WindowsInstaller;
using System;
using System.Collections.Generic;
using System.Diagnostics;
using System.IO;
using System.ServiceProcess;
using System.Threading;
using System.Threading.Tasks;
using System.Windows.Forms;
using TGS.Interface;
using TGS.Interface.Components;
using TGS.Server;

namespace TGS.Installer.UI
{
	partial class Main : Form
	{
		const string DefaultInstallDir = "TG Station Server";  //keep this in sync with the msi installer

		string tempDir;
		bool installing = false;
		bool cancelled = false;
		bool pathIsDefault = true;
		/// <summary>
		/// If we should attempt to make a <see cref="ServerConfig"/> for the new install
		/// </summary>
		bool attemptNetSettingsMigration = false;

		IServerInterface Interface;

		/// <summary>
		/// Construct an installer form
		/// </summary>
		public Main()
		{
			InitializeComponent();
			SetupTempDir();
			CheckForExistingVersion();
			PathTextBox.Text = Path.Combine(Environment.GetFolderPath(Environment.SpecialFolder.ProgramFilesX86), DefaultInstallDir);
		}

		void SetupTempDir()
		{
			tempDir = Path.Combine(Path.GetTempPath(), "TGS3InstallerTempDir");
			try
			{
				if (File.Exists(tempDir))
					File.Delete(tempDir);
				else if (Directory.Exists(tempDir))
					Directory.Delete(tempDir, true);
			}
			catch { }
			if (File.Exists(tempDir) || Directory.Exists(tempDir))
			{
				tempDir = Path.GetTempFileName();
				File.Delete(tempDir);  //we want a dir not a file
			}
			try
			{
				Directory.CreateDirectory(tempDir);
			}
			catch
			{
				tempDir = null;
			}
		}

		void CleanTempDir() {
			if(tempDir != null)
				try
				{
					Directory.Delete(tempDir, true);
				}
				catch { }
		}

		void CheckForExistingVersion() {
			Interface = new ServerInterface();
			var verifiedConnection = Interface.ConnectionStatus().HasFlag(ConnectivityLevel.Administrator);
			try
			{
				VersionLabel.Text = Interface.GetServiceComponent<ITGSService>().Version();
				var splits = VersionLabel.Text.Split(' ');
				var realVersion = new Version(splits[splits.Length - 1].Substring(1));
				var isV0 = realVersion < new Version(3, 1, 0, 0);
				if (isV0) //OH GOD!!!!
					MessageBox.Show("Upgrading from version 3.0 may trigger a bug that can delete /config and /data. IT IS STRONGLY RECCOMMENDED THAT YOU BACKUP THESE FOLDERS BEFORE UPDATING!", "Warning");
				var isUnderV2 = isV0 || realVersion < new Version(3, 2, 0, 0);
				if (isUnderV2)
					//Friendly reminger
					MessageBox.Show("Upgrading to service version 3.2 will break the 3.1 DMAPI. It is recommended you update your game to the 3.2 API before updating the servive to avoid having to trigger hard restarts.", "Note");
				attemptNetSettingsMigration = isUnderV2;
			}
			catch
			{
				if (verifiedConnection)
					VersionLabel.Text = "< v3.0.85.0 (Missing ITGService.Version())";
			}
		}

		bool ConfirmDangerousUpgrade()
		{
			return MessageBox.Show("Unable connect to service! Existing DreamDaemon instances will be terminated. Continue?", "Warning", MessageBoxButtons.YesNo) == DialogResult.Yes;
		}

		bool TellServiceWereComingForThem()
		{
			var connectionVerified = Interface.ConnectionStatus().HasFlag(ConnectivityLevel.Administrator);
			try
			{
				Interface.GetServiceComponent<ITGSService>().PrepareForUpdate();
				Thread.Sleep(3000); //chat messages
				return true;
			}
			catch
			{
				return ConfirmDangerousUpgrade();
			}
		}

		private void Main_FormClosing(object sender, FormClosingEventArgs e)
		{
			e.Cancel = installing;  //not allowed, nununu
		}

		enum PKillType
		{
			Killed,
			Aborted,
			NoneFound,
		}

		PKillType PromptKillProcesses(string name)
		{
			var processes = new List<Process>(Process.GetProcessesByName(name));
			processes.RemoveAll(x => x.HasExited);
			if(processes.Count > 0)
			{
				if (MessageBox.Show(String.Format("Found {1} running instance{2} of {0}.exe! Shall I terminate {3}?", name, processes.Count, processes.Count > 1 ? "s" : "", processes.Count > 1 ? "them" : "it"), "Warning", MessageBoxButtons.YesNo) != DialogResult.Yes)
					return PKillType.Aborted;
				foreach (var P in processes)
				{
					if (!P.HasExited)
					{
						P.Kill();
						P.WaitForExit();
					}
					P.Dispose();
				}
				return PKillType.Killed;
			}
			return PKillType.NoneFound;
		}
		static string TextPrompt(string caption, string text)
		{
			Form prompt = new Form()
			{
				Width = 500,
				Height = 150,
				FormBorderStyle = FormBorderStyle.FixedDialog,
				Text = caption,
				StartPosition = FormStartPosition.CenterScreen,
				MaximizeBox = false,
				MinimizeBox = false,
			};
			Label textLabel = new Label() { Left = 50, Top = 20, Text = text, AutoSize = true };
			TextBox textBox = new TextBox() { Left = 50, Top = 50, Width = 400 };
			Button confirmation = new Button() { Text = "Ok", Left = 350, Width = 100, Top = 70, DialogResult = DialogResult.OK };
			confirmation.Click += (sender, e) => { prompt.Close(); };
			prompt.Controls.Add(textBox);
			prompt.Controls.Add(confirmation);
			prompt.Controls.Add(textLabel);
			prompt.AcceptButton = confirmation;

			return prompt.ShowDialog() == DialogResult.OK ? textBox.Text : null;
		}

		bool HandleNoConfigMigration(ServerConfig sc)
		{
			var path = @"C:\TGSTATION-SERVER-3";
			if (Directory.Exists(path)) {
				sc.InstancePaths.Add(path);
				new InstanceConfig(path).Save();
				return MessageBox.Show(String.Format("Unable to migrate settings, default config created at {0}. You will need to reconfigure your server instance. Continue with installation?", path), "Migration Error", MessageBoxButtons.YesNo) == DialogResult.Yes;
			}
			return MessageBox.Show("All config migrations have failed. You will need to fully recreate your server. Continue with installation?", "Migration Failure", MessageBoxButtons.YesNo) == DialogResult.Yes;
		}

		/// <summary>
		/// Migrate to the new <see cref="ServerConfig"/> since the <see cref="Server.Server"/> won't know about it until it's upgraded
		/// </summary>
		bool AttemptMigrationOfNetSettings()
		{
			if (!attemptNetSettingsMigration)
				return true;
			var sc = new ServerConfig();
			try
			{
				sc.PythonPath = Interface.GetServiceComponent<ITGSService>().PythonPath();
			}
			catch { }
			try
			{
				sc.RemoteAccessPort = Interface.GetServiceComponent<ITGSService>().RemoteAccessPort();
			}
			catch { }
			try
			{
				foreach (var I in Interface.GetServiceComponent<ITGLanding>().ListInstances())
					sc.InstancePaths.Add(I.Path);
			}
			catch { }

			try
			{
				if (sc.InstancePaths.Count > 0) //nice suprise, this is uneeded
					return true;

				//stopping the service here is MANDATORY to get the correct reattach values
				using (var controller = new ServiceController("TG Station Server"))
				{
					controller.Stop();
					controller.WaitForStatus(ServiceControllerStatus.Stopped);
					//we need to find the old user.config
					//check wow64 first
					var path = @"C:\Windows\SysWOW64\config\systemprofile\AppData\Local\TGServerService";
					if (!Directory.Exists(path))
					{
						//ok... check the System32 path
						path = @"C:\Windows\System32\config\systemprofile\AppData\Local\TGServerService";
						if (!Directory.Exists(path))
						{
							//well, i'm out of ideas, just use the default location
							var res = HandleNoConfigMigration(sc);
							if(!res)
							{
								controller.Start();
								return false;
							}
						}
					}

					//now who knows wtf windows calls the damn folder
					//take our best guess based on last modified time
					DirectoryInfo lastModified = null;
					foreach (var D in new DirectoryInfo(path).GetDirectories())
						if (lastModified == null || D.LastWriteTime > lastModified.LastWriteTime)
							lastModified = D;

					if (lastModified == null)
					{
						//well, i'm out of ideas, just use the default location
						var res = HandleNoConfigMigration(sc);
						if (!res)
						{
							controller.Start();
							return false;
						}
					}

					var next = lastModified;
					lastModified = null;
					foreach (var D in next.GetDirectories())
						if (lastModified == null || D.LastWriteTime > lastModified.LastWriteTime)
							lastModified = D;

					if (lastModified == null)
					{
						//well, i'm out of ideas, just use the default location
						var res = HandleNoConfigMigration(sc);
						if (!res)
						{
							controller.Start();
							return false;
						}
					}

					path = Path.Combine(tempDir, "user.config");
					var netConfigPath = Path.Combine(lastModified.FullName, "user.config");
					File.Copy(netConfigPath, path, true);
					new InstanceConfig(tempDir).Save();

					var instanceConfigPath = Path.Combine(tempDir, "Instance.json");

					if (MessageBox.Show(String.Format("The 3.2 settings migration is a manual process, please open \"{0}\" with your favorite text editor and copy the values under TGServerService.Properties.Settings to the relevent fields at \"{1}\". If something in the original config appears wrong to you, correct it in the new config, but do not modify the \"Version\", \"Enabled\", or \"Name\" fields at all. See field mappings here: https://github.com/tgstation/tgstation-server/blob/a372b22fd3367dd60ee0cbebd9210f4b072c952d/TGServerService/DeprecatedInstanceConfig.cs#L23-L39", path, instanceConfigPath), "Manual Migration Required", MessageBoxButtons.OKCancel) != DialogResult.OK)
					{
						controller.Start();
						return false;
					}

					var name = TextPrompt("Set Instance Directory", String.Format("Please enter the ServerDirectory entry from the original config here.{0}Use backslashes and uppercase letters. Leave this blank if it is not present.", Environment.NewLine));
					if (name == null)
					{
						controller.Start();
						return false;
					}

					if (String.IsNullOrWhiteSpace(name))
						name = @"C:\TGSTATION-SERVER-3";

<<<<<<< HEAD
			sc.Save(ServerConfig.MigrationConfigDirectory);
=======
					sc.InstancePaths.Add(name);

					if (MessageBox.Show(String.Format("Please confirm you have finished copying settings from \"{0}\" to \"{1}\"!", path, instanceConfigPath), "Last Confirmation", MessageBoxButtons.OKCancel) != DialogResult.OK)
					{
						controller.Start();
						return false;
					}
					//validate it for good measure
					try
					{
						InstanceConfig.Load(tempDir);
					}
					catch (Exception e)
					{
						MessageBox.Show(String.Format("JSON Validation Error: {0}", e.Message));
						controller.Start();
						return false;
					}
					File.Copy(instanceConfigPath, Path.Combine(name, "Instance.json"), true);
					return true;
				}
			}
			finally
			{
				Directory.CreateDirectory(Server.Server.MigrationConfigDirectory);
				sc.Save(Server.Server.MigrationConfigDirectory);
			}
>>>>>>> 75c6c7b9
		}

		async void DoInstall()
		{
			string logfile = null;
			try
			{
				while (true)
				{
					var res = PromptKillProcesses("TGCommandLine");
					if (res == PKillType.Aborted)
						return;
					else if (res == PKillType.Killed)
						continue;
					res = PromptKillProcesses("TGControlPanel");
					if (res == PKillType.Aborted)
						return;
					else if (res == PKillType.Killed)
						continue;
					break;
				}

				if (!TellServiceWereComingForThem())
					return;

				if (!AttemptMigrationOfNetSettings())
					return;

				var args = new List<string>();
				if (!pathIsDefault)
					args.Add(String.Format("INSTALLFOLDER=\"{0}\"", PathTextBox.Text));
				if (StartShortcutsCheckbox.Checked)
					args.Add("INSTALLSHORTCUTSTART=1");
				if (DeskShortcutsCheckbox.Checked)
					args.Add("INSTALLSHORTCUTDESK=1");

				args.Add("REBOOT=R");

				SelectPathButton.Enabled = false;
				PathTextBox.Enabled = false;
				DeskShortcutsCheckbox.Enabled = false;
				StartShortcutsCheckbox.Enabled = false;
				InstallButton.Enabled = false;
				ShowLogCheckbox.Enabled = false;
				InstallButton.Text = "Installing...";

				var msipath = Path.Combine(tempDir, "TGS.Installer.msi");
				File.WriteAllBytes(msipath, Properties.Resources.TGSInstaller);
				File.WriteAllBytes(Path.Combine(tempDir, "cab1.cab"), Properties.Resources.cab1);

				ProgressBar.Style = ProgressBarStyle.Marquee;
				InstallCancelButton.Enabled = true;

				if (ShowLogCheckbox.Checked)
				{
					logfile = Path.Combine(tempDir, "tgsinstall.log");
					Microsoft.Deployment.WindowsInstaller.Installer.EnableLog(InstallLogModes.Verbose | InstallLogModes.PropertyDump, logfile);
				}
				var cl = String.Join(" ", args);

				// TODO: Uncomment this when OnUIUpdate is more robust
				// Microsoft.Deployment.WindowsInstaller.Installer.SetInternalUI(InstallUIOptions.Silent);
				Microsoft.Deployment.WindowsInstaller.Installer.SetExternalUI(OnUIUpdate, InstallLogModes.Progress);

				await Task.Factory.StartNew(() => Microsoft.Deployment.WindowsInstaller.Installer.InstallProduct(msipath, cl));

				if (cancelled)
				{
					MessageBox.Show("Operation cancelled!");
					return;
				}
			}
			catch (Exception ex)
			{
				MessageBox.Show("Error: " + ex.ToString());
				return;
			}
			finally
			{
				InstallCancelButton.Enabled = false;
				ShowLogCheckbox.Enabled = true;
				SelectPathButton.Enabled = true;
				PathTextBox.Enabled = true;
				DeskShortcutsCheckbox.Enabled = true;
				StartShortcutsCheckbox.Enabled = true;
				ProgressBar.Style = ProgressBarStyle.Blocks;
				InstallButton.Enabled = true;
				InstallButton.Text = "Install";
				installing = false;
				cancelled = false;
				if (ShowLogCheckbox.Checked && logfile != null)
					try
					{
						Process.Start(logfile).WaitForInputIdle();
					}
					catch { }
			}
			MessageBox.Show("Success!");
			Application.Exit();
		}

		MessageResult OnUIUpdate(InstallMessage messageType, string message, MessageButtons buttons, MessageIcon icon, MessageDefaultButton defaultButton)
		{
			if (cancelled && installing)
			{
				installing = false;
				return MessageResult.Cancel;
			}
			return MessageResult.OK;
		}

		private void InstallButton_Click(object sender, EventArgs e)
		{
			DoInstall();
		}

		private void SelectPathButton_Click(object sender, EventArgs e)
		{
			var fbd = new FolderBrowserDialog()
			{
				Description = "Select where you would like to install the service executables. This isn't where an actual server instance is created.",
				ShowNewFolderButton = true
			};
			if (fbd.ShowDialog() != DialogResult.OK)
				return;
			pathIsDefault = false;
			PathTextBox.Text = fbd.SelectedPath + Path.DirectorySeparatorChar + DefaultInstallDir;
		}

		private void CancelButton_Click(object sender, EventArgs e)
		{
			cancelled = true;
			InstallCancelButton.Enabled = false;
		}
	}
}<|MERGE_RESOLUTION|>--- conflicted
+++ resolved
@@ -298,9 +298,6 @@
 					if (String.IsNullOrWhiteSpace(name))
 						name = @"C:\TGSTATION-SERVER-3";
 
-<<<<<<< HEAD
-			sc.Save(ServerConfig.MigrationConfigDirectory);
-=======
 					sc.InstancePaths.Add(name);
 
 					if (MessageBox.Show(String.Format("Please confirm you have finished copying settings from \"{0}\" to \"{1}\"!", path, instanceConfigPath), "Last Confirmation", MessageBoxButtons.OKCancel) != DialogResult.OK)
@@ -325,10 +322,9 @@
 			}
 			finally
 			{
-				Directory.CreateDirectory(Server.Server.MigrationConfigDirectory);
-				sc.Save(Server.Server.MigrationConfigDirectory);
-			}
->>>>>>> 75c6c7b9
+				Directory.CreateDirectory(ServerConfig.MigrationConfigDirectory);
+				sc.Save(ServerConfig.MigrationConfigDirectory, new IOManager());
+			}
 		}
 
 		async void DoInstall()
