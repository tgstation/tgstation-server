--- conflicted
+++ resolved
@@ -359,13 +359,8 @@
 						Config.ChatChannels.Add(adminchannel);
 				}
 				if (channels != null && Connected())
-<<<<<<< HEAD
 					ChatProvider.SetChannels(CollectionToArray(Config.ChatChannels), Config.ChatAdminChannel);
 			}			
-=======
-					ChatProvider.SetChannels(CollectionToArray(Config.ChatChannels), null);
-			}
->>>>>>> bfb1d4cf
 		}
 
 		//public api
