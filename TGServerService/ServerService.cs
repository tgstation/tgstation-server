--- conflicted
+++ resolved
@@ -75,11 +75,8 @@
 			ServerUpdateApplied = 6300,
 			ChatBroadcastFail = 6400,
 			IRCLogModes = 6500,
-<<<<<<< HEAD
-			InteropCallException = 6600,
-=======
 			SubmoduleReclone = 6600,
->>>>>>> bb1f3182
+			InteropCallException = 6700,
 		}
 
 		static TGServerService ActiveService;   //So everyone else can write to our eventlog
