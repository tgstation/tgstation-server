﻿using System;
using System.Diagnostics;
using System.IO;
using System.ServiceModel;
using System.ServiceProcess;
using System.Threading;
using TGServiceInterface;

namespace TGServerService
{
	public partial class TGServerService : ServiceBase
	{ 
		//only deprecate events, do not reuse them
		public enum EventID
		{
			ChatCommand = 100,
			ChatConnectFail = 200,
			ChatProviderStartFail = 300,
			InvalidChatProvider = 400,
			UpdateRequest = 500,
			BYONDUpdateFail = 600,
			BYONDUpdateStaged = 700,
			BYONDUpdateComplete = 800,
			ServerMoveFailed = 900,
			ServerMovePartial = 1000,
			ServerMoveComplete = 1100,
			DMCompileCrash = 1200,
			DMInitializeCrash = 1300,
			DMCompileError = 1400,
			DMCompileSuccess = 1500,
			DMCompileCancel = 1600,
			DDReattachFail = 1700,
			DDReattachSuccess = 1800,
			DDWatchdogCrash = 1900,
			DDWatchdogExit = 2000,
			DDWatchdogRebootedServer = 2100,
			DDWatchdogRebootingServer = 2200,
			DDWatchdogRestart = 2300,
			DDWatchdogRestarted = 2400,
			DDWatchdogStarted = 2500,
			ChatSend = 2600,
			ChatBroadcast = 2700,
			//ChatAdminBroadcast = 2800,
			ChatDisconnectFail = 2900,
			TopicSent = 3000,
			TopicFailed = 3100,
			CommsKeySet = 3200,
			NudgeStartFail = 3300,
			NudgeCrash = 3400,
			RepoClone = 3500,
			RepoCloneFail = 3600,
			RepoCheckout = 3700,
			RepoCheckoutFail = 3800,
			RepoHardUpdate = 3900,
			RepoHardUpdateFail = 4000,
			RepoMergeUpdate = 4100,
			RepoMergeUpdateFail = 4200,
			RepoBackupTag = 4300,
			RepoBackupTagFail = 4400,
			RepoResetTracked = 4500,
			RepoResetTrackedFail = 4600,
			RepoReset = 4700,
			RepoResetFail = 4800,
			RepoPRListError = 4900,
			RepoPRMerge = 5000,
			RepoPRMergeFail = 5100,
			RepoCommit = 5200,
			RepoCommitFail = 5300,
			RepoPush = 5400,
			RepoPushFail = 5500,
			RepoChangelog = 5600,
			RepoChangelogFail = 5700,
			ServiceShutdownFail = 6100,
			WorldReboot = 6200,
			ServerUpdateApplied = 6300,
			ChatBroadcastFail = 6400,
			IRCLogModes = 6500,
<<<<<<< HEAD
            PreactionEvent = 6600,
            PreactionFail = 6700
=======
			SubmoduleReclone = 6600,
>>>>>>> cbd3fa0f
		}

		static TGServerService ActiveService;   //So everyone else can write to our eventlog

		public static readonly string Version = "/tg/station 13 Server Service v" + FileVersionInfo.GetVersionInfo(System.Reflection.Assembly.GetExecutingAssembly().Location).FileVersion;

		public static void WriteInfo(string message, EventID id)
		{
			ActiveService.EventLog.WriteEntry(message, EventLogEntryType.Information, (int)id);
		}
		public static void WriteError(string message, EventID id)
		{
			ActiveService.EventLog.WriteEntry(message, EventLogEntryType.Error, (int)id);
		}
		public static void WriteWarning(string message, EventID id)
		{
			ActiveService.EventLog.WriteEntry(message, EventLogEntryType.Warning, (int)id);
		}

		ServiceHost host;   //the WCF host

		void MigrateSettings(int oldVersion, int newVersion)
		{
			if (oldVersion == newVersion && newVersion == 0)	//chat refactor
				Properties.Settings.Default.ChatProviderData = "NEEDS INITIALIZING";	//reset chat settings to be safe
		}
    
		//you should seriously not add anything here
		//Use OnStart instead
		public TGServerService()
		{
			try
			{
				if (Properties.Settings.Default.UpgradeRequired)
				{
					var newVersion = Properties.Settings.Default.SettingsVersion;
					Properties.Settings.Default.Upgrade();
					var oldVersion = Properties.Settings.Default.SettingsVersion;
					Properties.Settings.Default.SettingsVersion = newVersion;

					MigrateSettings(oldVersion, newVersion);

					Properties.Settings.Default.UpgradeRequired = false;
					Properties.Settings.Default.Save();
				}
				InitializeComponent();
				ActiveService = this;
				Run(this);
			}
			finally
			{
				Properties.Settings.Default.Save();
			}
		}

		//when babby is formed
		protected override void OnStart(string[] args)
		{
			var Config = Properties.Settings.Default;
			if (!Directory.Exists(Config.ServerDirectory))
			{
				EventLog.WriteEntry("Creating server directory: " + Config.ServerDirectory);
				Directory.CreateDirectory(Config.ServerDirectory);
			}
			Environment.CurrentDirectory = Config.ServerDirectory;

			host = new ServiceHost(typeof(TGStationServer), new Uri[] { new Uri("net.pipe://localhost") })
			{
				CloseTimeout = new TimeSpan(0, 0, 5)
			}; //construction runs here

			foreach (var I in Server.ValidInterfaces)
				AddEndpoint(I);

			host.Open();    //...or maybe here, doesn't really matter
		}

		//shorthand for adding the WCF endpoint
		void AddEndpoint(Type typetype)
		{
			host.AddServiceEndpoint(typetype, new NetNamedPipeBinding(), Server.MasterPipeName + "/" + typetype.Name);
		}

		//when we is kill
		protected override void OnStop()
		{
			try
			{
				host.Close();   //where TGStationServer.Dispose() is called
				host = null;
			}
			catch (Exception e)
			{
				WriteError(e.ToString(), EventID.ServiceShutdownFail);
			}
		}
	}
}<|MERGE_RESOLUTION|>--- conflicted
+++ resolved
@@ -75,12 +75,9 @@
 			ServerUpdateApplied = 6300,
 			ChatBroadcastFail = 6400,
 			IRCLogModes = 6500,
-<<<<<<< HEAD
-            PreactionEvent = 6600,
-            PreactionFail = 6700
-=======
 			SubmoduleReclone = 6600,
->>>>>>> cbd3fa0f
+			PreactionEvent = 6700,
+            PreactionFail = 6800
 		}
 
 		static TGServerService ActiveService;   //So everyone else can write to our eventlog
