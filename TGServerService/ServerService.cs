﻿using System;
using System.Collections.Generic;
using System.Diagnostics;
using System.IO;
using System.Security.Cryptography.X509Certificates;
using System.ServiceModel;
using System.ServiceProcess;
using TGServiceInterface;

namespace TGServerService
{
	public partial class TGServerService : ServiceBase
	{ 
		//only deprecate events, do not reuse them
		public enum EventID
		{
			ChatCommand = 100,
			ChatConnectFail = 200,
			ChatProviderStartFail = 300,
			InvalidChatProvider = 400,
			UpdateRequest = 500,
			BYONDUpdateFail = 600,
			BYONDUpdateStaged = 700,
			BYONDUpdateComplete = 800,
			ServerMoveFailed = 900,
			ServerMovePartial = 1000,
			ServerMoveComplete = 1100,
			DMCompileCrash = 1200,
			DMInitializeCrash = 1300,
			DMCompileError = 1400,
			DMCompileSuccess = 1500,
			DMCompileCancel = 1600,
			DDReattachFail = 1700,
			DDReattachSuccess = 1800,
			DDWatchdogCrash = 1900,
			DDWatchdogExit = 2000,
			DDWatchdogRebootedServer = 2100,
			DDWatchdogRebootingServer = 2200,
			DDWatchdogRestart = 2300,
			DDWatchdogRestarted = 2400,
			DDWatchdogStarted = 2500,
			ChatSend = 2600,
			ChatBroadcast = 2700,
			//ChatAdminBroadcast = 2800,
			ChatDisconnectFail = 2900,
			//TopicSent = 3000,
			//TopicFailed = 3100,
			CommsKeySet = 3200,
			NudgeStartFail = 3300,
			NudgeCrash = 3400,
			RepoClone = 3500,
			RepoCloneFail = 3600,
			RepoCheckout = 3700,
			RepoCheckoutFail = 3800,
			RepoHardUpdate = 3900,
			RepoHardUpdateFail = 4000,
			RepoMergeUpdate = 4100,
			RepoMergeUpdateFail = 4200,
			RepoBackupTag = 4300,
			RepoBackupTagFail = 4400,
			RepoResetTracked = 4500,
			RepoResetTrackedFail = 4600,
			RepoReset = 4700,
			RepoResetFail = 4800,
			RepoPRListError = 4900,
			RepoPRMerge = 5000,
			RepoPRMergeFail = 5100,
			RepoCommit = 5200,
			RepoCommitFail = 5300,
			RepoPush = 5400,
			RepoPushFail = 5500,
			RepoChangelog = 5600,
			RepoChangelogFail = 5700,
			ServiceShutdownFail = 6100,
			WorldReboot = 6200,
			ServerUpdateApplied = 6300,
			ChatBroadcastFail = 6400,
			IRCLogModes = 6500,
			SubmoduleReclone = 6600,
<<<<<<< HEAD
			InteropCallException = 6700,
=======
			Authentication = 6700,
			PreactionEvent = 6800,
			PreactionFail = 6900
>>>>>>> ab27cc29
		}

		static TGServerService ActiveService;   //So everyone else can write to our eventlog

		public static readonly string Version = "/tg/station 13 Server Service v" + FileVersionInfo.GetVersionInfo(System.Reflection.Assembly.GetExecutingAssembly().Location).FileVersion;

		public static void WriteInfo(string message, EventID id)
		{
			ActiveService.EventLog.WriteEntry(message, EventLogEntryType.Information, (int)id);
		}
		public static void WriteError(string message, EventID id)
		{
			ActiveService.EventLog.WriteEntry(message, EventLogEntryType.Error, (int)id);
		}
		public static void WriteWarning(string message, EventID id)
		{
			ActiveService.EventLog.WriteEntry(message, EventLogEntryType.Warning, (int)id);
		}

		public static void WriteAccess(string username, bool authSuccess)
		{
			ActiveService.EventLog.WriteEntry(String.Format("Access from: {0}", username), authSuccess ? EventLogEntryType.SuccessAudit : EventLogEntryType.FailureAudit, (int)EventID.Authentication);
		}

		ServiceHost host;   //the WCF host

		void MigrateSettings(int oldVersion, int newVersion)
		{
			if (oldVersion == newVersion && newVersion == 0)	//chat refactor
				Properties.Settings.Default.ChatProviderData = "NEEDS INITIALIZING";	//reset chat settings to be safe
		}
	
		//you should seriously not add anything here
		//Use OnStart instead
		public TGServerService()
		{
			try
			{
				if (Properties.Settings.Default.UpgradeRequired)
				{
					var newVersion = Properties.Settings.Default.SettingsVersion;
					Properties.Settings.Default.Upgrade();
					var oldVersion = Properties.Settings.Default.SettingsVersion;
					Properties.Settings.Default.SettingsVersion = newVersion;

					MigrateSettings(oldVersion, newVersion);

					Properties.Settings.Default.UpgradeRequired = false;
					Properties.Settings.Default.Save();
				}
				InitializeComponent();
				ActiveService = this;
				Run(this);
			}
			finally
			{
				Properties.Settings.Default.Save();
			}
		}

		//when babby is formed
		protected override void OnStart(string[] args)
		{
			var Config = Properties.Settings.Default;
			if (!Directory.Exists(Config.ServerDirectory))
			{
				EventLog.WriteEntry("Creating server directory: " + Config.ServerDirectory);
				Directory.CreateDirectory(Config.ServerDirectory);
			}
			Environment.CurrentDirectory = Config.ServerDirectory;

			var instance = new TGStationServer();

			for (var I = 0; I < args.Length - 1; ++I)
				if (args[I].ToLower() == "-port")
				{
					Config.RemoteAccessPort = Convert.ToUInt16(args[I + 1]);
					Config.Save();
					break;
				}

			host = new ServiceHost(instance, new Uri[] { new Uri("net.pipe://localhost"), new Uri(String.Format("https://localhost:{0}", Config.RemoteAccessPort)) })
			{
				CloseTimeout = new TimeSpan(0, 0, 5)
			};

			foreach (var I in Server.ValidInterfaces)
				AddEndpoint(I);

			host.Credentials.ServiceCertificate.SetCertificate(StoreLocation.LocalMachine, StoreName.My, X509FindType.FindBySubjectName, Config.CertificateURL);
			host.Authorization.ServiceAuthorizationManager = instance;

			try
			{
				host.Open();
			}
			catch (AddressAlreadyInUseException e)
			{
				throw new Exception("Can't start the service due to the configured remote access port being in use. To fix this change it by starting the service with the \"-port <port>\" argument.", e);
			}
		}

		//shorthand for adding the WCF endpoint
		void AddEndpoint(Type typetype)
		{
			var bindingName = Server.MasterInterfaceName + "/" + typetype.Name;
			host.AddServiceEndpoint(typetype, new NetNamedPipeBinding(), bindingName);
			var httpsBinding = new WSHttpBinding();
			var requireAuth = typetype.Name != typeof(ITGConnectivity).Name;
			httpsBinding.Security.Mode = requireAuth ? SecurityMode.TransportWithMessageCredential : SecurityMode.Transport;	//do not require auth for a connectivity check
			httpsBinding.Security.Message.ClientCredentialType = requireAuth ? MessageCredentialType.UserName : MessageCredentialType.None;
			host.AddServiceEndpoint(typetype, httpsBinding, bindingName);
		}

		//when we is kill
		protected override void OnStop()
		{
			try
			{
				TGStationServer instance = (TGStationServer)host.SingletonInstance;
				host.Close();
				instance.Dispose();
			}
			catch (Exception e)
			{
				WriteError(e.ToString(), EventID.ServiceShutdownFail);
			}
		}
	}
}<|MERGE_RESOLUTION|>--- conflicted
+++ resolved
@@ -77,13 +77,10 @@
 			ChatBroadcastFail = 6400,
 			IRCLogModes = 6500,
 			SubmoduleReclone = 6600,
-<<<<<<< HEAD
-			InteropCallException = 6700,
-=======
 			Authentication = 6700,
 			PreactionEvent = 6800,
-			PreactionFail = 6900
->>>>>>> ab27cc29
+			PreactionFail = 6900,
+			InteropCallException = 7000,
 		}
 
 		static TGServerService ActiveService;   //So everyone else can write to our eventlog
