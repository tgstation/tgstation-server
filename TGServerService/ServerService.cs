--- conflicted
+++ resolved
@@ -9,7 +9,6 @@
 namespace TGServerService
 {
 	public partial class TGServerService : ServiceBase
-<<<<<<< HEAD
 	{ 
 		//only deprecate events, do not reuse them
 		public enum EventID
@@ -72,10 +71,6 @@
 			RepoChangelog = 56000,
 			RepoChangelogFail = 57000,
 		}
-=======
-	{
-		static TGServerService ActiveService;   //So everyone else can write to our eventlog
->>>>>>> bfb1d4cf
 
 		static TGServerService ActiveService;   //So everyone else can write to our eventlog
 
