﻿<?xml version='1.0' encoding='utf-8'?>
<SettingsFile xmlns="http://schemas.microsoft.com/VisualStudio/2004/01/settings" CurrentProfile="(Default)" GeneratedClassNamespace="TGServerService.Properties" GeneratedClassName="Settings">
  <Profiles />
  <Settings>
    <Setting Name="ProjectName" Type="System.String" Scope="User">
      <Value Profile="(Default)">tgstation</Value>
    </Setting>
    <Setting Name="ServerPort" Type="System.UInt16" Scope="User">
      <Value Profile="(Default)">1337</Value>
    </Setting>
    <Setting Name="PushChangelogToGit" Type="System.Boolean" Scope="User">
      <Value Profile="(Default)">False</Value>
    </Setting>
    <Setting Name="CommitterName" Type="System.String" Scope="User">
      <Value Profile="(Default)">tgstation-server</Value>
    </Setting>
    <Setting Name="CommitterEmail" Type="System.String" Scope="User">
      <Value Profile="(Default)">tgstation-server@tgstation13.org</Value>
    </Setting>
    <Setting Name="ServerDirectory" Type="System.String" Scope="User">
      <Value Profile="(Default)">C:/tgstation-server-3</Value>
    </Setting>
    <Setting Name="ServerSecurity" Type="System.Int32" Scope="User">
      <Value Profile="(Default)">0</Value>
    </Setting>
    <Setting Name="DDAutoStart" Type="System.Boolean" Scope="User">
      <Value Profile="(Default)">False</Value>
    </Setting>
    <Setting Name="PythonPath" Type="System.String" Scope="User">
      <Value Profile="(Default)">C:\Python27</Value>
    </Setting>
    <Setting Name="ChatProviderData" Type="System.String" Scope="User">
      <Value Profile="(Default)">NEEDS INITIALIZING</Value>
    </Setting>
    <Setting Name="ChatProviderEntropy" Type="System.String" Scope="User">
      <Value Profile="(Default)" />
    </Setting>
    <Setting Name="UpgradeRequired" Type="System.Boolean" Scope="User">
      <Value Profile="(Default)">True</Value>
    </Setting>
    <Setting Name="ReattachToDD" Type="System.Boolean" Scope="User">
      <Value Profile="(Default)">True</Value>
    </Setting>
    <Setting Name="ReattachPID" Type="System.Int32" Scope="User">
      <Value Profile="(Default)">0</Value>
    </Setting>
    <Setting Name="ReattachPort" Type="System.UInt16" Scope="User">
      <Value Profile="(Default)">0</Value>
    </Setting>
    <Setting Name="SettingsVersion" Type="System.Int32" Scope="User">
      <Value Profile="(Default)">5</Value>
    </Setting>
    <Setting Name="ReattachCommsKey" Type="System.String" Scope="User">
      <Value Profile="(Default)" />
    </Setting>
    <Setting Name="Webclient" Type="System.Boolean" Scope="User">
      <Value Profile="(Default)">False</Value>
    </Setting>
    <Setting Name="AuthorizedGroupSID" Type="System.String" Scope="User">
      <Value Profile="(Default)" />
    </Setting>
    <Setting Name="RemoteAccessPort" Type="System.UInt16" Scope="User">
      <Value Profile="(Default)">38607</Value>
    </Setting>
    <Setting Name="ReattachAPIVersion" Type="System.String" Scope="User">
      <Value Profile="(Default)" />
    </Setting>
<<<<<<< HEAD
    <Setting Name="PushTestmergeCommits" Type="System.Boolean" Scope="User">
      <Value Profile="(Default)">False</Value>
=======
    <Setting Name="AutoUpdateInterval" Type="System.UInt64" Scope="User">
      <Value Profile="(Default)">0</Value>
>>>>>>> f6aa3488
    </Setting>
  </Settings>
</SettingsFile><|MERGE_RESOLUTION|>--- conflicted
+++ resolved
@@ -65,13 +65,11 @@
     <Setting Name="ReattachAPIVersion" Type="System.String" Scope="User">
       <Value Profile="(Default)" />
     </Setting>
-<<<<<<< HEAD
+    <Setting Name="AutoUpdateInterval" Type="System.UInt64" Scope="User">
+      <Value Profile="(Default)">0</Value>
+    </Setting>
     <Setting Name="PushTestmergeCommits" Type="System.Boolean" Scope="User">
       <Value Profile="(Default)">False</Value>
-=======
-    <Setting Name="AutoUpdateInterval" Type="System.UInt64" Scope="User">
-      <Value Profile="(Default)">0</Value>
->>>>>>> f6aa3488
     </Setting>
   </Settings>
 </SettingsFile>