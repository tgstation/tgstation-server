--- conflicted
+++ resolved
@@ -567,11 +567,7 @@
 				{
 					//ok the things being stupid and hasn't released the dll yet, try ONCE more
 					Thread.Sleep(1000);
-<<<<<<< HEAD
-					File.Copy(InterfacePath, rbdlln, overwrite);
-=======
-					File.Copy(BridgePath, BridgeDLLName, overwrite);
->>>>>>> e17f17a6
+					File.Copy(BridgePath, rbdlln, overwrite);
 				}
 				catch (Exception e)
 				{
