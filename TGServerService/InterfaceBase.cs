--- conflicted
+++ resolved
@@ -60,14 +60,6 @@
 						break;
 				}
 
-				if (testmerge_pr != 0)
-				{
-					res = MergePullRequestImpl(testmerge_pr, true);
-					if (res != null && res != RepoErrorUpToDate)
-						return res;
-				}
-
-<<<<<<< HEAD
 			GenerateChangelog(out res);
 			if (res != null)
 				return res;
@@ -82,25 +74,6 @@
 					return res;
             }
 
-            if (testmerge_pr != 0)
-            {
-                res = MergePullRequestImpl(testmerge_pr, true);
-                if (res != null && res != RepoErrorUpToDate)
-                    return res;
-            }
-
-            if (!Compile(true))
-				return "Compilation could not be started!";
-			return null;
-=======
-				GenerateChangelog(out res);
-				if (res == null && push_changelog_if_enabled && SSHAuth())
-				{
-					res = Commit();
-					if (res == null)
-						res = Push();
-				}
-
 				if (!Compile(true))
 					return "Compilation could not be started!";
 				return res;
@@ -109,7 +82,6 @@
 			{
 				return e.ToString();
 			}
->>>>>>> 5d859897
 		}
 
 		//public api
