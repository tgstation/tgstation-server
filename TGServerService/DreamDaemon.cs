--- conflicted
+++ resolved
@@ -85,14 +85,9 @@
 		{
 			lock (watchdogLock)
 			{
-<<<<<<< HEAD
-				if(AwaitingShutdown == ShutdownRequestPhase.None)
-					AwaitingShutdown = ShutdownRequestPhase.Pinged;
-=======
-				if (currentStatus != TGDreamDaemonStatus.Online)
+				if (currentStatus != TGDreamDaemonStatus.Online || AwaitingShutdown != ShutdownRequestPhase.None)
 					return;
-				AwaitingShutdown = true;
->>>>>>> 39e0c56a
+				AwaitingShutdown = ShutdownRequestPhase.Pinged;
 			}
 			SendCommand(SCGracefulShutdown);
 		}
@@ -479,7 +474,7 @@
 		{
 			lock (watchdogLock)
 			{
-				return AwaitingShutdown;
+				return AwaitingShutdown != ShutdownRequestPhase.None;
 			}
 		}
 	}
