﻿using LibGit2Sharp;
using System;
using System.Collections.Generic;
using System.Diagnostics;
using System.IO;
using System.Linq;
using System.Net;
using System.Threading;
using System.Web.Script.Serialization;
using TGServiceInterface;

namespace TGServerService
{
	partial class TGStationServer : ITGRepository, IDisposable
	{
		const string RepoPath = "Repository";
		const string RemoteTempBranchName = "___TGS3TempBranch";
		const string RepoTGS3SettingsPath = RepoPath + "/TGS3.json";
		const string CachedTGS3SettingsPath = "TGS3.json";
		const string RepoErrorUpToDate = "Already up to date!";
		const string SSHPushRemote = "ssh_push_target";
		const string RepoKeyDir = "RepoKey/";
		const string PrivateKeyPath = RepoKeyDir + "private_key.txt";
		const string PublicKeyPath = RepoKeyDir + "public_key.txt";
		const string PRJobFile = "prtestjob.json";
		const string LiveTrackingBranch = "___TGSLiveCommitTrackingBranch";
		const string CommitMessage = "Automatic changelog compile, [ci skip]";

		object RepoLock = new object();
		bool RepoBusy = false;
		bool Cloning = false;

		Repository Repo;
		int currentProgress = -1;

		System.Timers.Timer autoUpdateTimer = new System.Timers.Timer()
		{
			AutoReset = true
		};

		/// <summary>
		/// Repo specific information about the installation
		/// Requires RepoLock and !RepoBusy to be instantiated
		/// </summary>
		class RepoConfig : IEquatable<RepoConfig>
		{
			public readonly bool ChangelogSupport;
			public readonly string PathToChangelogPy;
			public readonly string ChangelogPyArguments;
			public readonly IList<string> PipDependancies = new List<string>();
			public readonly IList<string> PathsToStage = new List<string>();
			public readonly IList<string> StaticDirectoryPaths = new List<string>();
			public readonly IList<string> DLLPaths = new List<string>();

			public RepoConfig(bool FromRepository)
			{
				var path = FromRepository ? RepoTGS3SettingsPath : CachedTGS3SettingsPath;
				if (!File.Exists(path))
					return;
				var rawdata = File.ReadAllText(path);
				var Deserializer = new JavaScriptSerializer();
				var json = Deserializer.Deserialize<IDictionary<string, object>>(rawdata);
				try
				{
					var details = (IDictionary<string, object>)json["changelog"];
					PathToChangelogPy = (string)details["script"];
					ChangelogPyArguments = (string)details["arguments"];
					ChangelogSupport = true;
					try
					{
						PipDependancies = LoadArray(details["pip_dependancies"]);
					}
					catch { }
				}
				catch {
					ChangelogSupport = false;
				}
				try
				{
					PathsToStage = LoadArray(json["synchronize_paths"]);
				}
				catch { }
				try
				{
					StaticDirectoryPaths = LoadArray(json["static_directories"]);
				}
				catch { }
				try
				{
					DLLPaths = LoadArray(json["dlls"]);
				}
				catch { }
			}
			private static IList<string> LoadArray(object o)
			{
				var array = (object[])o;
				var res = new List<string>();
				foreach (var I in array)
					res.Add((string)I);
				return res;
			}

			public override bool Equals(object obj)
			{
				return Equals(obj as RepoConfig);
			}

			private static bool ListEquals(IList<string> A, IList<string> B)
			{
				return A.All(B.Contains) && A.Count == B.Count;
			}

			public bool Equals(RepoConfig other)
			{
				return ChangelogSupport == other.ChangelogSupport
					&& PathToChangelogPy == other.PathToChangelogPy
					&& ChangelogPyArguments == other.ChangelogPyArguments
					&& ListEquals(PipDependancies, other.PipDependancies)
					&& ListEquals(PathsToStage, other.PathsToStage)
					&& ListEquals(StaticDirectoryPaths, other.StaticDirectoryPaths)
					&& ListEquals(DLLPaths, other.DLLPaths);
			}

			public override int GetHashCode()
			{
				var hashCode = 1890628544;
				hashCode = hashCode * -1521134295 + ChangelogSupport.GetHashCode();
				hashCode = hashCode * -1521134295 + EqualityComparer<string>.Default.GetHashCode(PathToChangelogPy);
				hashCode = hashCode * -1521134295 + EqualityComparer<string>.Default.GetHashCode(ChangelogPyArguments);
				hashCode = hashCode * -1521134295 + EqualityComparer<IList<string>>.Default.GetHashCode(PipDependancies);
				hashCode = hashCode * -1521134295 + EqualityComparer<IList<string>>.Default.GetHashCode(PathsToStage);
				hashCode = hashCode * -1521134295 + EqualityComparer<IList<string>>.Default.GetHashCode(StaticDirectoryPaths);
				hashCode = hashCode * -1521134295 + EqualityComparer<IList<string>>.Default.GetHashCode(DLLPaths);
				return hashCode;
			}

			public static bool operator ==(RepoConfig config1, RepoConfig config2)
			{
				return EqualityComparer<RepoConfig>.Default.Equals(config1, config2);
			}

			public static bool operator !=(RepoConfig config1, RepoConfig config2)
			{
				return !(config1 == config2);
			}
		}

		void InitRepo()
		{
			Directory.CreateDirectory(RepoKeyDir);
			if(Exists())
				UpdateInterfaceDll(false);
			if(LoadRepo() == null)
				DisableGarbageCollectionNoLock();
			//start the autoupdate timer
			autoUpdateTimer.Elapsed += AutoUpdateTimer_Elapsed;
			SetAutoUpdateInterval(Properties.Settings.Default.AutoUpdateInterval);
		}

		bool RepoConfigsMatch()
		{
			//this should never be called while the repo is busy
			RepoConfig I = null;
			lock (RepoLock)
			{
				if (!RepoBusy && LoadRepo() == null)
					I = new RepoConfig(true);
			}
			if (I == null)
				throw new Exception("Unable to load TGS3.json from repo!");
			var J = new RepoConfig(false);
			return I == J;
		}
		
		//public api
		public bool OperationInProgress()
		{
			lock (RepoLock)
			{
				return RepoBusy;
			}
		}

		//public api
		public int CheckoutProgress()
		{
			return currentProgress;
		}

		//Sets up the repo object
		string LoadRepo()
		{
			if (Repo != null)
				return null;
			if (!Repository.IsValid(RepoPath))
				return "Repository does not exist";
			try
			{
				Repo = new Repository(RepoPath);
			}
			catch (Exception e)
			{
				return e.ToString();
			}
			return null;
		}

		//Cleans up the repo object
		void DisposeRepo()
		{
			if (Repo != null)
			{
				Repo.Dispose();
				Repo = null;
			}
		}

		//public api
		public bool Exists()
		{
			lock (RepoLock)
			{
				return !Cloning && Repository.IsValid(RepoPath);
			}
		}

		//Updates the currentProgress var
		//no locks required because who gives a shit, it's a fucking 32-bit integer
		bool HandleTransferProgress(TransferProgress progress)
		{
			currentProgress = (int)(((float)progress.ReceivedObjects / progress.TotalObjects) * 100) / 2;
			currentProgress += (int)(((float)progress.IndexedObjects / progress.TotalObjects) * 100) / 2;
			return true;
		}

		//see above
		void HandleCheckoutProgress(string path, int completedSteps, int totalSteps)
		{
			currentProgress = (int)(((float)completedSteps / totalSteps) * 100);
		}

		//For the thread parameter
		private class TwoStrings
		{
			public string a, b;
		}

		//This is the thread that resets za warldo
		//clones, checksout, sets up static dir
		void Clone(object twostrings)
		{
			//busy flag set by caller
			var ts = (TwoStrings)twostrings;
			var RepoURL = ts.a;
			var BranchName = ts.b;
			try
			{
				SendMessage(String.Format("REPO: {2} started: Cloning {0} branch of {1} ...", BranchName, RepoURL, Repository.IsValid(RepoPath) ? "Full reset" : "Setup"), ChatMessageType.DeveloperInfo);
				try
				{
					DisposeRepo();
					Program.DeleteDirectory(RepoPath);
					DeletePRList();
					lock (configLock)
					{
						BackupAndDeleteStaticDirectory();
					}

					var Opts = new CloneOptions()
					{
						BranchName = BranchName,
						RecurseSubmodules = true,
						OnTransferProgress = HandleTransferProgress,
						OnCheckoutProgress = HandleCheckoutProgress,
						CredentialsProvider = GenerateGitCredentials,
					};

					Repository.Clone(RepoURL, RepoPath, Opts);
					currentProgress = -1;
					LoadRepo();

					DisableGarbageCollectionNoLock();

					//create an ssh remote for pushing
					Repo.Network.Remotes.Add(SSHPushRemote, RepoURL.Replace("git://", "ssh://").Replace("https://", "ssh://"));

					InitialConfigureRepository();

					SendMessage("REPO: Clone complete!", ChatMessageType.DeveloperInfo);
					TGServerService.WriteInfo("Repository {0}:{1} successfully cloned", TGServerService.EventID.RepoClone);
				}
				finally
				{
					currentProgress = -1;
				}
			}
			catch (Exception e)

			{
				SendMessage("REPO: Setup failed!", ChatMessageType.DeveloperInfo);
				TGServerService.WriteWarning(String.Format("Failed to clone {2}:{0}: {1}", BranchName, e.ToString(), RepoURL), TGServerService.EventID.RepoCloneFail);
			}
			finally
			{
				lock (RepoLock)
				{
					RepoBusy = false;
					Cloning = false;
				}
			}
		}

		void DisableGarbageCollectionNoLock()
		{
			Repo.Config.Set("gc.auto", false);
		}

		void BackupAndDeleteStaticDirectory()
		{
			if (Directory.Exists(StaticDirs))
			{
				int count = 1;

				string path = Path.GetDirectoryName(StaticBackupDir);
				string newFullPath = StaticBackupDir;

				while (File.Exists(newFullPath) || Directory.Exists(newFullPath))
				{
					string tempDirName = string.Format("{0}({1})", StaticBackupDir, count++);
					newFullPath = Path.Combine(path, tempDirName);
				}

				Program.CopyDirectory(StaticDirs, newFullPath);
			}
			Program.DeleteDirectory(StaticDirs);
		}

		public string UpdateTGS3Json()
		{
			try
			{
				if (File.Exists(RepoTGS3SettingsPath))
					File.Copy(RepoTGS3SettingsPath, CachedTGS3SettingsPath, true);
				else if (File.Exists(CachedTGS3SettingsPath))
					File.Delete(CachedTGS3SettingsPath);
			}
			catch(Exception e)
			{
				return e.ToString();
			}
			return null;
		}

		void InitialConfigureRepository()
		{
			Directory.CreateDirectory(StaticDirs);
			UpdateInterfaceDll(false);
			UpdateTGS3Json();
			var Config = new RepoConfig(false);	//RepoBusy is set if we're here
			foreach(var I in Config.StaticDirectoryPaths)
			{
				try
				{
					var source = Path.Combine(RepoPath, I);
					var dest = Path.Combine(StaticDirs, I);
					if (Directory.Exists(source))
						Program.CopyDirectory(source, dest);
					else
						Directory.CreateDirectory(dest);
				}
				catch
				{
					TGServerService.WriteWarning("Could not setup static directory: " + I, TGServerService.EventID.RepoConfigurationFail);
				}
			}
			foreach(var I in Config.DLLPaths)
			{
				try
				{
					var source = Path.Combine(RepoPath, I);
					if (!File.Exists(source))
					{
						TGServerService.WriteWarning("Could not find DLL: " + I, TGServerService.EventID.RepoConfigurationFail);
						continue;
					}
					var dest = Path.Combine(StaticDirs, I);
					Program.CopyFileForceDirectories(source, dest, false);
				}
				catch
				{
					TGServerService.WriteWarning("Could not setup static DLL: " + I, TGServerService.EventID.RepoConfigurationFail);
				}
			}
		}

		//kicks off the cloning thread
		//public api
		public string Setup(string RepoURL, string BranchName)
		{
			lock (RepoLock)
			{
				if (RepoBusy)
					return "Repo is busy!";
				lock (CompilerLock)
				{
					if (!CompilerIdleNoLock())
						return "Compiler is running!";
				}
				if (DaemonStatus() != TGDreamDaemonStatus.Offline)
					return "DreamDaemon is running!";
				if (RepoURL.Contains("ssh://") && !SSHAuth())
					return String.Format("SSH url specified but either {0} or {1} does not exist in the server directory!", PrivateKeyPath, PublicKeyPath);
				RepoBusy = true;
				Cloning = true;
				new Thread(new ParameterizedThreadStart(Clone))
				{
					IsBackground = true //make sure we don't hold up shutdown
				}.Start(new TwoStrings { a = RepoURL, b = BranchName });
				return null;
			}
		}

		//Gets what HEAD is pointing to
		string GetShaOrBranch(out string error, bool branch, bool tracked)
		{
			lock (RepoLock)
			{
				var result = LoadRepo();
				if (result != null)
				{
					error = result;
					return null;
				}

				try
				{
					error = null;
					if (tracked && Repo.Head.TrackedBranch != null)
						return Repo.Head.TrackedBranch.Tip.Sha;
					return branch ? Repo.Head.FriendlyName : Repo.Head.Tip.Sha;
				}
				catch (Exception e)
				{
					error = e.ToString();
					return null;
				}
			}
		}

		//moist shleppy noises
		//public api
		public string GetHead(bool useTracked, out string error)
		{
			return GetShaOrBranch(out error, false, useTracked);
		}

		//public api
		public string GetBranch(out string error)
		{
			return GetShaOrBranch(out error, true, false);
		}

		//public api
		public string GetRemote(out string error)
		{
			try
			{
				var res = LoadRepo();
				if (res != null)
				{
					error = res;
					return null;
				}
				error = null;
				return Repo.Network.Remotes["origin"].Url;
			}
			catch (Exception e)
			{
				error = e.ToString();
				return null;
			}
		}

		//calls git reset --hard on HEAD
		//requires RepoLock
		string ResetNoLock(Branch targetBranch)
		{
			try
			{
				if (targetBranch != null)
					Repo.Reset(ResetMode.Hard, targetBranch.Tip);
				else
					Repo.Reset(ResetMode.Hard);
				return null;
			}
			catch (Exception e)
			{
				return e.ToString();
			}
		}

		//public api
		public string Checkout(string sha)
		{
			if (sha == LiveTrackingBranch)
				return "I'm sorry Dave, I'm afraid I can't do that...";
			lock (RepoLock)
			{
				var result = LoadRepo();
				if (result != null)
					return result;
				SendMessage("REPO: Checking out object: " + sha, ChatMessageType.DeveloperInfo);
				try
				{
					if (Repo.Branches[sha] == null)
					{
						//see if origin has the branch
						result = Fetch();
						var trackedBranch = Repo.Branches[String.Format("origin/{0}", sha)];
						if (trackedBranch != null)
						{
							var newBranch = Repo.CreateBranch(sha, trackedBranch.Tip);
							//track it
							Repo.Branches.Update(newBranch, b => b.TrackedBranch = trackedBranch.CanonicalName);
						}
						else if (result != null)
							return result;
					}
					var Opts = new CheckoutOptions()
					{
						CheckoutModifiers = CheckoutModifiers.Force,
						OnCheckoutProgress = HandleCheckoutProgress,
					};
					Commands.Checkout(Repo, sha, Opts);
					var res = ResetNoLock(null);
					UpdateSubmodules();
					SendMessage("REPO: Checkout complete!", ChatMessageType.DeveloperInfo);
					TGServerService.WriteInfo("Repo checked out " + sha, TGServerService.EventID.RepoCheckout);
					return res;
				}
				catch (Exception e)
				{
					SendMessage("REPO: Checkout failed!", ChatMessageType.DeveloperInfo);
					TGServerService.WriteWarning(String.Format("Repo checkout of {0} failed: {1}", sha, e.ToString()), TGServerService.EventID.RepoCheckoutFail);
					return e.ToString();
				}
			}
		}

		//Merges a thing into HEAD, not even necessarily a branch
		string MergeBranch(string branchname)
		{
			var mo = new MergeOptions()
			{
				OnCheckoutProgress = HandleCheckoutProgress
			};
			var Result = Repo.Merge(branchname, MakeSig());
			currentProgress = -1;
			switch (Result.Status)
			{
				case MergeStatus.Conflicts:
					ResetNoLock(null);
					SendMessage("REPO: Merge conflicted, aborted.", ChatMessageType.DeveloperInfo);
					return "Merge conflict occurred.";
				case MergeStatus.UpToDate:
					return RepoErrorUpToDate;
			}
			return null;
		}

		void PushTestmergeCommit()
		{
			if (Properties.Settings.Default.PushTestmergeCommits && SSHAuth())
			{
				try
				{
					//now try and push the commit to the remote so they can be referenced
					var NewB = Repo.CreateBranch(RemoteTempBranchName).CanonicalName;

					var options = new PushOptions()
					{
						CredentialsProvider = GenerateGitCredentials
					};
					var targetRemote = Repo.Network.Remotes[SSHPushRemote];
					Repo.Network.Push(targetRemote, NewB, options); //push the branch
					Repo.Network.Push(targetRemote, null, NewB, options);   //delete the branch
					Repo.Branches.Remove(NewB);
					TGServerService.WriteInfo("Pushed reference commit: " + Repo.Head.Tip.Sha, TGServerService.EventID.ReferencePush);
				}
				catch (Exception e)
				{
					TGServerService.WriteWarning(String.Format("Failed to push reference commit: {0}. Error: {1}", Repo.Head.Tip.Sha, e.ToString()), TGServerService.EventID.ReferencePush);
				}
			}
		}

		//public api
		public string Update(bool reset)
		{
			return UpdateImpl(reset, true);
		}

		string UpdateImpl(bool reset, bool successOnUpToDate)
		{
			lock (RepoLock)
			{
				var result = LoadRepo();
				if (result != null)
					return result;
				try
				{
					if (Repo.Head == null || !Repo.Head.IsTracking)
						return "Cannot update while not on a tracked branch";

					var res = Fetch();
					if (res != null)
						return res;

					var originBranch = Repo.Head.TrackedBranch;
					if (!successOnUpToDate && Repo.Head.Tip.Sha == originBranch.Tip.Sha)
						return RepoErrorUpToDate;

					SendMessage(String.Format("REPO: Updating origin branch...({0})", reset ? "Hard Reset" : "Merge"), ChatMessageType.DeveloperInfo);

					if (reset)
					{
						var error = ResetNoLock(Repo.Head.TrackedBranch);
						UpdateSubmodules();
						if (error != null)
							throw new Exception(error);
						DeletePRList();
						TGServerService.WriteInfo("Repo hard updated to " + originBranch.Tip.Sha, TGServerService.EventID.RepoHardUpdate);
						return error;
					}
					res = MergeBranch(originBranch.FriendlyName);
					if (!LocalIsRemote())	//might be fast forward
						PushTestmergeCommit();
					if (res != null)
						throw new Exception(res);
					UpdateSubmodules();
					TGServerService.WriteInfo("Repo merge updated to " + originBranch.Tip.Sha, TGServerService.EventID.RepoMergeUpdate);
					return null;
				}
				catch (Exception E)
				{
					SendMessage("REPO: Update failed!", ChatMessageType.DeveloperInfo);
					TGServerService.WriteWarning(String.Format("Repo{0} update failed", reset ? " hard" : ""), reset ? TGServerService.EventID.RepoHardUpdateFail : TGServerService.EventID.RepoMergeUpdateFail);
					return E.ToString();
				}
			}
		}

		private void UpdateSubmodules()
		{
			var suo = new SubmoduleUpdateOptions
			{
				Init = true
			};
			foreach (var I in Repo.Submodules)
				try
				{
					Repo.Submodules.Update(I.Name, suo);
				}
				catch (Exception e)
				{
					//workaround for https://github.com/libgit2/libgit2/issues/3820
					//kill off the modules/ folder in .git and try again
					try
					{
						Program.DeleteDirectory(String.Format("{0}/.git/modules/{1}", RepoPath, I.Path));
					}
					catch
					{
						throw e;
					}
					Repo.Submodules.Update(I.Name, suo);
					var msg = String.Format("I had to reclone submodule {0}. If this is happening a lot find a better hack or fix https://github.com/libgit2/libgit2/issues/3820!", I.Name);
					SendMessage(String.Format("REPO: {0}", msg), ChatMessageType.DeveloperInfo);
					TGServerService.WriteWarning(msg, TGServerService.EventID.SubmoduleReclone);
				}
		}

		string CreateBackup()
		{
			try
			{
				lock (RepoLock)
				{
					var res = LoadRepo();
					if (res != null)
						return res;

					//Make sure we don't already have a backup at this commit
					var HEAD = Repo.Head.Tip.Sha;
					foreach (var T in Repo.Tags)
						if (T.Target.Sha == HEAD)
							return null;

					var tagName = "TGS-Compile-Backup-" + DateTime.Now.ToString("yyyy-MM-dd--HH.mm.ss");
					var tag = Repo.ApplyTag(tagName);

					if (tag != null)
					{
						TGServerService.WriteInfo("Repo backup created at tag: " + tagName + " commit: " + HEAD, TGServerService.EventID.RepoBackupTag);
						return null;
					}
					throw new Exception("Tag creation failed!");
				}
			}
			catch (Exception e)
			{
				TGServerService.WriteWarning(String.Format("Failed backup tag creation at commit {0}!", Repo.Head.Tip.Sha), TGServerService.EventID.RepoBackupTagFail);
				return e.ToString();
			}
		}

		public IDictionary<string, string> ListBackups(out string error)
		{
			try
			{
				lock (RepoLock)
				{
					error = LoadRepo();
					if (error != null)
						return null;

					var res = new Dictionary<string, string>();
					foreach (var T in Repo.Tags)
						if (T.FriendlyName.Contains("TGS"))
							res.Add(T.FriendlyName, T.Target.Sha);
					return res;
				}
			}
			catch (Exception e)
			{
				error = e.ToString();
				return null;
			}
		}

		//public api
		public string Reset(bool trackedBranch)
		{
			lock (RepoLock)
			{
				var res = LoadRepo() ?? ResetNoLock(trackedBranch ? (Repo.Head.TrackedBranch ?? Repo.Head) : Repo.Head);
				if (res == null)
				{
					SendMessage(String.Format("REPO: Hard reset to {0}branch", trackedBranch ? "tracked " : ""), ChatMessageType.DeveloperInfo);
					if (trackedBranch)
						DeletePRList();
					TGServerService.WriteInfo(String.Format("Repo branch reset{0}", trackedBranch ? " to tracked branch" : ""), trackedBranch ? TGServerService.EventID.RepoResetTracked : TGServerService.EventID.RepoReset);
					return null;
				}
				TGServerService.WriteWarning(String.Format("Failed to reset{0}: {1}", trackedBranch ? " to tracked branch" : "", res), trackedBranch ? TGServerService.EventID.RepoResetTrackedFail : TGServerService.EventID.RepoResetFail);
				return res;
			}
		}

		//Makes the LibGit2Sharp sig we'll use for committing based on the configured stuff
		Signature MakeSig()
		{
			var Config = Properties.Settings.Default;
			return new Signature(new Identity(Config.CommitterName, Config.CommitterEmail), DateTimeOffset.Now);
		}

		//I wonder...
		void DeletePRList()
		{
			if (File.Exists(PRJobFile))
				try
				{
					File.Delete(PRJobFile);
				}
				catch (Exception e)
				{
					TGServerService.WriteError("Failed to delete PR list: " + e.ToString(), TGServerService.EventID.RepoPRListError);
				}
		}

		//json_decode(file2text())
		IDictionary<string, IDictionary<string, string>> GetCurrentPRList()
		{
			if (!File.Exists(PRJobFile))
				return new Dictionary<string, IDictionary<string, string>>();
			var rawdata = File.ReadAllText(PRJobFile);
			var Deserializer = new JavaScriptSerializer();
			return Deserializer.Deserialize<IDictionary<string, IDictionary<string, string>>>(rawdata);
		}

		//text2file(json_encode())
		void SetCurrentPRList(IDictionary<string, IDictionary<string, string>> list)
		{
			var Serializer = new JavaScriptSerializer();
			var rawdata = Serializer.Serialize(list);
			File.WriteAllText(PRJobFile, rawdata);
		}

		public string MergePullRequest(int PRNumber)
		{
			lock (RepoLock)
			{
				var result = LoadRepo();
				if (result != null)
					return result;
				SendMessage(String.Format("REPO: Merging PR #{0}...", PRNumber), ChatMessageType.DeveloperInfo);
				result = ResetNoLock(null);
				if (result != null)
					return result;
				try
				{
					//only supported with github
					var remoteUrl = Repo.Network.Remotes["origin"].Url;
					if (!remoteUrl.Contains("github.com"))
						return "Only supported with Github based repositories.";


					var Refspec = new List<string>();
					var PRBranchName = String.Format("pr-{0}", PRNumber);
					var LocalBranchName = String.Format("pull/{0}/headrefs/heads/{1}", PRNumber, PRBranchName);
					Refspec.Add(String.Format("pull/{0}/head:{1}", PRNumber, PRBranchName));
					var logMessage = "";

					var branch = Repo.Branches[LocalBranchName];
					if (branch != null)
						//Need to delete the branch first in case of rebase
						Repo.Branches.Remove(branch);

					Commands.Fetch(Repo, "origin", Refspec, GenerateFetchOptions(), logMessage);  //shitty api has no failure state for this

					currentProgress = -1;

					var Config = Properties.Settings.Default;


					branch = Repo.Branches[LocalBranchName];
					if (branch == null)
					{
						SendMessage("REPO: PR could not be fetched. Does it exist?", ChatMessageType.DeveloperInfo);
						return String.Format("PR #{0} could not be fetched. Does it exist?", PRNumber);
					}

					//so we'll know if this fails
					var Result = MergeBranch(LocalBranchName);

					if (Result == null)
						try
						{
							UpdateSubmodules();
						}
						catch (Exception e)
						{
							Result = e.ToString();
						}

					if (Result == null)
					{
						TGServerService.WriteInfo(String.Format("Merged pull request #{0}", PRNumber), TGServerService.EventID.RepoPRMerge);
						try
						{
							var CurrentPRs = GetCurrentPRList();
							var PRNumberString = PRNumber.ToString();
							CurrentPRs.Remove(PRNumberString);
							var newPR = new Dictionary<string, string>();

							//do some excellent remote fuckery here to get the api page
							var prAPI = remoteUrl;
							prAPI = prAPI.Replace("/.git", "");
							prAPI = prAPI.Replace(".git", "");
							prAPI = prAPI.Replace("github.com", "api.github.com/repos");
							prAPI += "/pulls/" + PRNumberString + ".json";
							string json;
							using (var wc = new WebClient())
							{
								wc.Headers.Add("user-agent", "TGStationServerService");
								json = wc.DownloadString(prAPI);
							}

							var Deserializer = new JavaScriptSerializer();
							var dick = Deserializer.DeserializeObject(json) as IDictionary<string, object>;
							var user = dick["user"] as IDictionary<string, object>;

							newPR.Add("commit", branch.Tip.Sha);
							newPR.Add("author", (string)user["login"]);
							newPR.Add("title", (string)dick["title"]);
							CurrentPRs.Add(PRNumberString, newPR);
							SetCurrentPRList(CurrentPRs);
						}
						catch (Exception e)
						{
							TGServerService.WriteError("Failed to update PR list", TGServerService.EventID.RepoPRListError);
							return "PR Merged, JSON update failed: " + e.ToString();
						}

						PushTestmergeCommit();
					}
					return Result;
				}
				catch (Exception E)
				{
					SendMessage("REPO: PR merge failed!", ChatMessageType.DeveloperInfo);
					TGServerService.WriteWarning(String.Format("Failed to merge pull request #{0}: {1}", PRNumber, E.ToString()), TGServerService.EventID.RepoPRMergeFail);
					return E.ToString();
				}
			}
		}

		//public api
		public IList<PullRequestInfo> MergedPullRequests(out string error)
		{
			lock (RepoLock)
			{
				var result = LoadRepo();
				if (result != null)
				{
					error = result;
					return null;
				}
				try
				{
					var PRRawData = GetCurrentPRList();
					IList<PullRequestInfo> output = new List<PullRequestInfo>();
					foreach (var I in GetCurrentPRList())
						output.Add(new PullRequestInfo(Convert.ToInt32(I.Key), I.Value["author"], I.Value["title"], I.Value["commit"]));
					error = null;
					return output;
				}
				catch (Exception e)
				{
					error = e.ToString();
					return null;
				}
			}
		}

		//public api
		public string GetCommitterName()
		{
			lock (RepoLock)
			{
				return Properties.Settings.Default.CommitterName;
			}
		}

		//public api
		public void SetCommitterName(string newName)
		{
			lock (RepoLock)
			{
				Properties.Settings.Default.CommitterName = newName;
			}
		}

		//public api
		public string GetCommitterEmail()
		{
			lock (RepoLock)
			{
				return Properties.Settings.Default.CommitterEmail;
			}
		}

		//public api
		public void SetCommitterEmail(string newEmail)
		{
			lock (RepoLock)
			{
				Properties.Settings.Default.CommitterEmail = newEmail;
			}
		}

		public string PushChangelog()
		{
			var Config = new RepoConfig(false);
			if (Config == null)
				return "Error reading changelog configuration";
			if(!Config.ChangelogSupport || !SSHAuth())
				return null;
			return LocalIsRemote() ? Commit(Config) ?? Push() : "Can't push changelog: HEAD does not match tracked remote branch";
		}

		FetchOptions GenerateFetchOptions()
		{
			return new FetchOptions()
			{
				CredentialsProvider = GenerateGitCredentials,
				OnTransferProgress = HandleTransferProgress,
				Prune = true,
			};
		}

		/// <summary>
		/// Fetches origin
		/// </summary>
		/// <returns>null on success, error message on failure</returns>
		string Fetch()
		{
			try
			{
				string logMessage = "";
				var R = Repo.Network.Remotes["origin"];
				IEnumerable<string> refSpecs = R.FetchRefSpecs.Select(X => X.Specification);
				Commands.Fetch(Repo, R.Name, refSpecs, GenerateFetchOptions(), logMessage);
				return null;
			}
			catch (Exception e)
			{
				return e.ToString();
			}
		}

		bool LocalIsRemote()
		{
			lock (RepoLock)
			{
				if (LoadRepo() != null)
					return false;
				if (Fetch() != null)
					return false;
				try
				{
					return Repo.Head.IsTracking && Repo.Head.TrackedBranch.Tip.Sha == Repo.Head.Tip.Sha;
				}
				catch
				{
					return false;
				}
			}
		}

		string Commit(RepoConfig Config)
		{
			lock (RepoLock)
			{
				var result = LoadRepo();
				if (result != null)
					return result;
				try
				{
					// Stage the file
					foreach(var I in Config.PathsToStage)
						Commands.Stage(Repo, I);

					if (Repo.RetrieveStatus().Staged.Count() == 0)   //nothing to commit
						return null;

					// Create the committer's signature and commit
					var authorandcommitter = MakeSig();

					// Commit to the repository
					TGServerService.WriteInfo(String.Format("Commit {0} created from changelogs", Repo.Commit(CommitMessage, authorandcommitter, authorandcommitter)), TGServerService.EventID.RepoCommit);
					DeletePRList();
					return null;
				}
				catch (Exception e)
				{
					TGServerService.WriteError("Repo commit failed: " + e.ToString(), TGServerService.EventID.RepoCommitFail);
					return e.ToString();
				}
			}
		}

		//public api
		string Push()
		{
			if (LocalIsRemote())    //nothing to push
				return null;
			lock (RepoLock)
			{
				var result = LoadRepo();
				if (result != null)
					return result;
				try
				{
					if (!SSHAuth())
						return String.Format("Either {0} or {1} is missing from the server directory. Unable to push!", PrivateKeyPath, PublicKeyPath);

					var options = new PushOptions()
					{
						CredentialsProvider = GenerateGitCredentials,
					};
					Repo.Network.Push(Repo.Network.Remotes[SSHPushRemote], Repo.Head.CanonicalName, options);
					TGServerService.WriteError("Repo pushed up to commit: " + Repo.Head.Tip.Sha, TGServerService.EventID.RepoPush);
					return null;
				}
				catch (Exception e)
				{
					TGServerService.WriteError("Repo push failed: " + e.ToString(), TGServerService.EventID.RepoPushFail);
					return e.ToString();
				}
			}
		}

		bool SSHAuth()
		{
			return File.Exists(PrivateKeyPath) && File.Exists(PublicKeyPath);
		}

		Credentials GenerateGitCredentials(string url, string usernameFromUrl, SupportedCredentialTypes types)
		{
			var user = usernameFromUrl ?? "git";
			if (types == SupportedCredentialTypes.UsernameQuery)
				return new UsernameQueryCredentials()
				{
					Username = user,
				};
			return new SshUserKeyCredentials()
			{
				Username = user,
				PrivateKey = PrivateKeyPath,
				PublicKey = PublicKeyPath,
				Passphrase = "",
			};
		}

		//public api
		public string GenerateChangelog(out string error)
		{
			return GenerateChangelogImpl(out error);
		}

		//impl proc just for single level recursion
		public string GenerateChangelogImpl(out string error, bool recurse = false)
		{
			var RConfig = new RepoConfig(false);
			if (RConfig == null)
			{
				error = null;
				return "Error loading changelog config!";
			}
			if (!RConfig.ChangelogSupport)
			{
				error = null;
				return null;
			}

			string ChangelogPy = RConfig.PathToChangelogPy;
			if (!Exists())
			{
				error = "Repo does not exist!";
				return null;
			}

			lock (RepoLock)
			{
				if (RepoBusy)
				{
					error = "Repo is busy!";
					return null;
				}
				if (!File.Exists(Path.Combine(RepoPath, ChangelogPy)))
				{
					error = "Missing changelog generation script!";
					return null;
				}

				var Config = Properties.Settings.Default;

				var PythonFile = Config.PythonPath + "/python.exe";
				if (!File.Exists(PythonFile))
				{
					error = "Cannot locate python!";
					return null;
				}
				try
				{
					string result;
					int exitCode;
					using (var python = new Process())
					{
						python.StartInfo.FileName = PythonFile;
						python.StartInfo.Arguments = String.Format("{0} {1}", ChangelogPy, RConfig.ChangelogPyArguments);
						python.StartInfo.UseShellExecute = false;
						python.StartInfo.WorkingDirectory = new DirectoryInfo(RepoPath).FullName;
						python.StartInfo.RedirectStandardOutput = true;
						python.Start();
						using (StreamReader reader = python.StandardOutput)
						{
							result = reader.ReadToEnd();

						}
						python.WaitForExit();
						exitCode = python.ExitCode;
					}
					if (exitCode != 0)
					{
						if (recurse || RConfig.PipDependancies.Count == 0)
						{
							error = "Script failed!";
							return result;
						}
						//update pip deps and try again

						string PipFile = Config.PythonPath + "/scripts/pip.exe";
						foreach(var I in RConfig.PipDependancies)
							using (var pip = new Process())
							{
								pip.StartInfo.FileName = PipFile;
								pip.StartInfo.Arguments = "install " + I;
								pip.StartInfo.UseShellExecute = false;
								pip.StartInfo.RedirectStandardOutput = true;
								pip.Start();
								using (StreamReader reader = pip.StandardOutput)
								{
									result += "\r\n---BEGIN-PIP-OUTPUT---\r\n" + reader.ReadToEnd();
								}
								pip.WaitForExit();
								if (pip.ExitCode != 0)
								{
									error = "Script and pip failed!";
									return result;
								}
							}
						//and recurse
						return GenerateChangelogImpl(out error, true);
					}
					error = null;
					TGServerService.WriteInfo("Changelog generated" + error, TGServerService.EventID.RepoChangelog);
					return result;
				}
				catch (Exception e)
				{
					error = e.ToString();
					TGServerService.WriteWarning("Changelog generation failed: " + error, TGServerService.EventID.RepoChangelogFail);
					return null;
				}
			}
		}

		/// <inheritdoc />
		public void SetAutoUpdateInterval(ulong newInterval)
		{
			lock (autoUpdateTimer)
			{
				autoUpdateTimer.Stop();
				if (newInterval > 0) {
					autoUpdateTimer.Interval = newInterval * 60 * 1000;	//convert from minutes to ms
					autoUpdateTimer.Start();
				}
			}
			Properties.Settings.Default.AutoUpdateInterval = newInterval;
		}

		public ulong AutoUpdateInterval()
		{
			return Properties.Settings.Default.AutoUpdateInterval;
		}

		private void AutoUpdateTimer_Elapsed(object sender, System.Timers.ElapsedEventArgs e)
		{
			if (UpdateImpl(true, false) == null)
			{
				Compile(true);
			}
		}

		//public api
		public bool SetPythonPath(string path)
		{
			if (!Directory.Exists(path))
				return false;
			Properties.Settings.Default.PythonPath = Path.GetFullPath(path);
			return true;
		}

		public string PythonPath()
		{
			return Properties.Settings.Default.PythonPath;
		}

<<<<<<< HEAD
		/// <inheritdoc />
		public bool PushTestmergeCommits()
		{
			return Properties.Settings.Default.PushTestmergeCommits;
		}

		/// <inheritdoc />
		public void SetPushTestmergeCommits(bool newValue)
		{
			Properties.Settings.Default.PushTestmergeCommits = newValue;
=======
		void UpdateLiveSha(string newSha)
		{
			if (LoadRepo() != null)
				return;
			var B = Repo.Branches[LiveTrackingBranch];
			if (B != null)
				Repo.Branches.Remove(B);
			Repo.CreateBranch(LiveTrackingBranch, newSha);		
		}

		public string LiveSha()
		{
			var B = Repo.Branches[LiveTrackingBranch];
			return B != null ? B.Tip.Sha : "UNKNOWN";
>>>>>>> f6aa3488
		}
	}
}
<|MERGE_RESOLUTION|>--- conflicted
+++ resolved
@@ -1,1300 +1,1299 @@
-﻿using LibGit2Sharp;
-using System;
-using System.Collections.Generic;
-using System.Diagnostics;
-using System.IO;
-using System.Linq;
-using System.Net;
-using System.Threading;
-using System.Web.Script.Serialization;
-using TGServiceInterface;
-
-namespace TGServerService
-{
-	partial class TGStationServer : ITGRepository, IDisposable
-	{
-		const string RepoPath = "Repository";
-		const string RemoteTempBranchName = "___TGS3TempBranch";
-		const string RepoTGS3SettingsPath = RepoPath + "/TGS3.json";
-		const string CachedTGS3SettingsPath = "TGS3.json";
-		const string RepoErrorUpToDate = "Already up to date!";
-		const string SSHPushRemote = "ssh_push_target";
-		const string RepoKeyDir = "RepoKey/";
-		const string PrivateKeyPath = RepoKeyDir + "private_key.txt";
-		const string PublicKeyPath = RepoKeyDir + "public_key.txt";
-		const string PRJobFile = "prtestjob.json";
-		const string LiveTrackingBranch = "___TGSLiveCommitTrackingBranch";
-		const string CommitMessage = "Automatic changelog compile, [ci skip]";
-
-		object RepoLock = new object();
-		bool RepoBusy = false;
-		bool Cloning = false;
-
-		Repository Repo;
-		int currentProgress = -1;
-
-		System.Timers.Timer autoUpdateTimer = new System.Timers.Timer()
-		{
-			AutoReset = true
-		};
-
-		/// <summary>
-		/// Repo specific information about the installation
-		/// Requires RepoLock and !RepoBusy to be instantiated
-		/// </summary>
-		class RepoConfig : IEquatable<RepoConfig>
-		{
-			public readonly bool ChangelogSupport;
-			public readonly string PathToChangelogPy;
-			public readonly string ChangelogPyArguments;
-			public readonly IList<string> PipDependancies = new List<string>();
-			public readonly IList<string> PathsToStage = new List<string>();
-			public readonly IList<string> StaticDirectoryPaths = new List<string>();
-			public readonly IList<string> DLLPaths = new List<string>();
-
-			public RepoConfig(bool FromRepository)
-			{
-				var path = FromRepository ? RepoTGS3SettingsPath : CachedTGS3SettingsPath;
-				if (!File.Exists(path))
-					return;
-				var rawdata = File.ReadAllText(path);
-				var Deserializer = new JavaScriptSerializer();
-				var json = Deserializer.Deserialize<IDictionary<string, object>>(rawdata);
-				try
-				{
-					var details = (IDictionary<string, object>)json["changelog"];
-					PathToChangelogPy = (string)details["script"];
-					ChangelogPyArguments = (string)details["arguments"];
-					ChangelogSupport = true;
-					try
-					{
-						PipDependancies = LoadArray(details["pip_dependancies"]);
-					}
-					catch { }
-				}
-				catch {
-					ChangelogSupport = false;
-				}
-				try
-				{
-					PathsToStage = LoadArray(json["synchronize_paths"]);
-				}
-				catch { }
-				try
-				{
-					StaticDirectoryPaths = LoadArray(json["static_directories"]);
-				}
-				catch { }
-				try
-				{
-					DLLPaths = LoadArray(json["dlls"]);
-				}
-				catch { }
-			}
-			private static IList<string> LoadArray(object o)
-			{
-				var array = (object[])o;
-				var res = new List<string>();
-				foreach (var I in array)
-					res.Add((string)I);
-				return res;
-			}
-
-			public override bool Equals(object obj)
-			{
-				return Equals(obj as RepoConfig);
-			}
-
-			private static bool ListEquals(IList<string> A, IList<string> B)
-			{
-				return A.All(B.Contains) && A.Count == B.Count;
-			}
-
-			public bool Equals(RepoConfig other)
-			{
-				return ChangelogSupport == other.ChangelogSupport
-					&& PathToChangelogPy == other.PathToChangelogPy
-					&& ChangelogPyArguments == other.ChangelogPyArguments
-					&& ListEquals(PipDependancies, other.PipDependancies)
-					&& ListEquals(PathsToStage, other.PathsToStage)
-					&& ListEquals(StaticDirectoryPaths, other.StaticDirectoryPaths)
-					&& ListEquals(DLLPaths, other.DLLPaths);
-			}
-
-			public override int GetHashCode()
-			{
-				var hashCode = 1890628544;
-				hashCode = hashCode * -1521134295 + ChangelogSupport.GetHashCode();
-				hashCode = hashCode * -1521134295 + EqualityComparer<string>.Default.GetHashCode(PathToChangelogPy);
-				hashCode = hashCode * -1521134295 + EqualityComparer<string>.Default.GetHashCode(ChangelogPyArguments);
-				hashCode = hashCode * -1521134295 + EqualityComparer<IList<string>>.Default.GetHashCode(PipDependancies);
-				hashCode = hashCode * -1521134295 + EqualityComparer<IList<string>>.Default.GetHashCode(PathsToStage);
-				hashCode = hashCode * -1521134295 + EqualityComparer<IList<string>>.Default.GetHashCode(StaticDirectoryPaths);
-				hashCode = hashCode * -1521134295 + EqualityComparer<IList<string>>.Default.GetHashCode(DLLPaths);
-				return hashCode;
-			}
-
-			public static bool operator ==(RepoConfig config1, RepoConfig config2)
-			{
-				return EqualityComparer<RepoConfig>.Default.Equals(config1, config2);
-			}
-
-			public static bool operator !=(RepoConfig config1, RepoConfig config2)
-			{
-				return !(config1 == config2);
-			}
-		}
-
-		void InitRepo()
-		{
-			Directory.CreateDirectory(RepoKeyDir);
-			if(Exists())
-				UpdateInterfaceDll(false);
-			if(LoadRepo() == null)
-				DisableGarbageCollectionNoLock();
-			//start the autoupdate timer
-			autoUpdateTimer.Elapsed += AutoUpdateTimer_Elapsed;
-			SetAutoUpdateInterval(Properties.Settings.Default.AutoUpdateInterval);
-		}
-
-		bool RepoConfigsMatch()
-		{
-			//this should never be called while the repo is busy
-			RepoConfig I = null;
-			lock (RepoLock)
-			{
-				if (!RepoBusy && LoadRepo() == null)
-					I = new RepoConfig(true);
-			}
-			if (I == null)
-				throw new Exception("Unable to load TGS3.json from repo!");
-			var J = new RepoConfig(false);
-			return I == J;
-		}
-		
-		//public api
-		public bool OperationInProgress()
-		{
-			lock (RepoLock)
-			{
-				return RepoBusy;
-			}
-		}
-
-		//public api
-		public int CheckoutProgress()
-		{
-			return currentProgress;
-		}
-
-		//Sets up the repo object
-		string LoadRepo()
-		{
-			if (Repo != null)
-				return null;
-			if (!Repository.IsValid(RepoPath))
-				return "Repository does not exist";
-			try
-			{
-				Repo = new Repository(RepoPath);
-			}
-			catch (Exception e)
-			{
-				return e.ToString();
-			}
-			return null;
-		}
-
-		//Cleans up the repo object
-		void DisposeRepo()
-		{
-			if (Repo != null)
-			{
-				Repo.Dispose();
-				Repo = null;
-			}
-		}
-
-		//public api
-		public bool Exists()
-		{
-			lock (RepoLock)
-			{
-				return !Cloning && Repository.IsValid(RepoPath);
-			}
-		}
-
-		//Updates the currentProgress var
-		//no locks required because who gives a shit, it's a fucking 32-bit integer
-		bool HandleTransferProgress(TransferProgress progress)
-		{
-			currentProgress = (int)(((float)progress.ReceivedObjects / progress.TotalObjects) * 100) / 2;
-			currentProgress += (int)(((float)progress.IndexedObjects / progress.TotalObjects) * 100) / 2;
-			return true;
-		}
-
-		//see above
-		void HandleCheckoutProgress(string path, int completedSteps, int totalSteps)
-		{
-			currentProgress = (int)(((float)completedSteps / totalSteps) * 100);
-		}
-
-		//For the thread parameter
-		private class TwoStrings
-		{
-			public string a, b;
-		}
-
-		//This is the thread that resets za warldo
-		//clones, checksout, sets up static dir
-		void Clone(object twostrings)
-		{
-			//busy flag set by caller
-			var ts = (TwoStrings)twostrings;
-			var RepoURL = ts.a;
-			var BranchName = ts.b;
-			try
-			{
-				SendMessage(String.Format("REPO: {2} started: Cloning {0} branch of {1} ...", BranchName, RepoURL, Repository.IsValid(RepoPath) ? "Full reset" : "Setup"), ChatMessageType.DeveloperInfo);
-				try
-				{
-					DisposeRepo();
-					Program.DeleteDirectory(RepoPath);
-					DeletePRList();
-					lock (configLock)
-					{
-						BackupAndDeleteStaticDirectory();
-					}
-
-					var Opts = new CloneOptions()
-					{
-						BranchName = BranchName,
-						RecurseSubmodules = true,
-						OnTransferProgress = HandleTransferProgress,
-						OnCheckoutProgress = HandleCheckoutProgress,
-						CredentialsProvider = GenerateGitCredentials,
-					};
-
-					Repository.Clone(RepoURL, RepoPath, Opts);
-					currentProgress = -1;
-					LoadRepo();
-
-					DisableGarbageCollectionNoLock();
-
-					//create an ssh remote for pushing
-					Repo.Network.Remotes.Add(SSHPushRemote, RepoURL.Replace("git://", "ssh://").Replace("https://", "ssh://"));
-
-					InitialConfigureRepository();
-
-					SendMessage("REPO: Clone complete!", ChatMessageType.DeveloperInfo);
-					TGServerService.WriteInfo("Repository {0}:{1} successfully cloned", TGServerService.EventID.RepoClone);
-				}
-				finally
-				{
-					currentProgress = -1;
-				}
-			}
-			catch (Exception e)
-
-			{
-				SendMessage("REPO: Setup failed!", ChatMessageType.DeveloperInfo);
-				TGServerService.WriteWarning(String.Format("Failed to clone {2}:{0}: {1}", BranchName, e.ToString(), RepoURL), TGServerService.EventID.RepoCloneFail);
-			}
-			finally
-			{
-				lock (RepoLock)
-				{
-					RepoBusy = false;
-					Cloning = false;
-				}
-			}
-		}
-
-		void DisableGarbageCollectionNoLock()
-		{
-			Repo.Config.Set("gc.auto", false);
-		}
-
-		void BackupAndDeleteStaticDirectory()
-		{
-			if (Directory.Exists(StaticDirs))
-			{
-				int count = 1;
-
-				string path = Path.GetDirectoryName(StaticBackupDir);
-				string newFullPath = StaticBackupDir;
-
-				while (File.Exists(newFullPath) || Directory.Exists(newFullPath))
-				{
-					string tempDirName = string.Format("{0}({1})", StaticBackupDir, count++);
-					newFullPath = Path.Combine(path, tempDirName);
-				}
-
-				Program.CopyDirectory(StaticDirs, newFullPath);
-			}
-			Program.DeleteDirectory(StaticDirs);
-		}
-
-		public string UpdateTGS3Json()
-		{
-			try
-			{
-				if (File.Exists(RepoTGS3SettingsPath))
-					File.Copy(RepoTGS3SettingsPath, CachedTGS3SettingsPath, true);
-				else if (File.Exists(CachedTGS3SettingsPath))
-					File.Delete(CachedTGS3SettingsPath);
-			}
-			catch(Exception e)
-			{
-				return e.ToString();
-			}
-			return null;
-		}
-
-		void InitialConfigureRepository()
-		{
-			Directory.CreateDirectory(StaticDirs);
-			UpdateInterfaceDll(false);
-			UpdateTGS3Json();
-			var Config = new RepoConfig(false);	//RepoBusy is set if we're here
-			foreach(var I in Config.StaticDirectoryPaths)
-			{
-				try
-				{
-					var source = Path.Combine(RepoPath, I);
-					var dest = Path.Combine(StaticDirs, I);
-					if (Directory.Exists(source))
-						Program.CopyDirectory(source, dest);
-					else
-						Directory.CreateDirectory(dest);
-				}
-				catch
-				{
-					TGServerService.WriteWarning("Could not setup static directory: " + I, TGServerService.EventID.RepoConfigurationFail);
-				}
-			}
-			foreach(var I in Config.DLLPaths)
-			{
-				try
-				{
-					var source = Path.Combine(RepoPath, I);
-					if (!File.Exists(source))
-					{
-						TGServerService.WriteWarning("Could not find DLL: " + I, TGServerService.EventID.RepoConfigurationFail);
-						continue;
-					}
-					var dest = Path.Combine(StaticDirs, I);
-					Program.CopyFileForceDirectories(source, dest, false);
-				}
-				catch
-				{
-					TGServerService.WriteWarning("Could not setup static DLL: " + I, TGServerService.EventID.RepoConfigurationFail);
-				}
-			}
-		}
-
-		//kicks off the cloning thread
-		//public api
-		public string Setup(string RepoURL, string BranchName)
-		{
-			lock (RepoLock)
-			{
-				if (RepoBusy)
-					return "Repo is busy!";
-				lock (CompilerLock)
-				{
-					if (!CompilerIdleNoLock())
-						return "Compiler is running!";
-				}
-				if (DaemonStatus() != TGDreamDaemonStatus.Offline)
-					return "DreamDaemon is running!";
-				if (RepoURL.Contains("ssh://") && !SSHAuth())
-					return String.Format("SSH url specified but either {0} or {1} does not exist in the server directory!", PrivateKeyPath, PublicKeyPath);
-				RepoBusy = true;
-				Cloning = true;
-				new Thread(new ParameterizedThreadStart(Clone))
-				{
-					IsBackground = true //make sure we don't hold up shutdown
-				}.Start(new TwoStrings { a = RepoURL, b = BranchName });
-				return null;
-			}
-		}
-
-		//Gets what HEAD is pointing to
-		string GetShaOrBranch(out string error, bool branch, bool tracked)
-		{
-			lock (RepoLock)
-			{
-				var result = LoadRepo();
-				if (result != null)
-				{
-					error = result;
-					return null;
-				}
-
-				try
-				{
-					error = null;
-					if (tracked && Repo.Head.TrackedBranch != null)
-						return Repo.Head.TrackedBranch.Tip.Sha;
-					return branch ? Repo.Head.FriendlyName : Repo.Head.Tip.Sha;
-				}
-				catch (Exception e)
-				{
-					error = e.ToString();
-					return null;
-				}
-			}
-		}
-
-		//moist shleppy noises
-		//public api
-		public string GetHead(bool useTracked, out string error)
-		{
-			return GetShaOrBranch(out error, false, useTracked);
-		}
-
-		//public api
-		public string GetBranch(out string error)
-		{
-			return GetShaOrBranch(out error, true, false);
-		}
-
-		//public api
-		public string GetRemote(out string error)
-		{
-			try
-			{
-				var res = LoadRepo();
-				if (res != null)
-				{
-					error = res;
-					return null;
-				}
-				error = null;
-				return Repo.Network.Remotes["origin"].Url;
-			}
-			catch (Exception e)
-			{
-				error = e.ToString();
-				return null;
-			}
-		}
-
-		//calls git reset --hard on HEAD
-		//requires RepoLock
-		string ResetNoLock(Branch targetBranch)
-		{
-			try
-			{
-				if (targetBranch != null)
-					Repo.Reset(ResetMode.Hard, targetBranch.Tip);
-				else
-					Repo.Reset(ResetMode.Hard);
-				return null;
-			}
-			catch (Exception e)
-			{
-				return e.ToString();
-			}
-		}
-
-		//public api
-		public string Checkout(string sha)
-		{
-			if (sha == LiveTrackingBranch)
-				return "I'm sorry Dave, I'm afraid I can't do that...";
-			lock (RepoLock)
-			{
-				var result = LoadRepo();
-				if (result != null)
-					return result;
-				SendMessage("REPO: Checking out object: " + sha, ChatMessageType.DeveloperInfo);
-				try
-				{
-					if (Repo.Branches[sha] == null)
-					{
-						//see if origin has the branch
-						result = Fetch();
-						var trackedBranch = Repo.Branches[String.Format("origin/{0}", sha)];
-						if (trackedBranch != null)
-						{
-							var newBranch = Repo.CreateBranch(sha, trackedBranch.Tip);
-							//track it
-							Repo.Branches.Update(newBranch, b => b.TrackedBranch = trackedBranch.CanonicalName);
-						}
-						else if (result != null)
-							return result;
-					}
-					var Opts = new CheckoutOptions()
-					{
-						CheckoutModifiers = CheckoutModifiers.Force,
-						OnCheckoutProgress = HandleCheckoutProgress,
-					};
-					Commands.Checkout(Repo, sha, Opts);
-					var res = ResetNoLock(null);
-					UpdateSubmodules();
-					SendMessage("REPO: Checkout complete!", ChatMessageType.DeveloperInfo);
-					TGServerService.WriteInfo("Repo checked out " + sha, TGServerService.EventID.RepoCheckout);
-					return res;
-				}
-				catch (Exception e)
-				{
-					SendMessage("REPO: Checkout failed!", ChatMessageType.DeveloperInfo);
-					TGServerService.WriteWarning(String.Format("Repo checkout of {0} failed: {1}", sha, e.ToString()), TGServerService.EventID.RepoCheckoutFail);
-					return e.ToString();
-				}
-			}
-		}
-
-		//Merges a thing into HEAD, not even necessarily a branch
-		string MergeBranch(string branchname)
-		{
-			var mo = new MergeOptions()
-			{
-				OnCheckoutProgress = HandleCheckoutProgress
-			};
-			var Result = Repo.Merge(branchname, MakeSig());
-			currentProgress = -1;
-			switch (Result.Status)
-			{
-				case MergeStatus.Conflicts:
-					ResetNoLock(null);
-					SendMessage("REPO: Merge conflicted, aborted.", ChatMessageType.DeveloperInfo);
-					return "Merge conflict occurred.";
-				case MergeStatus.UpToDate:
-					return RepoErrorUpToDate;
-			}
-			return null;
-		}
-
-		void PushTestmergeCommit()
-		{
-			if (Properties.Settings.Default.PushTestmergeCommits && SSHAuth())
-			{
-				try
-				{
-					//now try and push the commit to the remote so they can be referenced
-					var NewB = Repo.CreateBranch(RemoteTempBranchName).CanonicalName;
-
-					var options = new PushOptions()
-					{
-						CredentialsProvider = GenerateGitCredentials
-					};
-					var targetRemote = Repo.Network.Remotes[SSHPushRemote];
-					Repo.Network.Push(targetRemote, NewB, options); //push the branch
-					Repo.Network.Push(targetRemote, null, NewB, options);   //delete the branch
-					Repo.Branches.Remove(NewB);
-					TGServerService.WriteInfo("Pushed reference commit: " + Repo.Head.Tip.Sha, TGServerService.EventID.ReferencePush);
-				}
-				catch (Exception e)
-				{
-					TGServerService.WriteWarning(String.Format("Failed to push reference commit: {0}. Error: {1}", Repo.Head.Tip.Sha, e.ToString()), TGServerService.EventID.ReferencePush);
-				}
-			}
-		}
-
-		//public api
-		public string Update(bool reset)
-		{
-			return UpdateImpl(reset, true);
-		}
-
-		string UpdateImpl(bool reset, bool successOnUpToDate)
-		{
-			lock (RepoLock)
-			{
-				var result = LoadRepo();
-				if (result != null)
-					return result;
-				try
-				{
-					if (Repo.Head == null || !Repo.Head.IsTracking)
-						return "Cannot update while not on a tracked branch";
-
-					var res = Fetch();
-					if (res != null)
-						return res;
-
-					var originBranch = Repo.Head.TrackedBranch;
-					if (!successOnUpToDate && Repo.Head.Tip.Sha == originBranch.Tip.Sha)
-						return RepoErrorUpToDate;
-
-					SendMessage(String.Format("REPO: Updating origin branch...({0})", reset ? "Hard Reset" : "Merge"), ChatMessageType.DeveloperInfo);
-
-					if (reset)
-					{
-						var error = ResetNoLock(Repo.Head.TrackedBranch);
-						UpdateSubmodules();
-						if (error != null)
-							throw new Exception(error);
-						DeletePRList();
-						TGServerService.WriteInfo("Repo hard updated to " + originBranch.Tip.Sha, TGServerService.EventID.RepoHardUpdate);
-						return error;
-					}
-					res = MergeBranch(originBranch.FriendlyName);
-					if (!LocalIsRemote())	//might be fast forward
-						PushTestmergeCommit();
-					if (res != null)
-						throw new Exception(res);
-					UpdateSubmodules();
-					TGServerService.WriteInfo("Repo merge updated to " + originBranch.Tip.Sha, TGServerService.EventID.RepoMergeUpdate);
-					return null;
-				}
-				catch (Exception E)
-				{
-					SendMessage("REPO: Update failed!", ChatMessageType.DeveloperInfo);
-					TGServerService.WriteWarning(String.Format("Repo{0} update failed", reset ? " hard" : ""), reset ? TGServerService.EventID.RepoHardUpdateFail : TGServerService.EventID.RepoMergeUpdateFail);
-					return E.ToString();
-				}
-			}
-		}
-
-		private void UpdateSubmodules()
-		{
-			var suo = new SubmoduleUpdateOptions
-			{
-				Init = true
-			};
-			foreach (var I in Repo.Submodules)
-				try
-				{
-					Repo.Submodules.Update(I.Name, suo);
-				}
-				catch (Exception e)
-				{
-					//workaround for https://github.com/libgit2/libgit2/issues/3820
-					//kill off the modules/ folder in .git and try again
-					try
-					{
-						Program.DeleteDirectory(String.Format("{0}/.git/modules/{1}", RepoPath, I.Path));
-					}
-					catch
-					{
-						throw e;
-					}
-					Repo.Submodules.Update(I.Name, suo);
-					var msg = String.Format("I had to reclone submodule {0}. If this is happening a lot find a better hack or fix https://github.com/libgit2/libgit2/issues/3820!", I.Name);
-					SendMessage(String.Format("REPO: {0}", msg), ChatMessageType.DeveloperInfo);
-					TGServerService.WriteWarning(msg, TGServerService.EventID.SubmoduleReclone);
-				}
-		}
-
-		string CreateBackup()
-		{
-			try
-			{
-				lock (RepoLock)
-				{
-					var res = LoadRepo();
-					if (res != null)
-						return res;
-
-					//Make sure we don't already have a backup at this commit
-					var HEAD = Repo.Head.Tip.Sha;
-					foreach (var T in Repo.Tags)
-						if (T.Target.Sha == HEAD)
-							return null;
-
-					var tagName = "TGS-Compile-Backup-" + DateTime.Now.ToString("yyyy-MM-dd--HH.mm.ss");
-					var tag = Repo.ApplyTag(tagName);
-
-					if (tag != null)
-					{
-						TGServerService.WriteInfo("Repo backup created at tag: " + tagName + " commit: " + HEAD, TGServerService.EventID.RepoBackupTag);
-						return null;
-					}
-					throw new Exception("Tag creation failed!");
-				}
-			}
-			catch (Exception e)
-			{
-				TGServerService.WriteWarning(String.Format("Failed backup tag creation at commit {0}!", Repo.Head.Tip.Sha), TGServerService.EventID.RepoBackupTagFail);
-				return e.ToString();
-			}
-		}
-
-		public IDictionary<string, string> ListBackups(out string error)
-		{
-			try
-			{
-				lock (RepoLock)
-				{
-					error = LoadRepo();
-					if (error != null)
-						return null;
-
-					var res = new Dictionary<string, string>();
-					foreach (var T in Repo.Tags)
-						if (T.FriendlyName.Contains("TGS"))
-							res.Add(T.FriendlyName, T.Target.Sha);
-					return res;
-				}
-			}
-			catch (Exception e)
-			{
-				error = e.ToString();
-				return null;
-			}
-		}
-
-		//public api
-		public string Reset(bool trackedBranch)
-		{
-			lock (RepoLock)
-			{
-				var res = LoadRepo() ?? ResetNoLock(trackedBranch ? (Repo.Head.TrackedBranch ?? Repo.Head) : Repo.Head);
-				if (res == null)
-				{
-					SendMessage(String.Format("REPO: Hard reset to {0}branch", trackedBranch ? "tracked " : ""), ChatMessageType.DeveloperInfo);
-					if (trackedBranch)
-						DeletePRList();
-					TGServerService.WriteInfo(String.Format("Repo branch reset{0}", trackedBranch ? " to tracked branch" : ""), trackedBranch ? TGServerService.EventID.RepoResetTracked : TGServerService.EventID.RepoReset);
-					return null;
-				}
-				TGServerService.WriteWarning(String.Format("Failed to reset{0}: {1}", trackedBranch ? " to tracked branch" : "", res), trackedBranch ? TGServerService.EventID.RepoResetTrackedFail : TGServerService.EventID.RepoResetFail);
-				return res;
-			}
-		}
-
-		//Makes the LibGit2Sharp sig we'll use for committing based on the configured stuff
-		Signature MakeSig()
-		{
-			var Config = Properties.Settings.Default;
-			return new Signature(new Identity(Config.CommitterName, Config.CommitterEmail), DateTimeOffset.Now);
-		}
-
-		//I wonder...
-		void DeletePRList()
-		{
-			if (File.Exists(PRJobFile))
-				try
-				{
-					File.Delete(PRJobFile);
-				}
-				catch (Exception e)
-				{
-					TGServerService.WriteError("Failed to delete PR list: " + e.ToString(), TGServerService.EventID.RepoPRListError);
-				}
-		}
-
-		//json_decode(file2text())
-		IDictionary<string, IDictionary<string, string>> GetCurrentPRList()
-		{
-			if (!File.Exists(PRJobFile))
-				return new Dictionary<string, IDictionary<string, string>>();
-			var rawdata = File.ReadAllText(PRJobFile);
-			var Deserializer = new JavaScriptSerializer();
-			return Deserializer.Deserialize<IDictionary<string, IDictionary<string, string>>>(rawdata);
-		}
-
-		//text2file(json_encode())
-		void SetCurrentPRList(IDictionary<string, IDictionary<string, string>> list)
-		{
-			var Serializer = new JavaScriptSerializer();
-			var rawdata = Serializer.Serialize(list);
-			File.WriteAllText(PRJobFile, rawdata);
-		}
-
-		public string MergePullRequest(int PRNumber)
-		{
-			lock (RepoLock)
-			{
-				var result = LoadRepo();
-				if (result != null)
-					return result;
-				SendMessage(String.Format("REPO: Merging PR #{0}...", PRNumber), ChatMessageType.DeveloperInfo);
-				result = ResetNoLock(null);
-				if (result != null)
-					return result;
-				try
-				{
-					//only supported with github
-					var remoteUrl = Repo.Network.Remotes["origin"].Url;
-					if (!remoteUrl.Contains("github.com"))
-						return "Only supported with Github based repositories.";
-
-
-					var Refspec = new List<string>();
-					var PRBranchName = String.Format("pr-{0}", PRNumber);
-					var LocalBranchName = String.Format("pull/{0}/headrefs/heads/{1}", PRNumber, PRBranchName);
-					Refspec.Add(String.Format("pull/{0}/head:{1}", PRNumber, PRBranchName));
-					var logMessage = "";
-
-					var branch = Repo.Branches[LocalBranchName];
-					if (branch != null)
-						//Need to delete the branch first in case of rebase
-						Repo.Branches.Remove(branch);
-
-					Commands.Fetch(Repo, "origin", Refspec, GenerateFetchOptions(), logMessage);  //shitty api has no failure state for this
-
-					currentProgress = -1;
-
-					var Config = Properties.Settings.Default;
-
-
-					branch = Repo.Branches[LocalBranchName];
-					if (branch == null)
-					{
-						SendMessage("REPO: PR could not be fetched. Does it exist?", ChatMessageType.DeveloperInfo);
-						return String.Format("PR #{0} could not be fetched. Does it exist?", PRNumber);
-					}
-
-					//so we'll know if this fails
-					var Result = MergeBranch(LocalBranchName);
-
-					if (Result == null)
-						try
-						{
-							UpdateSubmodules();
-						}
-						catch (Exception e)
-						{
-							Result = e.ToString();
-						}
-
-					if (Result == null)
-					{
-						TGServerService.WriteInfo(String.Format("Merged pull request #{0}", PRNumber), TGServerService.EventID.RepoPRMerge);
-						try
-						{
-							var CurrentPRs = GetCurrentPRList();
-							var PRNumberString = PRNumber.ToString();
-							CurrentPRs.Remove(PRNumberString);
-							var newPR = new Dictionary<string, string>();
-
-							//do some excellent remote fuckery here to get the api page
-							var prAPI = remoteUrl;
-							prAPI = prAPI.Replace("/.git", "");
-							prAPI = prAPI.Replace(".git", "");
-							prAPI = prAPI.Replace("github.com", "api.github.com/repos");
-							prAPI += "/pulls/" + PRNumberString + ".json";
-							string json;
-							using (var wc = new WebClient())
-							{
-								wc.Headers.Add("user-agent", "TGStationServerService");
-								json = wc.DownloadString(prAPI);
-							}
-
-							var Deserializer = new JavaScriptSerializer();
-							var dick = Deserializer.DeserializeObject(json) as IDictionary<string, object>;
-							var user = dick["user"] as IDictionary<string, object>;
-
-							newPR.Add("commit", branch.Tip.Sha);
-							newPR.Add("author", (string)user["login"]);
-							newPR.Add("title", (string)dick["title"]);
-							CurrentPRs.Add(PRNumberString, newPR);
-							SetCurrentPRList(CurrentPRs);
-						}
-						catch (Exception e)
-						{
-							TGServerService.WriteError("Failed to update PR list", TGServerService.EventID.RepoPRListError);
-							return "PR Merged, JSON update failed: " + e.ToString();
-						}
-
-						PushTestmergeCommit();
-					}
-					return Result;
-				}
-				catch (Exception E)
-				{
-					SendMessage("REPO: PR merge failed!", ChatMessageType.DeveloperInfo);
-					TGServerService.WriteWarning(String.Format("Failed to merge pull request #{0}: {1}", PRNumber, E.ToString()), TGServerService.EventID.RepoPRMergeFail);
-					return E.ToString();
-				}
-			}
-		}
-
-		//public api
-		public IList<PullRequestInfo> MergedPullRequests(out string error)
-		{
-			lock (RepoLock)
-			{
-				var result = LoadRepo();
-				if (result != null)
-				{
-					error = result;
-					return null;
-				}
-				try
-				{
-					var PRRawData = GetCurrentPRList();
-					IList<PullRequestInfo> output = new List<PullRequestInfo>();
-					foreach (var I in GetCurrentPRList())
-						output.Add(new PullRequestInfo(Convert.ToInt32(I.Key), I.Value["author"], I.Value["title"], I.Value["commit"]));
-					error = null;
-					return output;
-				}
-				catch (Exception e)
-				{
-					error = e.ToString();
-					return null;
-				}
-			}
-		}
-
-		//public api
-		public string GetCommitterName()
-		{
-			lock (RepoLock)
-			{
-				return Properties.Settings.Default.CommitterName;
-			}
-		}
-
-		//public api
-		public void SetCommitterName(string newName)
-		{
-			lock (RepoLock)
-			{
-				Properties.Settings.Default.CommitterName = newName;
-			}
-		}
-
-		//public api
-		public string GetCommitterEmail()
-		{
-			lock (RepoLock)
-			{
-				return Properties.Settings.Default.CommitterEmail;
-			}
-		}
-
-		//public api
-		public void SetCommitterEmail(string newEmail)
-		{
-			lock (RepoLock)
-			{
-				Properties.Settings.Default.CommitterEmail = newEmail;
-			}
-		}
-
-		public string PushChangelog()
-		{
-			var Config = new RepoConfig(false);
-			if (Config == null)
-				return "Error reading changelog configuration";
-			if(!Config.ChangelogSupport || !SSHAuth())
-				return null;
-			return LocalIsRemote() ? Commit(Config) ?? Push() : "Can't push changelog: HEAD does not match tracked remote branch";
-		}
-
-		FetchOptions GenerateFetchOptions()
-		{
-			return new FetchOptions()
-			{
-				CredentialsProvider = GenerateGitCredentials,
-				OnTransferProgress = HandleTransferProgress,
-				Prune = true,
-			};
-		}
-
-		/// <summary>
-		/// Fetches origin
-		/// </summary>
-		/// <returns>null on success, error message on failure</returns>
-		string Fetch()
-		{
-			try
-			{
-				string logMessage = "";
-				var R = Repo.Network.Remotes["origin"];
-				IEnumerable<string> refSpecs = R.FetchRefSpecs.Select(X => X.Specification);
-				Commands.Fetch(Repo, R.Name, refSpecs, GenerateFetchOptions(), logMessage);
-				return null;
-			}
-			catch (Exception e)
-			{
-				return e.ToString();
-			}
-		}
-
-		bool LocalIsRemote()
-		{
-			lock (RepoLock)
-			{
-				if (LoadRepo() != null)
-					return false;
-				if (Fetch() != null)
-					return false;
-				try
-				{
-					return Repo.Head.IsTracking && Repo.Head.TrackedBranch.Tip.Sha == Repo.Head.Tip.Sha;
-				}
-				catch
-				{
-					return false;
-				}
-			}
-		}
-
-		string Commit(RepoConfig Config)
-		{
-			lock (RepoLock)
-			{
-				var result = LoadRepo();
-				if (result != null)
-					return result;
-				try
-				{
-					// Stage the file
-					foreach(var I in Config.PathsToStage)
-						Commands.Stage(Repo, I);
-
-					if (Repo.RetrieveStatus().Staged.Count() == 0)   //nothing to commit
-						return null;
-
-					// Create the committer's signature and commit
-					var authorandcommitter = MakeSig();
-
-					// Commit to the repository
-					TGServerService.WriteInfo(String.Format("Commit {0} created from changelogs", Repo.Commit(CommitMessage, authorandcommitter, authorandcommitter)), TGServerService.EventID.RepoCommit);
-					DeletePRList();
-					return null;
-				}
-				catch (Exception e)
-				{
-					TGServerService.WriteError("Repo commit failed: " + e.ToString(), TGServerService.EventID.RepoCommitFail);
-					return e.ToString();
-				}
-			}
-		}
-
-		//public api
-		string Push()
-		{
-			if (LocalIsRemote())    //nothing to push
-				return null;
-			lock (RepoLock)
-			{
-				var result = LoadRepo();
-				if (result != null)
-					return result;
-				try
-				{
-					if (!SSHAuth())
-						return String.Format("Either {0} or {1} is missing from the server directory. Unable to push!", PrivateKeyPath, PublicKeyPath);
-
-					var options = new PushOptions()
-					{
-						CredentialsProvider = GenerateGitCredentials,
-					};
-					Repo.Network.Push(Repo.Network.Remotes[SSHPushRemote], Repo.Head.CanonicalName, options);
-					TGServerService.WriteError("Repo pushed up to commit: " + Repo.Head.Tip.Sha, TGServerService.EventID.RepoPush);
-					return null;
-				}
-				catch (Exception e)
-				{
-					TGServerService.WriteError("Repo push failed: " + e.ToString(), TGServerService.EventID.RepoPushFail);
-					return e.ToString();
-				}
-			}
-		}
-
-		bool SSHAuth()
-		{
-			return File.Exists(PrivateKeyPath) && File.Exists(PublicKeyPath);
-		}
-
-		Credentials GenerateGitCredentials(string url, string usernameFromUrl, SupportedCredentialTypes types)
-		{
-			var user = usernameFromUrl ?? "git";
-			if (types == SupportedCredentialTypes.UsernameQuery)
-				return new UsernameQueryCredentials()
-				{
-					Username = user,
-				};
-			return new SshUserKeyCredentials()
-			{
-				Username = user,
-				PrivateKey = PrivateKeyPath,
-				PublicKey = PublicKeyPath,
-				Passphrase = "",
-			};
-		}
-
-		//public api
-		public string GenerateChangelog(out string error)
-		{
-			return GenerateChangelogImpl(out error);
-		}
-
-		//impl proc just for single level recursion
-		public string GenerateChangelogImpl(out string error, bool recurse = false)
-		{
-			var RConfig = new RepoConfig(false);
-			if (RConfig == null)
-			{
-				error = null;
-				return "Error loading changelog config!";
-			}
-			if (!RConfig.ChangelogSupport)
-			{
-				error = null;
-				return null;
-			}
-
-			string ChangelogPy = RConfig.PathToChangelogPy;
-			if (!Exists())
-			{
-				error = "Repo does not exist!";
-				return null;
-			}
-
-			lock (RepoLock)
-			{
-				if (RepoBusy)
-				{
-					error = "Repo is busy!";
-					return null;
-				}
-				if (!File.Exists(Path.Combine(RepoPath, ChangelogPy)))
-				{
-					error = "Missing changelog generation script!";
-					return null;
-				}
-
-				var Config = Properties.Settings.Default;
-
-				var PythonFile = Config.PythonPath + "/python.exe";
-				if (!File.Exists(PythonFile))
-				{
-					error = "Cannot locate python!";
-					return null;
-				}
-				try
-				{
-					string result;
-					int exitCode;
-					using (var python = new Process())
-					{
-						python.StartInfo.FileName = PythonFile;
-						python.StartInfo.Arguments = String.Format("{0} {1}", ChangelogPy, RConfig.ChangelogPyArguments);
-						python.StartInfo.UseShellExecute = false;
-						python.StartInfo.WorkingDirectory = new DirectoryInfo(RepoPath).FullName;
-						python.StartInfo.RedirectStandardOutput = true;
-						python.Start();
-						using (StreamReader reader = python.StandardOutput)
-						{
-							result = reader.ReadToEnd();
-
-						}
-						python.WaitForExit();
-						exitCode = python.ExitCode;
-					}
-					if (exitCode != 0)
-					{
-						if (recurse || RConfig.PipDependancies.Count == 0)
-						{
-							error = "Script failed!";
-							return result;
-						}
-						//update pip deps and try again
-
-						string PipFile = Config.PythonPath + "/scripts/pip.exe";
-						foreach(var I in RConfig.PipDependancies)
-							using (var pip = new Process())
-							{
-								pip.StartInfo.FileName = PipFile;
-								pip.StartInfo.Arguments = "install " + I;
-								pip.StartInfo.UseShellExecute = false;
-								pip.StartInfo.RedirectStandardOutput = true;
-								pip.Start();
-								using (StreamReader reader = pip.StandardOutput)
-								{
-									result += "\r\n---BEGIN-PIP-OUTPUT---\r\n" + reader.ReadToEnd();
-								}
-								pip.WaitForExit();
-								if (pip.ExitCode != 0)
-								{
-									error = "Script and pip failed!";
-									return result;
-								}
-							}
-						//and recurse
-						return GenerateChangelogImpl(out error, true);
-					}
-					error = null;
-					TGServerService.WriteInfo("Changelog generated" + error, TGServerService.EventID.RepoChangelog);
-					return result;
-				}
-				catch (Exception e)
-				{
-					error = e.ToString();
-					TGServerService.WriteWarning("Changelog generation failed: " + error, TGServerService.EventID.RepoChangelogFail);
-					return null;
-				}
-			}
-		}
-
-		/// <inheritdoc />
-		public void SetAutoUpdateInterval(ulong newInterval)
-		{
-			lock (autoUpdateTimer)
-			{
-				autoUpdateTimer.Stop();
-				if (newInterval > 0) {
-					autoUpdateTimer.Interval = newInterval * 60 * 1000;	//convert from minutes to ms
-					autoUpdateTimer.Start();
-				}
-			}
-			Properties.Settings.Default.AutoUpdateInterval = newInterval;
-		}
-
-		public ulong AutoUpdateInterval()
-		{
-			return Properties.Settings.Default.AutoUpdateInterval;
-		}
-
-		private void AutoUpdateTimer_Elapsed(object sender, System.Timers.ElapsedEventArgs e)
-		{
-			if (UpdateImpl(true, false) == null)
-			{
-				Compile(true);
-			}
-		}
-
-		//public api
-		public bool SetPythonPath(string path)
-		{
-			if (!Directory.Exists(path))
-				return false;
-			Properties.Settings.Default.PythonPath = Path.GetFullPath(path);
-			return true;
-		}
-
-		public string PythonPath()
-		{
-			return Properties.Settings.Default.PythonPath;
-		}
-
-<<<<<<< HEAD
-		/// <inheritdoc />
-		public bool PushTestmergeCommits()
-		{
-			return Properties.Settings.Default.PushTestmergeCommits;
-		}
-
-		/// <inheritdoc />
-		public void SetPushTestmergeCommits(bool newValue)
-		{
-			Properties.Settings.Default.PushTestmergeCommits = newValue;
-=======
-		void UpdateLiveSha(string newSha)
-		{
-			if (LoadRepo() != null)
-				return;
-			var B = Repo.Branches[LiveTrackingBranch];
-			if (B != null)
-				Repo.Branches.Remove(B);
-			Repo.CreateBranch(LiveTrackingBranch, newSha);		
-		}
-
-		public string LiveSha()
-		{
-			var B = Repo.Branches[LiveTrackingBranch];
-			return B != null ? B.Tip.Sha : "UNKNOWN";
->>>>>>> f6aa3488
-		}
-	}
-}
+﻿using LibGit2Sharp;
+using System;
+using System.Collections.Generic;
+using System.Diagnostics;
+using System.IO;
+using System.Linq;
+using System.Net;
+using System.Threading;
+using System.Web.Script.Serialization;
+using TGServiceInterface;
+
+namespace TGServerService
+{
+	partial class TGStationServer : ITGRepository, IDisposable
+	{
+		const string RepoPath = "Repository";
+		const string RemoteTempBranchName = "___TGS3TempBranch";
+		const string RepoTGS3SettingsPath = RepoPath + "/TGS3.json";
+		const string CachedTGS3SettingsPath = "TGS3.json";
+		const string RepoErrorUpToDate = "Already up to date!";
+		const string SSHPushRemote = "ssh_push_target";
+		const string RepoKeyDir = "RepoKey/";
+		const string PrivateKeyPath = RepoKeyDir + "private_key.txt";
+		const string PublicKeyPath = RepoKeyDir + "public_key.txt";
+		const string PRJobFile = "prtestjob.json";
+		const string LiveTrackingBranch = "___TGSLiveCommitTrackingBranch";
+		const string CommitMessage = "Automatic changelog compile, [ci skip]";
+
+		object RepoLock = new object();
+		bool RepoBusy = false;
+		bool Cloning = false;
+
+		Repository Repo;
+		int currentProgress = -1;
+
+		System.Timers.Timer autoUpdateTimer = new System.Timers.Timer()
+		{
+			AutoReset = true
+		};
+
+		/// <summary>
+		/// Repo specific information about the installation
+		/// Requires RepoLock and !RepoBusy to be instantiated
+		/// </summary>
+		class RepoConfig : IEquatable<RepoConfig>
+		{
+			public readonly bool ChangelogSupport;
+			public readonly string PathToChangelogPy;
+			public readonly string ChangelogPyArguments;
+			public readonly IList<string> PipDependancies = new List<string>();
+			public readonly IList<string> PathsToStage = new List<string>();
+			public readonly IList<string> StaticDirectoryPaths = new List<string>();
+			public readonly IList<string> DLLPaths = new List<string>();
+
+			public RepoConfig(bool FromRepository)
+			{
+				var path = FromRepository ? RepoTGS3SettingsPath : CachedTGS3SettingsPath;
+				if (!File.Exists(path))
+					return;
+				var rawdata = File.ReadAllText(path);
+				var Deserializer = new JavaScriptSerializer();
+				var json = Deserializer.Deserialize<IDictionary<string, object>>(rawdata);
+				try
+				{
+					var details = (IDictionary<string, object>)json["changelog"];
+					PathToChangelogPy = (string)details["script"];
+					ChangelogPyArguments = (string)details["arguments"];
+					ChangelogSupport = true;
+					try
+					{
+						PipDependancies = LoadArray(details["pip_dependancies"]);
+					}
+					catch { }
+				}
+				catch {
+					ChangelogSupport = false;
+				}
+				try
+				{
+					PathsToStage = LoadArray(json["synchronize_paths"]);
+				}
+				catch { }
+				try
+				{
+					StaticDirectoryPaths = LoadArray(json["static_directories"]);
+				}
+				catch { }
+				try
+				{
+					DLLPaths = LoadArray(json["dlls"]);
+				}
+				catch { }
+			}
+			private static IList<string> LoadArray(object o)
+			{
+				var array = (object[])o;
+				var res = new List<string>();
+				foreach (var I in array)
+					res.Add((string)I);
+				return res;
+			}
+
+			public override bool Equals(object obj)
+			{
+				return Equals(obj as RepoConfig);
+			}
+
+			private static bool ListEquals(IList<string> A, IList<string> B)
+			{
+				return A.All(B.Contains) && A.Count == B.Count;
+			}
+
+			public bool Equals(RepoConfig other)
+			{
+				return ChangelogSupport == other.ChangelogSupport
+					&& PathToChangelogPy == other.PathToChangelogPy
+					&& ChangelogPyArguments == other.ChangelogPyArguments
+					&& ListEquals(PipDependancies, other.PipDependancies)
+					&& ListEquals(PathsToStage, other.PathsToStage)
+					&& ListEquals(StaticDirectoryPaths, other.StaticDirectoryPaths)
+					&& ListEquals(DLLPaths, other.DLLPaths);
+			}
+
+			public override int GetHashCode()
+			{
+				var hashCode = 1890628544;
+				hashCode = hashCode * -1521134295 + ChangelogSupport.GetHashCode();
+				hashCode = hashCode * -1521134295 + EqualityComparer<string>.Default.GetHashCode(PathToChangelogPy);
+				hashCode = hashCode * -1521134295 + EqualityComparer<string>.Default.GetHashCode(ChangelogPyArguments);
+				hashCode = hashCode * -1521134295 + EqualityComparer<IList<string>>.Default.GetHashCode(PipDependancies);
+				hashCode = hashCode * -1521134295 + EqualityComparer<IList<string>>.Default.GetHashCode(PathsToStage);
+				hashCode = hashCode * -1521134295 + EqualityComparer<IList<string>>.Default.GetHashCode(StaticDirectoryPaths);
+				hashCode = hashCode * -1521134295 + EqualityComparer<IList<string>>.Default.GetHashCode(DLLPaths);
+				return hashCode;
+			}
+
+			public static bool operator ==(RepoConfig config1, RepoConfig config2)
+			{
+				return EqualityComparer<RepoConfig>.Default.Equals(config1, config2);
+			}
+
+			public static bool operator !=(RepoConfig config1, RepoConfig config2)
+			{
+				return !(config1 == config2);
+			}
+		}
+
+		void InitRepo()
+		{
+			Directory.CreateDirectory(RepoKeyDir);
+			if(Exists())
+				UpdateInterfaceDll(false);
+			if(LoadRepo() == null)
+				DisableGarbageCollectionNoLock();
+			//start the autoupdate timer
+			autoUpdateTimer.Elapsed += AutoUpdateTimer_Elapsed;
+			SetAutoUpdateInterval(Properties.Settings.Default.AutoUpdateInterval);
+		}
+
+		bool RepoConfigsMatch()
+		{
+			//this should never be called while the repo is busy
+			RepoConfig I = null;
+			lock (RepoLock)
+			{
+				if (!RepoBusy && LoadRepo() == null)
+					I = new RepoConfig(true);
+			}
+			if (I == null)
+				throw new Exception("Unable to load TGS3.json from repo!");
+			var J = new RepoConfig(false);
+			return I == J;
+		}
+		
+		//public api
+		public bool OperationInProgress()
+		{
+			lock (RepoLock)
+			{
+				return RepoBusy;
+			}
+		}
+
+		//public api
+		public int CheckoutProgress()
+		{
+			return currentProgress;
+		}
+
+		//Sets up the repo object
+		string LoadRepo()
+		{
+			if (Repo != null)
+				return null;
+			if (!Repository.IsValid(RepoPath))
+				return "Repository does not exist";
+			try
+			{
+				Repo = new Repository(RepoPath);
+			}
+			catch (Exception e)
+			{
+				return e.ToString();
+			}
+			return null;
+		}
+
+		//Cleans up the repo object
+		void DisposeRepo()
+		{
+			if (Repo != null)
+			{
+				Repo.Dispose();
+				Repo = null;
+			}
+		}
+
+		//public api
+		public bool Exists()
+		{
+			lock (RepoLock)
+			{
+				return !Cloning && Repository.IsValid(RepoPath);
+			}
+		}
+
+		//Updates the currentProgress var
+		//no locks required because who gives a shit, it's a fucking 32-bit integer
+		bool HandleTransferProgress(TransferProgress progress)
+		{
+			currentProgress = (int)(((float)progress.ReceivedObjects / progress.TotalObjects) * 100) / 2;
+			currentProgress += (int)(((float)progress.IndexedObjects / progress.TotalObjects) * 100) / 2;
+			return true;
+		}
+
+		//see above
+		void HandleCheckoutProgress(string path, int completedSteps, int totalSteps)
+		{
+			currentProgress = (int)(((float)completedSteps / totalSteps) * 100);
+		}
+
+		//For the thread parameter
+		private class TwoStrings
+		{
+			public string a, b;
+		}
+
+		//This is the thread that resets za warldo
+		//clones, checksout, sets up static dir
+		void Clone(object twostrings)
+		{
+			//busy flag set by caller
+			var ts = (TwoStrings)twostrings;
+			var RepoURL = ts.a;
+			var BranchName = ts.b;
+			try
+			{
+				SendMessage(String.Format("REPO: {2} started: Cloning {0} branch of {1} ...", BranchName, RepoURL, Repository.IsValid(RepoPath) ? "Full reset" : "Setup"), ChatMessageType.DeveloperInfo);
+				try
+				{
+					DisposeRepo();
+					Program.DeleteDirectory(RepoPath);
+					DeletePRList();
+					lock (configLock)
+					{
+						BackupAndDeleteStaticDirectory();
+					}
+
+					var Opts = new CloneOptions()
+					{
+						BranchName = BranchName,
+						RecurseSubmodules = true,
+						OnTransferProgress = HandleTransferProgress,
+						OnCheckoutProgress = HandleCheckoutProgress,
+						CredentialsProvider = GenerateGitCredentials,
+					};
+
+					Repository.Clone(RepoURL, RepoPath, Opts);
+					currentProgress = -1;
+					LoadRepo();
+
+					DisableGarbageCollectionNoLock();
+
+					//create an ssh remote for pushing
+					Repo.Network.Remotes.Add(SSHPushRemote, RepoURL.Replace("git://", "ssh://").Replace("https://", "ssh://"));
+
+					InitialConfigureRepository();
+
+					SendMessage("REPO: Clone complete!", ChatMessageType.DeveloperInfo);
+					TGServerService.WriteInfo("Repository {0}:{1} successfully cloned", TGServerService.EventID.RepoClone);
+				}
+				finally
+				{
+					currentProgress = -1;
+				}
+			}
+			catch (Exception e)
+
+			{
+				SendMessage("REPO: Setup failed!", ChatMessageType.DeveloperInfo);
+				TGServerService.WriteWarning(String.Format("Failed to clone {2}:{0}: {1}", BranchName, e.ToString(), RepoURL), TGServerService.EventID.RepoCloneFail);
+			}
+			finally
+			{
+				lock (RepoLock)
+				{
+					RepoBusy = false;
+					Cloning = false;
+				}
+			}
+		}
+
+		void DisableGarbageCollectionNoLock()
+		{
+			Repo.Config.Set("gc.auto", false);
+		}
+
+		void BackupAndDeleteStaticDirectory()
+		{
+			if (Directory.Exists(StaticDirs))
+			{
+				int count = 1;
+
+				string path = Path.GetDirectoryName(StaticBackupDir);
+				string newFullPath = StaticBackupDir;
+
+				while (File.Exists(newFullPath) || Directory.Exists(newFullPath))
+				{
+					string tempDirName = string.Format("{0}({1})", StaticBackupDir, count++);
+					newFullPath = Path.Combine(path, tempDirName);
+				}
+
+				Program.CopyDirectory(StaticDirs, newFullPath);
+			}
+			Program.DeleteDirectory(StaticDirs);
+		}
+
+		public string UpdateTGS3Json()
+		{
+			try
+			{
+				if (File.Exists(RepoTGS3SettingsPath))
+					File.Copy(RepoTGS3SettingsPath, CachedTGS3SettingsPath, true);
+				else if (File.Exists(CachedTGS3SettingsPath))
+					File.Delete(CachedTGS3SettingsPath);
+			}
+			catch(Exception e)
+			{
+				return e.ToString();
+			}
+			return null;
+		}
+
+		void InitialConfigureRepository()
+		{
+			Directory.CreateDirectory(StaticDirs);
+			UpdateInterfaceDll(false);
+			UpdateTGS3Json();
+			var Config = new RepoConfig(false);	//RepoBusy is set if we're here
+			foreach(var I in Config.StaticDirectoryPaths)
+			{
+				try
+				{
+					var source = Path.Combine(RepoPath, I);
+					var dest = Path.Combine(StaticDirs, I);
+					if (Directory.Exists(source))
+						Program.CopyDirectory(source, dest);
+					else
+						Directory.CreateDirectory(dest);
+				}
+				catch
+				{
+					TGServerService.WriteWarning("Could not setup static directory: " + I, TGServerService.EventID.RepoConfigurationFail);
+				}
+			}
+			foreach(var I in Config.DLLPaths)
+			{
+				try
+				{
+					var source = Path.Combine(RepoPath, I);
+					if (!File.Exists(source))
+					{
+						TGServerService.WriteWarning("Could not find DLL: " + I, TGServerService.EventID.RepoConfigurationFail);
+						continue;
+					}
+					var dest = Path.Combine(StaticDirs, I);
+					Program.CopyFileForceDirectories(source, dest, false);
+				}
+				catch
+				{
+					TGServerService.WriteWarning("Could not setup static DLL: " + I, TGServerService.EventID.RepoConfigurationFail);
+				}
+			}
+		}
+
+		//kicks off the cloning thread
+		//public api
+		public string Setup(string RepoURL, string BranchName)
+		{
+			lock (RepoLock)
+			{
+				if (RepoBusy)
+					return "Repo is busy!";
+				lock (CompilerLock)
+				{
+					if (!CompilerIdleNoLock())
+						return "Compiler is running!";
+				}
+				if (DaemonStatus() != TGDreamDaemonStatus.Offline)
+					return "DreamDaemon is running!";
+				if (RepoURL.Contains("ssh://") && !SSHAuth())
+					return String.Format("SSH url specified but either {0} or {1} does not exist in the server directory!", PrivateKeyPath, PublicKeyPath);
+				RepoBusy = true;
+				Cloning = true;
+				new Thread(new ParameterizedThreadStart(Clone))
+				{
+					IsBackground = true //make sure we don't hold up shutdown
+				}.Start(new TwoStrings { a = RepoURL, b = BranchName });
+				return null;
+			}
+		}
+
+		//Gets what HEAD is pointing to
+		string GetShaOrBranch(out string error, bool branch, bool tracked)
+		{
+			lock (RepoLock)
+			{
+				var result = LoadRepo();
+				if (result != null)
+				{
+					error = result;
+					return null;
+				}
+
+				try
+				{
+					error = null;
+					if (tracked && Repo.Head.TrackedBranch != null)
+						return Repo.Head.TrackedBranch.Tip.Sha;
+					return branch ? Repo.Head.FriendlyName : Repo.Head.Tip.Sha;
+				}
+				catch (Exception e)
+				{
+					error = e.ToString();
+					return null;
+				}
+			}
+		}
+
+		//moist shleppy noises
+		//public api
+		public string GetHead(bool useTracked, out string error)
+		{
+			return GetShaOrBranch(out error, false, useTracked);
+		}
+
+		//public api
+		public string GetBranch(out string error)
+		{
+			return GetShaOrBranch(out error, true, false);
+		}
+
+		//public api
+		public string GetRemote(out string error)
+		{
+			try
+			{
+				var res = LoadRepo();
+				if (res != null)
+				{
+					error = res;
+					return null;
+				}
+				error = null;
+				return Repo.Network.Remotes["origin"].Url;
+			}
+			catch (Exception e)
+			{
+				error = e.ToString();
+				return null;
+			}
+		}
+
+		//calls git reset --hard on HEAD
+		//requires RepoLock
+		string ResetNoLock(Branch targetBranch)
+		{
+			try
+			{
+				if (targetBranch != null)
+					Repo.Reset(ResetMode.Hard, targetBranch.Tip);
+				else
+					Repo.Reset(ResetMode.Hard);
+				return null;
+			}
+			catch (Exception e)
+			{
+				return e.ToString();
+			}
+		}
+
+		//public api
+		public string Checkout(string sha)
+		{
+			if (sha == LiveTrackingBranch)
+				return "I'm sorry Dave, I'm afraid I can't do that...";
+			lock (RepoLock)
+			{
+				var result = LoadRepo();
+				if (result != null)
+					return result;
+				SendMessage("REPO: Checking out object: " + sha, ChatMessageType.DeveloperInfo);
+				try
+				{
+					if (Repo.Branches[sha] == null)
+					{
+						//see if origin has the branch
+						result = Fetch();
+						var trackedBranch = Repo.Branches[String.Format("origin/{0}", sha)];
+						if (trackedBranch != null)
+						{
+							var newBranch = Repo.CreateBranch(sha, trackedBranch.Tip);
+							//track it
+							Repo.Branches.Update(newBranch, b => b.TrackedBranch = trackedBranch.CanonicalName);
+						}
+						else if (result != null)
+							return result;
+					}
+					var Opts = new CheckoutOptions()
+					{
+						CheckoutModifiers = CheckoutModifiers.Force,
+						OnCheckoutProgress = HandleCheckoutProgress,
+					};
+					Commands.Checkout(Repo, sha, Opts);
+					var res = ResetNoLock(null);
+					UpdateSubmodules();
+					SendMessage("REPO: Checkout complete!", ChatMessageType.DeveloperInfo);
+					TGServerService.WriteInfo("Repo checked out " + sha, TGServerService.EventID.RepoCheckout);
+					return res;
+				}
+				catch (Exception e)
+				{
+					SendMessage("REPO: Checkout failed!", ChatMessageType.DeveloperInfo);
+					TGServerService.WriteWarning(String.Format("Repo checkout of {0} failed: {1}", sha, e.ToString()), TGServerService.EventID.RepoCheckoutFail);
+					return e.ToString();
+				}
+			}
+		}
+
+		//Merges a thing into HEAD, not even necessarily a branch
+		string MergeBranch(string branchname)
+		{
+			var mo = new MergeOptions()
+			{
+				OnCheckoutProgress = HandleCheckoutProgress
+			};
+			var Result = Repo.Merge(branchname, MakeSig());
+			currentProgress = -1;
+			switch (Result.Status)
+			{
+				case MergeStatus.Conflicts:
+					ResetNoLock(null);
+					SendMessage("REPO: Merge conflicted, aborted.", ChatMessageType.DeveloperInfo);
+					return "Merge conflict occurred.";
+				case MergeStatus.UpToDate:
+					return RepoErrorUpToDate;
+			}
+			return null;
+		}
+
+		void PushTestmergeCommit()
+		{
+			if (Properties.Settings.Default.PushTestmergeCommits && SSHAuth())
+			{
+				try
+				{
+					//now try and push the commit to the remote so they can be referenced
+					var NewB = Repo.CreateBranch(RemoteTempBranchName).CanonicalName;
+
+					var options = new PushOptions()
+					{
+						CredentialsProvider = GenerateGitCredentials
+					};
+					var targetRemote = Repo.Network.Remotes[SSHPushRemote];
+					Repo.Network.Push(targetRemote, NewB, options); //push the branch
+					Repo.Network.Push(targetRemote, null, NewB, options);   //delete the branch
+					Repo.Branches.Remove(NewB);
+					TGServerService.WriteInfo("Pushed reference commit: " + Repo.Head.Tip.Sha, TGServerService.EventID.ReferencePush);
+				}
+				catch (Exception e)
+				{
+					TGServerService.WriteWarning(String.Format("Failed to push reference commit: {0}. Error: {1}", Repo.Head.Tip.Sha, e.ToString()), TGServerService.EventID.ReferencePush);
+				}
+			}
+		}
+
+		//public api
+		public string Update(bool reset)
+		{
+			return UpdateImpl(reset, true);
+		}
+
+		string UpdateImpl(bool reset, bool successOnUpToDate)
+		{
+			lock (RepoLock)
+			{
+				var result = LoadRepo();
+				if (result != null)
+					return result;
+				try
+				{
+					if (Repo.Head == null || !Repo.Head.IsTracking)
+						return "Cannot update while not on a tracked branch";
+
+					var res = Fetch();
+					if (res != null)
+						return res;
+
+					var originBranch = Repo.Head.TrackedBranch;
+					if (!successOnUpToDate && Repo.Head.Tip.Sha == originBranch.Tip.Sha)
+						return RepoErrorUpToDate;
+
+					SendMessage(String.Format("REPO: Updating origin branch...({0})", reset ? "Hard Reset" : "Merge"), ChatMessageType.DeveloperInfo);
+
+					if (reset)
+					{
+						var error = ResetNoLock(Repo.Head.TrackedBranch);
+						UpdateSubmodules();
+						if (error != null)
+							throw new Exception(error);
+						DeletePRList();
+						TGServerService.WriteInfo("Repo hard updated to " + originBranch.Tip.Sha, TGServerService.EventID.RepoHardUpdate);
+						return error;
+					}
+					res = MergeBranch(originBranch.FriendlyName);
+					if (!LocalIsRemote())	//might be fast forward
+						PushTestmergeCommit();
+					if (res != null)
+						throw new Exception(res);
+					UpdateSubmodules();
+					TGServerService.WriteInfo("Repo merge updated to " + originBranch.Tip.Sha, TGServerService.EventID.RepoMergeUpdate);
+					return null;
+				}
+				catch (Exception E)
+				{
+					SendMessage("REPO: Update failed!", ChatMessageType.DeveloperInfo);
+					TGServerService.WriteWarning(String.Format("Repo{0} update failed", reset ? " hard" : ""), reset ? TGServerService.EventID.RepoHardUpdateFail : TGServerService.EventID.RepoMergeUpdateFail);
+					return E.ToString();
+				}
+			}
+		}
+
+		private void UpdateSubmodules()
+		{
+			var suo = new SubmoduleUpdateOptions
+			{
+				Init = true
+			};
+			foreach (var I in Repo.Submodules)
+				try
+				{
+					Repo.Submodules.Update(I.Name, suo);
+				}
+				catch (Exception e)
+				{
+					//workaround for https://github.com/libgit2/libgit2/issues/3820
+					//kill off the modules/ folder in .git and try again
+					try
+					{
+						Program.DeleteDirectory(String.Format("{0}/.git/modules/{1}", RepoPath, I.Path));
+					}
+					catch
+					{
+						throw e;
+					}
+					Repo.Submodules.Update(I.Name, suo);
+					var msg = String.Format("I had to reclone submodule {0}. If this is happening a lot find a better hack or fix https://github.com/libgit2/libgit2/issues/3820!", I.Name);
+					SendMessage(String.Format("REPO: {0}", msg), ChatMessageType.DeveloperInfo);
+					TGServerService.WriteWarning(msg, TGServerService.EventID.SubmoduleReclone);
+				}
+		}
+
+		string CreateBackup()
+		{
+			try
+			{
+				lock (RepoLock)
+				{
+					var res = LoadRepo();
+					if (res != null)
+						return res;
+
+					//Make sure we don't already have a backup at this commit
+					var HEAD = Repo.Head.Tip.Sha;
+					foreach (var T in Repo.Tags)
+						if (T.Target.Sha == HEAD)
+							return null;
+
+					var tagName = "TGS-Compile-Backup-" + DateTime.Now.ToString("yyyy-MM-dd--HH.mm.ss");
+					var tag = Repo.ApplyTag(tagName);
+
+					if (tag != null)
+					{
+						TGServerService.WriteInfo("Repo backup created at tag: " + tagName + " commit: " + HEAD, TGServerService.EventID.RepoBackupTag);
+						return null;
+					}
+					throw new Exception("Tag creation failed!");
+				}
+			}
+			catch (Exception e)
+			{
+				TGServerService.WriteWarning(String.Format("Failed backup tag creation at commit {0}!", Repo.Head.Tip.Sha), TGServerService.EventID.RepoBackupTagFail);
+				return e.ToString();
+			}
+		}
+
+		public IDictionary<string, string> ListBackups(out string error)
+		{
+			try
+			{
+				lock (RepoLock)
+				{
+					error = LoadRepo();
+					if (error != null)
+						return null;
+
+					var res = new Dictionary<string, string>();
+					foreach (var T in Repo.Tags)
+						if (T.FriendlyName.Contains("TGS"))
+							res.Add(T.FriendlyName, T.Target.Sha);
+					return res;
+				}
+			}
+			catch (Exception e)
+			{
+				error = e.ToString();
+				return null;
+			}
+		}
+
+		//public api
+		public string Reset(bool trackedBranch)
+		{
+			lock (RepoLock)
+			{
+				var res = LoadRepo() ?? ResetNoLock(trackedBranch ? (Repo.Head.TrackedBranch ?? Repo.Head) : Repo.Head);
+				if (res == null)
+				{
+					SendMessage(String.Format("REPO: Hard reset to {0}branch", trackedBranch ? "tracked " : ""), ChatMessageType.DeveloperInfo);
+					if (trackedBranch)
+						DeletePRList();
+					TGServerService.WriteInfo(String.Format("Repo branch reset{0}", trackedBranch ? " to tracked branch" : ""), trackedBranch ? TGServerService.EventID.RepoResetTracked : TGServerService.EventID.RepoReset);
+					return null;
+				}
+				TGServerService.WriteWarning(String.Format("Failed to reset{0}: {1}", trackedBranch ? " to tracked branch" : "", res), trackedBranch ? TGServerService.EventID.RepoResetTrackedFail : TGServerService.EventID.RepoResetFail);
+				return res;
+			}
+		}
+
+		//Makes the LibGit2Sharp sig we'll use for committing based on the configured stuff
+		Signature MakeSig()
+		{
+			var Config = Properties.Settings.Default;
+			return new Signature(new Identity(Config.CommitterName, Config.CommitterEmail), DateTimeOffset.Now);
+		}
+
+		//I wonder...
+		void DeletePRList()
+		{
+			if (File.Exists(PRJobFile))
+				try
+				{
+					File.Delete(PRJobFile);
+				}
+				catch (Exception e)
+				{
+					TGServerService.WriteError("Failed to delete PR list: " + e.ToString(), TGServerService.EventID.RepoPRListError);
+				}
+		}
+
+		//json_decode(file2text())
+		IDictionary<string, IDictionary<string, string>> GetCurrentPRList()
+		{
+			if (!File.Exists(PRJobFile))
+				return new Dictionary<string, IDictionary<string, string>>();
+			var rawdata = File.ReadAllText(PRJobFile);
+			var Deserializer = new JavaScriptSerializer();
+			return Deserializer.Deserialize<IDictionary<string, IDictionary<string, string>>>(rawdata);
+		}
+
+		//text2file(json_encode())
+		void SetCurrentPRList(IDictionary<string, IDictionary<string, string>> list)
+		{
+			var Serializer = new JavaScriptSerializer();
+			var rawdata = Serializer.Serialize(list);
+			File.WriteAllText(PRJobFile, rawdata);
+		}
+
+		public string MergePullRequest(int PRNumber)
+		{
+			lock (RepoLock)
+			{
+				var result = LoadRepo();
+				if (result != null)
+					return result;
+				SendMessage(String.Format("REPO: Merging PR #{0}...", PRNumber), ChatMessageType.DeveloperInfo);
+				result = ResetNoLock(null);
+				if (result != null)
+					return result;
+				try
+				{
+					//only supported with github
+					var remoteUrl = Repo.Network.Remotes["origin"].Url;
+					if (!remoteUrl.Contains("github.com"))
+						return "Only supported with Github based repositories.";
+
+
+					var Refspec = new List<string>();
+					var PRBranchName = String.Format("pr-{0}", PRNumber);
+					var LocalBranchName = String.Format("pull/{0}/headrefs/heads/{1}", PRNumber, PRBranchName);
+					Refspec.Add(String.Format("pull/{0}/head:{1}", PRNumber, PRBranchName));
+					var logMessage = "";
+
+					var branch = Repo.Branches[LocalBranchName];
+					if (branch != null)
+						//Need to delete the branch first in case of rebase
+						Repo.Branches.Remove(branch);
+
+					Commands.Fetch(Repo, "origin", Refspec, GenerateFetchOptions(), logMessage);  //shitty api has no failure state for this
+
+					currentProgress = -1;
+
+					var Config = Properties.Settings.Default;
+
+
+					branch = Repo.Branches[LocalBranchName];
+					if (branch == null)
+					{
+						SendMessage("REPO: PR could not be fetched. Does it exist?", ChatMessageType.DeveloperInfo);
+						return String.Format("PR #{0} could not be fetched. Does it exist?", PRNumber);
+					}
+
+					//so we'll know if this fails
+					var Result = MergeBranch(LocalBranchName);
+
+					if (Result == null)
+						try
+						{
+							UpdateSubmodules();
+						}
+						catch (Exception e)
+						{
+							Result = e.ToString();
+						}
+
+					if (Result == null)
+					{
+						TGServerService.WriteInfo(String.Format("Merged pull request #{0}", PRNumber), TGServerService.EventID.RepoPRMerge);
+						try
+						{
+							var CurrentPRs = GetCurrentPRList();
+							var PRNumberString = PRNumber.ToString();
+							CurrentPRs.Remove(PRNumberString);
+							var newPR = new Dictionary<string, string>();
+
+							//do some excellent remote fuckery here to get the api page
+							var prAPI = remoteUrl;
+							prAPI = prAPI.Replace("/.git", "");
+							prAPI = prAPI.Replace(".git", "");
+							prAPI = prAPI.Replace("github.com", "api.github.com/repos");
+							prAPI += "/pulls/" + PRNumberString + ".json";
+							string json;
+							using (var wc = new WebClient())
+							{
+								wc.Headers.Add("user-agent", "TGStationServerService");
+								json = wc.DownloadString(prAPI);
+							}
+
+							var Deserializer = new JavaScriptSerializer();
+							var dick = Deserializer.DeserializeObject(json) as IDictionary<string, object>;
+							var user = dick["user"] as IDictionary<string, object>;
+
+							newPR.Add("commit", branch.Tip.Sha);
+							newPR.Add("author", (string)user["login"]);
+							newPR.Add("title", (string)dick["title"]);
+							CurrentPRs.Add(PRNumberString, newPR);
+							SetCurrentPRList(CurrentPRs);
+						}
+						catch (Exception e)
+						{
+							TGServerService.WriteError("Failed to update PR list", TGServerService.EventID.RepoPRListError);
+							return "PR Merged, JSON update failed: " + e.ToString();
+						}
+
+						PushTestmergeCommit();
+					}
+					return Result;
+				}
+				catch (Exception E)
+				{
+					SendMessage("REPO: PR merge failed!", ChatMessageType.DeveloperInfo);
+					TGServerService.WriteWarning(String.Format("Failed to merge pull request #{0}: {1}", PRNumber, E.ToString()), TGServerService.EventID.RepoPRMergeFail);
+					return E.ToString();
+				}
+			}
+		}
+
+		//public api
+		public IList<PullRequestInfo> MergedPullRequests(out string error)
+		{
+			lock (RepoLock)
+			{
+				var result = LoadRepo();
+				if (result != null)
+				{
+					error = result;
+					return null;
+				}
+				try
+				{
+					var PRRawData = GetCurrentPRList();
+					IList<PullRequestInfo> output = new List<PullRequestInfo>();
+					foreach (var I in GetCurrentPRList())
+						output.Add(new PullRequestInfo(Convert.ToInt32(I.Key), I.Value["author"], I.Value["title"], I.Value["commit"]));
+					error = null;
+					return output;
+				}
+				catch (Exception e)
+				{
+					error = e.ToString();
+					return null;
+				}
+			}
+		}
+
+		//public api
+		public string GetCommitterName()
+		{
+			lock (RepoLock)
+			{
+				return Properties.Settings.Default.CommitterName;
+			}
+		}
+
+		//public api
+		public void SetCommitterName(string newName)
+		{
+			lock (RepoLock)
+			{
+				Properties.Settings.Default.CommitterName = newName;
+			}
+		}
+
+		//public api
+		public string GetCommitterEmail()
+		{
+			lock (RepoLock)
+			{
+				return Properties.Settings.Default.CommitterEmail;
+			}
+		}
+
+		//public api
+		public void SetCommitterEmail(string newEmail)
+		{
+			lock (RepoLock)
+			{
+				Properties.Settings.Default.CommitterEmail = newEmail;
+			}
+		}
+
+		public string PushChangelog()
+		{
+			var Config = new RepoConfig(false);
+			if (Config == null)
+				return "Error reading changelog configuration";
+			if(!Config.ChangelogSupport || !SSHAuth())
+				return null;
+			return LocalIsRemote() ? Commit(Config) ?? Push() : "Can't push changelog: HEAD does not match tracked remote branch";
+		}
+
+		FetchOptions GenerateFetchOptions()
+		{
+			return new FetchOptions()
+			{
+				CredentialsProvider = GenerateGitCredentials,
+				OnTransferProgress = HandleTransferProgress,
+				Prune = true,
+			};
+		}
+
+		/// <summary>
+		/// Fetches origin
+		/// </summary>
+		/// <returns>null on success, error message on failure</returns>
+		string Fetch()
+		{
+			try
+			{
+				string logMessage = "";
+				var R = Repo.Network.Remotes["origin"];
+				IEnumerable<string> refSpecs = R.FetchRefSpecs.Select(X => X.Specification);
+				Commands.Fetch(Repo, R.Name, refSpecs, GenerateFetchOptions(), logMessage);
+				return null;
+			}
+			catch (Exception e)
+			{
+				return e.ToString();
+			}
+		}
+
+		bool LocalIsRemote()
+		{
+			lock (RepoLock)
+			{
+				if (LoadRepo() != null)
+					return false;
+				if (Fetch() != null)
+					return false;
+				try
+				{
+					return Repo.Head.IsTracking && Repo.Head.TrackedBranch.Tip.Sha == Repo.Head.Tip.Sha;
+				}
+				catch
+				{
+					return false;
+				}
+			}
+		}
+
+		string Commit(RepoConfig Config)
+		{
+			lock (RepoLock)
+			{
+				var result = LoadRepo();
+				if (result != null)
+					return result;
+				try
+				{
+					// Stage the file
+					foreach(var I in Config.PathsToStage)
+						Commands.Stage(Repo, I);
+
+					if (Repo.RetrieveStatus().Staged.Count() == 0)   //nothing to commit
+						return null;
+
+					// Create the committer's signature and commit
+					var authorandcommitter = MakeSig();
+
+					// Commit to the repository
+					TGServerService.WriteInfo(String.Format("Commit {0} created from changelogs", Repo.Commit(CommitMessage, authorandcommitter, authorandcommitter)), TGServerService.EventID.RepoCommit);
+					DeletePRList();
+					return null;
+				}
+				catch (Exception e)
+				{
+					TGServerService.WriteError("Repo commit failed: " + e.ToString(), TGServerService.EventID.RepoCommitFail);
+					return e.ToString();
+				}
+			}
+		}
+
+		//public api
+		string Push()
+		{
+			if (LocalIsRemote())    //nothing to push
+				return null;
+			lock (RepoLock)
+			{
+				var result = LoadRepo();
+				if (result != null)
+					return result;
+				try
+				{
+					if (!SSHAuth())
+						return String.Format("Either {0} or {1} is missing from the server directory. Unable to push!", PrivateKeyPath, PublicKeyPath);
+
+					var options = new PushOptions()
+					{
+						CredentialsProvider = GenerateGitCredentials,
+					};
+					Repo.Network.Push(Repo.Network.Remotes[SSHPushRemote], Repo.Head.CanonicalName, options);
+					TGServerService.WriteError("Repo pushed up to commit: " + Repo.Head.Tip.Sha, TGServerService.EventID.RepoPush);
+					return null;
+				}
+				catch (Exception e)
+				{
+					TGServerService.WriteError("Repo push failed: " + e.ToString(), TGServerService.EventID.RepoPushFail);
+					return e.ToString();
+				}
+			}
+		}
+
+		bool SSHAuth()
+		{
+			return File.Exists(PrivateKeyPath) && File.Exists(PublicKeyPath);
+		}
+
+		Credentials GenerateGitCredentials(string url, string usernameFromUrl, SupportedCredentialTypes types)
+		{
+			var user = usernameFromUrl ?? "git";
+			if (types == SupportedCredentialTypes.UsernameQuery)
+				return new UsernameQueryCredentials()
+				{
+					Username = user,
+				};
+			return new SshUserKeyCredentials()
+			{
+				Username = user,
+				PrivateKey = PrivateKeyPath,
+				PublicKey = PublicKeyPath,
+				Passphrase = "",
+			};
+		}
+
+		//public api
+		public string GenerateChangelog(out string error)
+		{
+			return GenerateChangelogImpl(out error);
+		}
+
+		//impl proc just for single level recursion
+		public string GenerateChangelogImpl(out string error, bool recurse = false)
+		{
+			var RConfig = new RepoConfig(false);
+			if (RConfig == null)
+			{
+				error = null;
+				return "Error loading changelog config!";
+			}
+			if (!RConfig.ChangelogSupport)
+			{
+				error = null;
+				return null;
+			}
+
+			string ChangelogPy = RConfig.PathToChangelogPy;
+			if (!Exists())
+			{
+				error = "Repo does not exist!";
+				return null;
+			}
+
+			lock (RepoLock)
+			{
+				if (RepoBusy)
+				{
+					error = "Repo is busy!";
+					return null;
+				}
+				if (!File.Exists(Path.Combine(RepoPath, ChangelogPy)))
+				{
+					error = "Missing changelog generation script!";
+					return null;
+				}
+
+				var Config = Properties.Settings.Default;
+
+				var PythonFile = Config.PythonPath + "/python.exe";
+				if (!File.Exists(PythonFile))
+				{
+					error = "Cannot locate python!";
+					return null;
+				}
+				try
+				{
+					string result;
+					int exitCode;
+					using (var python = new Process())
+					{
+						python.StartInfo.FileName = PythonFile;
+						python.StartInfo.Arguments = String.Format("{0} {1}", ChangelogPy, RConfig.ChangelogPyArguments);
+						python.StartInfo.UseShellExecute = false;
+						python.StartInfo.WorkingDirectory = new DirectoryInfo(RepoPath).FullName;
+						python.StartInfo.RedirectStandardOutput = true;
+						python.Start();
+						using (StreamReader reader = python.StandardOutput)
+						{
+							result = reader.ReadToEnd();
+
+						}
+						python.WaitForExit();
+						exitCode = python.ExitCode;
+					}
+					if (exitCode != 0)
+					{
+						if (recurse || RConfig.PipDependancies.Count == 0)
+						{
+							error = "Script failed!";
+							return result;
+						}
+						//update pip deps and try again
+
+						string PipFile = Config.PythonPath + "/scripts/pip.exe";
+						foreach(var I in RConfig.PipDependancies)
+							using (var pip = new Process())
+							{
+								pip.StartInfo.FileName = PipFile;
+								pip.StartInfo.Arguments = "install " + I;
+								pip.StartInfo.UseShellExecute = false;
+								pip.StartInfo.RedirectStandardOutput = true;
+								pip.Start();
+								using (StreamReader reader = pip.StandardOutput)
+								{
+									result += "\r\n---BEGIN-PIP-OUTPUT---\r\n" + reader.ReadToEnd();
+								}
+								pip.WaitForExit();
+								if (pip.ExitCode != 0)
+								{
+									error = "Script and pip failed!";
+									return result;
+								}
+							}
+						//and recurse
+						return GenerateChangelogImpl(out error, true);
+					}
+					error = null;
+					TGServerService.WriteInfo("Changelog generated" + error, TGServerService.EventID.RepoChangelog);
+					return result;
+				}
+				catch (Exception e)
+				{
+					error = e.ToString();
+					TGServerService.WriteWarning("Changelog generation failed: " + error, TGServerService.EventID.RepoChangelogFail);
+					return null;
+				}
+			}
+		}
+
+		/// <inheritdoc />
+		public void SetAutoUpdateInterval(ulong newInterval)
+		{
+			lock (autoUpdateTimer)
+			{
+				autoUpdateTimer.Stop();
+				if (newInterval > 0) {
+					autoUpdateTimer.Interval = newInterval * 60 * 1000;	//convert from minutes to ms
+					autoUpdateTimer.Start();
+				}
+			}
+			Properties.Settings.Default.AutoUpdateInterval = newInterval;
+		}
+
+		public ulong AutoUpdateInterval()
+		{
+			return Properties.Settings.Default.AutoUpdateInterval;
+		}
+
+		private void AutoUpdateTimer_Elapsed(object sender, System.Timers.ElapsedEventArgs e)
+		{
+			if (UpdateImpl(true, false) == null)
+			{
+				Compile(true);
+			}
+		}
+
+		//public api
+		public bool SetPythonPath(string path)
+		{
+			if (!Directory.Exists(path))
+				return false;
+			Properties.Settings.Default.PythonPath = Path.GetFullPath(path);
+			return true;
+		}
+
+		public string PythonPath()
+		{
+			return Properties.Settings.Default.PythonPath;
+		}
+
+		void UpdateLiveSha(string newSha)
+		{
+			if (LoadRepo() != null)
+				return;
+			var B = Repo.Branches[LiveTrackingBranch];
+			if (B != null)
+				Repo.Branches.Remove(B);
+			Repo.CreateBranch(LiveTrackingBranch, newSha);		
+		}
+
+		public string LiveSha()
+		{
+			var B = Repo.Branches[LiveTrackingBranch];
+			return B != null ? B.Tip.Sha : "UNKNOWN";
+		}
+
+		/// <inheritdoc />
+		public bool PushTestmergeCommits()
+		{
+			return Properties.Settings.Default.PushTestmergeCommits;
+		}
+
+		/// <inheritdoc />
+		public void SetPushTestmergeCommits(bool newValue)
+		{
+			Properties.Settings.Default.PushTestmergeCommits = newValue;
+		}
+	}
+}