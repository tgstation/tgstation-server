﻿using System;
using System.Collections.Generic;
using System.Threading.Tasks;
using System.Windows.Forms;
using TGS.Interface;

namespace TGS.ControlPanel
{
	/// <summary>
	/// Form used for managing <see cref="IInstance"/>s
	/// </summary>
	sealed partial class InstanceSelector : CountedForm
	{
		/// <summary>
		/// The <see cref="IServer"/> we build instance connections from
		/// </summary>
		readonly IServer server;
		/// <summary>
		/// Used for modifying <see cref="EnabledCheckBox"/> without invoking its side effects
		/// </summary>
		bool UpdatingEnabledCheckbox = false;

		/// <summary>
		/// Construct an <see cref="InstanceSelector"/>
		/// </summary>
		/// <param name="_server">The value of <see cref="server"/></param>
		public InstanceSelector(IServer _server)
		{
			InitializeComponent();
			InstanceListBox.MouseDoubleClick += InstanceListBox_MouseDoubleClick;
			server = _server;
			RefreshInstances();
		}

		/// <summary>
		/// Connects to a <see cref="IInstance"/> if it is double clicked in <see cref="InstanceListBox"/>
		/// </summary>
		/// <param name="sender">The sender of the event</param>
		/// <param name="e">The <see cref="MouseEventArgs"/></param>
		void InstanceListBox_MouseDoubleClick(object sender, MouseEventArgs e)
		{
			TryConnectToIndexInstance(InstanceListBox.IndexFromPoint(e.Location));
		}

		/// <summary>
		/// Returns the <see cref="InstanceMetadata"/> associated with <see cref="InstanceListBox"/>'s current selected index
		/// </summary>
		/// <returns>The <see cref="InstanceMetadata"/> associated with <see cref="InstanceListBox"/>'s current selected index if it exists, <see langword="null"/> otherwise</returns>
		InstanceMetadata GetSelectedInstanceMetadata()
		{
			var index = (IInstance)InstanceListBox.SelectedItem;
			return index?.Metadata;
		}

		/// <summary>
		/// Loads the <see cref="InstanceListBox"/> using <see cref="Interface.Components.ITGLanding.ListInstances"/>
		/// </summary>
		void RefreshInstances()
		{
			InstanceListBox.Items.Clear();
<<<<<<< HEAD
			await WrapServerOp(() => {
				InstanceData = masterInterface.GetServiceComponent<ITGLanding>().ListInstances();
			});
			foreach(var I in InstanceData)
				InstanceListBox.Items.Add(String.Format("{0}: {1} - {2}", I.Name, I.Path, I.Enabled ? "ONLINE" : "OFFLINE"));
			var HasServerAdmin = masterInterface.ConnectionStatus().HasFlag(ConnectivityLevel.Administrator);
=======
			foreach(var I in server.Instances)
				InstanceListBox.Items.Add(I);
			var HasServerAdmin = server.InstanceManager != null;
>>>>>>> d69a6cbe
			CreateInstanceButton.Enabled = HasServerAdmin;
			ImportInstanceButton.Enabled = HasServerAdmin;
			RenameInstanceButton.Enabled = HasServerAdmin;
			DetachInstanceButton.Enabled = HasServerAdmin;
			EnabledCheckBox.Enabled = HasServerAdmin;
			if(InstanceListBox.Items.Count > 0)
				InstanceListBox.SelectedIndex = 0;
		}

		/// <summary>
		/// Tries to start a <see cref="ControlPanel"/> for a given <see cref="InstanceListBox"/> <paramref name="index"/>
		/// </summary>
		/// <param name="index">The <see cref="ListBox.SelectedIndex"/> of <see cref="InstanceListBox"/> to connect to</param>
		void TryConnectToIndexInstance(int index)
		{
			if (index == ListBox.NoMatches)
				return;
			var instance = (IInstance)InstanceListBox.Items[index];
			if (ControlPanel.InstancesInUse.TryGetValue(instance.Metadata.Name, out ControlPanel activeCP))
			{
				activeCP.BringToFront();
				return;
			}
			
			new ControlPanel(server, instance).Show();
		}

		/// <summary>
		/// Prompts the user for parameters to <see cref="Interface.Components.ITGInstanceManager.DetachInstance(string)"/>
		/// </summary>
		/// <param name="sender">The sender of the event</param>
		/// <param name="e">The <see cref="EventArgs"/></param>
		async void DetachInstanceButton_Click(object sender, EventArgs e)
		{
			var imd = GetSelectedInstanceMetadata();
			if (imd == null)
				return;
			if (MessageBox.Show(String.Format("This will dissociate the server instance at \"{0}\"! Are you sure?", imd.Path), "Instance Detach", MessageBoxButtons.YesNo) != DialogResult.Yes)
				return;
			string res = null;
			await WrapServerOp(() => res = server.InstanceManager.DetachInstance(imd.Name));
			if (res != null)
				MessageBox.Show(res);
			RefreshInstances();
		}

		/// <summary>
		/// Calls <see cref="RefreshInstances"/>
		/// </summary>
		/// <param name="sender">The sender of the event</param>
		/// <param name="e">The <see cref="EventArgs"/></param>
		void RefreshButton_Click(object sender, EventArgs e)
		{
			RefreshInstances();
		}

		/// <summary>
		/// Prompts the user for parameters to <see cref="Interface.Components.ITGInstanceManager.RenameInstance(string, string)"/>
		/// </summary>
		/// <param name="sender">The sender of the event</param>
		/// <param name="e">The <see cref="EventArgs"/></param>
		async void RenameInstanceButton_Click(object sender, EventArgs e)
		{
			var imd = GetSelectedInstanceMetadata();
			if (imd == null)
				return;
			var new_name = Program.TextPrompt("Instance Rename", "Enter a new name for the instance:");
			if (new_name == null)
				return;
			if (imd.Enabled && MessageBox.Show(String.Format("This will temporarily offline the server instance! Are you sure?", imd.Path), "Instance Restart", MessageBoxButtons.YesNo) != DialogResult.Yes)
				return;
			string res = null;
			await WrapServerOp(() => res = server.InstanceManager.RenameInstance(imd.Name, new_name));
			if (res != null)
				MessageBox.Show(res);
			RefreshInstances();
		}

		/// <summary>
		/// Prompts the user for parameters to <see cref="Interface.Components.ITGInstanceManager.ImportInstance(string)"/>
		/// </summary>
		/// <param name="sender">The sender of the event</param>
		/// <param name="e">The <see cref="EventArgs"/></param>
		async void ImportInstanceButton_Click(object sender, EventArgs e)
		{
			var instance_path = Program.TextPrompt("Instance Import", "Enter the full path to the instance:");
			if (instance_path == null)
				return;
			string res = null;
			await WrapServerOp(() => res = server.InstanceManager.ImportInstance(instance_path));
			if (res != null)
				MessageBox.Show(res);
			RefreshInstances();
		}

		/// <summary>
		/// Prompts the user for parameters to <see cref="Interface.Components.ITGInstanceManager.CreateInstance(string, string)"/>
		/// </summary>
		/// <param name="sender">The sender of the event</param>
		/// <param name="e">The <see cref="EventArgs"/></param>
		async void CreateInstanceButton_Click(object sender, EventArgs e)
		{
			var instance_name = Program.TextPrompt("Instance Creation", "Enter the name of the instance:");
			if (instance_name == null)
				return;
			var instance_path = Program.TextPrompt("Instance Creation", "Enter the full path to the instance:");
			if (instance_path == null)
				return;
			string res = null;
			await WrapServerOp(() => res = server.InstanceManager.CreateInstance(instance_name, instance_path));
			if (res != null)
				MessageBox.Show(res);
			RefreshInstances();
		}

		/// <summary>
		/// Attempts to connect the user to an <see cref="IInstance"/> based on the <see cref="ListBox.SelectedIndex"/> of <see cref="InstanceListBox"/>
		/// </summary>
		/// <param name="sender">The sender of the event</param>
		/// <param name="e">The <see cref="EventArgs"/></param>
		void ConnectButton_Click(object sender, EventArgs e)
		{
			TryConnectToIndexInstance(InstanceListBox.SelectedIndex);
		}

		/// <summary>
		/// Prompts the user if they want to call <see cref="Interface.Components.ITGInstanceManager.SetInstanceEnabled(string, bool)"/> to either online or offline an <see cref="IInstance"/> based on its current state
		/// </summary>
		/// <param name="sender">The sender of the event</param>
		/// <param name="e">The <see cref="EventArgs"/></param>
		async void EnabledCheckBox_CheckedChanged(object sender, EventArgs e)
		{
			if (UpdatingEnabledCheckbox)
				return;
			var enabling = EnabledCheckBox.Checked;
			try
			{
				if (MessageBox.Show(String.Format("Are you sure you want to {0} this instance?", enabling ? "online" : "offline"), "Instance Status Change", MessageBoxButtons.YesNo) != DialogResult.Yes)
					return;
				string res = null;
				await WrapServerOp(() => res = server.InstanceManager.SetInstanceEnabled(GetSelectedInstanceMetadata().Name, enabling));
				if (res != null)
					MessageBox.Show(res);
			}
			finally
			{
				RefreshInstances();
			}
		}

		/// <summary>
		/// Update <see cref="EnabledCheckBox"/> based on the selected <see cref="IInstance"/>'s <see cref="InstanceMetadata.Enabled"/> property
		/// </summary>
		/// <param name="sender">The sender of the event</param>
		/// <param name="e">The <see cref="EventArgs"/></param>
		void InstanceListBox_SelectedIndexChanged(object sender, EventArgs e)
		{
			if (InstanceListBox.SelectedIndex != ListBox.NoMatches)
			{
				UpdatingEnabledCheckbox = true;
				EnabledCheckBox.Checked = GetSelectedInstanceMetadata().Enabled;
				UpdatingEnabledCheckbox = false;
			}
		}
	}
}<|MERGE_RESOLUTION|>--- conflicted
+++ resolved
@@ -58,18 +58,9 @@
 		void RefreshInstances()
 		{
 			InstanceListBox.Items.Clear();
-<<<<<<< HEAD
-			await WrapServerOp(() => {
-				InstanceData = masterInterface.GetServiceComponent<ITGLanding>().ListInstances();
-			});
-			foreach(var I in InstanceData)
-				InstanceListBox.Items.Add(String.Format("{0}: {1} - {2}", I.Name, I.Path, I.Enabled ? "ONLINE" : "OFFLINE"));
-			var HasServerAdmin = masterInterface.ConnectionStatus().HasFlag(ConnectivityLevel.Administrator);
-=======
 			foreach(var I in server.Instances)
 				InstanceListBox.Items.Add(I);
 			var HasServerAdmin = server.InstanceManager != null;
->>>>>>> d69a6cbe
 			CreateInstanceButton.Enabled = HasServerAdmin;
 			ImportInstanceButton.Enabled = HasServerAdmin;
 			RenameInstanceButton.Enabled = HasServerAdmin;
