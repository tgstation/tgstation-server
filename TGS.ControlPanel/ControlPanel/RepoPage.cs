--- conflicted
+++ resolved
@@ -344,11 +344,7 @@
 		{
 			if (MessageBox.Show("This will update the cached TGS3.json to the current repository version, potentially redefining symlinks. Proceed?", "Json Update", MessageBoxButtons.YesNo) != DialogResult.Yes)
 				return;
-<<<<<<< HEAD
-			var res = Interface.GetComponent<ITGInstance>().UpdateTGS3Json();
-=======
-			var res = Instance.Repository.UpdateTGS3Json();
->>>>>>> d69a6cbe
+			var res = Instance.UpdateTGS3Json();
 			if (res != null)
 				MessageBox.Show(res);
 		}
