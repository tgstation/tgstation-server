--- conflicted
+++ resolved
@@ -332,14 +332,9 @@
 					}
 
 					List<Task<PullRequest>> pullsRequests = null;
-<<<<<<< HEAD
 					var remote = repo.GetRemote(out string error);
 					if (error == null && remote.ToLower().Contains("github.com")) {
 						Helpers.GetRepositoryRemote(remote, out string remoteOwner, out string remoteName);
-=======
-					if (Program.GetRepositoryRemote(repo, out string remoteOwner, out string remoteName))
-					{
->>>>>>> c24d99ac
 						//find out which of the PRs have been merged
 						pullsRequests = new List<Task<PullRequest>>();
 						foreach (var I in pulls)
