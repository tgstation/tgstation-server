using Octokit;
using System;
using System.Collections.Generic;
using System.ComponentModel;
using System.Linq;
using System.Reflection;
using System.Threading.Tasks;
using System.Windows.Forms;
using TGS.Interface;
using TGS.Interface.Components;

namespace TGS.ControlPanel
{
	partial class ControlPanel
	{
		bool updatingFields = false;

		/// <summary>
		/// <see cref="GitHubClient"/> used for checking the merged state of <see cref="PullRequest"/>s
		/// </summary>
		GitHubClient ghclient;

		void InitServerPage()
		{
			projectNameText.LostFocus += ProjectNameText_LostFocus;
			projectNameText.KeyDown += ProjectNameText_KeyDown;
			ServerStartBGW.RunWorkerCompleted += ServerStartBGW_RunWorkerCompleted;
			ghclient = new GitHubClient(new ProductHeaderValue(Assembly.GetExecutingAssembly().GetName().Name));
			var config = Properties.Settings.Default;
			if (!String.IsNullOrWhiteSpace(config.GitHubAPIKey))
				ghclient.Credentials = new Credentials(Helpers.DecryptData(config.GitHubAPIKey, config.GitHubAPIKeyEntropy));
		}

		private void ServerStartBGW_RunWorkerCompleted(object sender, RunWorkerCompletedEventArgs e)
		{
			if (e.Result != null)
				MessageBox.Show((string)e.Result);
			LoadServerPage();
		}

		private void ProjectNameText_KeyDown(object sender, KeyEventArgs e)
		{
			if (e.KeyCode == Keys.Enter)
				UpdateProjectName();
		}

		private void CompileCancelButton_Click(object sender, EventArgs e)
		{
			var res = Interface.GetComponent<ITGCompiler>().Cancel();
			if (res != null)
				MessageBox.Show(res);
			LoadServerPage();
		}

		void LoadServerPage()
		{
			var RepoExists = Interface.GetComponent<ITGRepository>().Exists();
			compileButton.Visible = RepoExists;
			AutoUpdateCheckbox.Visible = RepoExists;
			initializeButton.Visible = RepoExists;
			AutostartCheckbox.Visible = RepoExists;
			WebclientCheckBox.Visible = RepoExists;
			PortSelector.Visible = RepoExists;
			projectNameText.Visible = RepoExists;
			CompilerStatusLabel.Visible = RepoExists;
			CompileCancelButton.Visible = RepoExists;
			CompilerLabel.Visible = RepoExists;
			ProjectPathLabel.Visible = RepoExists;
			ServerGStopButton.Visible = RepoExists;
			ServerStartButton.Visible = RepoExists;
			ServerGRestartButton.Visible = RepoExists;
			ServerRestartButton.Visible = RepoExists;
			PortLabel.Visible = RepoExists;
			ServerStopButton.Visible = RepoExists;
			TestMergeManagerButton.Visible = RepoExists;
			UpdateServerButton.Visible = RepoExists;
			RemoveAllTestMergesButton.Visible = RepoExists;
			WorldAnnounceField.Visible = RepoExists;
			WorldAnnounceButton.Visible = RepoExists;
			WorldAnnounceLabel.Visible = RepoExists;
			SyncCommitsCheckBox.Visible = RepoExists;

			if (updatingFields)
				return;

			var DM = Interface.GetComponent<ITGCompiler>();
			var DD = Interface.GetComponent<ITGDreamDaemon>();
			var Config = Interface.GetComponent<ITGConfig>();
			var Repo = Interface.GetComponent<ITGRepository>();

			try
			{
				updatingFields = true;
				
				ServerPathLabel.Text = "Server Path: " + Interface.GetComponent<ITGInstance>().ServerDirectory();

				SecuritySelector.SelectedIndex = (int)DD.SecurityLevel();

				if (!RepoExists)
					return;

				var interval = Repo.AutoUpdateInterval();
				var interval_not_zero = interval != 0;
				AutoUpdateCheckbox.Checked = interval_not_zero;
				AutoUpdateInterval.Visible = interval_not_zero;
				AutoUpdateMLabel.Visible = interval_not_zero;
				if (interval_not_zero)
					AutoUpdateInterval.Value = interval;

				var DaeStat = DD.DaemonStatus();
				var Online = DaeStat == DreamDaemonStatus.Online;
				ServerStartButton.Enabled = !Online;
				ServerGStopButton.Enabled = Online;
				ServerGRestartButton.Enabled = Online;
				ServerStopButton.Enabled = Online;
				ServerRestartButton.Enabled = Online;

				switch (DaeStat)
				{
					case DreamDaemonStatus.HardRebooting:
						ServerStatusLabel.Text = "REBOOTING";
						break;
					case DreamDaemonStatus.Offline:
						ServerStatusLabel.Text = "OFFLINE";
						break;
					case DreamDaemonStatus.Online:
						ServerStatusLabel.Text = "ONLINE";
						var pc = DD.PlayerCount();
						if (pc != -1)
							ServerStatusLabel.Text += " (" + pc + " players)";
						break;
				}
				
				ServerGStopButton.Checked = DD.ShutdownInProgress();

				AutostartCheckbox.Checked = DD.Autostart();
				WebclientCheckBox.Checked = DD.Webclient();
				if (!PortSelector.Focused)
					PortSelector.Value = DD.Port();
				if (!projectNameText.Focused)
					projectNameText.Text = DM.ProjectName();

				UpdateServerButton.Enabled = false;
				TestMergeManagerButton.Enabled = false;
				RemoveAllTestMergesButton.Enabled = false;
				switch (DM.GetStatus())
				{
					case CompilerStatus.Compiling:
						CompilerStatusLabel.Text = "Compiling...";
						compileButton.Enabled = false;
						initializeButton.Enabled = false;
						CompileCancelButton.Enabled = true;
						break;
					case CompilerStatus.Initializing:
						CompilerStatusLabel.Text = "Initializing...";
						compileButton.Enabled = false;
						initializeButton.Enabled = false;
						CompileCancelButton.Enabled = false;
						break;
					case CompilerStatus.Initialized:
						CompilerStatusLabel.Text = "Idle";
						initializeButton.Enabled = true;
						compileButton.Enabled = true;
						CompileCancelButton.Enabled = false;
						UpdateServerButton.Enabled = true;
						TestMergeManagerButton.Enabled = true;
						RemoveAllTestMergesButton.Enabled = true;
						break;
					case CompilerStatus.Uninitialized:
						CompilerStatusLabel.Text = "Uninitialized";
						compileButton.Enabled = false;
						initializeButton.Enabled = true;
						CompileCancelButton.Enabled = false;
						break;
					default:
						CompilerStatusLabel.Text = "Unknown!";
						initializeButton.Enabled = true;
						compileButton.Enabled = true;
						CompileCancelButton.Enabled = true;
						break;
				}
				var error = DM.CompileError();
				if (error != null)
					MessageBox.Show("Error: " + error);
			}
			finally
			{
				updatingFields = false;
			}
		}
		
		private void ProjectNameText_LostFocus(object sender, EventArgs e)
		{
			UpdateProjectName();
		}

		void UpdateProjectName()
		{
			if (!updatingFields)
				Interface.GetComponent<ITGCompiler>().SetProjectName(projectNameText.Text);
		}

		private void PortSelector_ValueChanged(object sender, EventArgs e)
		{
			if (!updatingFields)
				Interface.GetComponent<ITGDreamDaemon>().SetPort((ushort)PortSelector.Value);
		}

		private void ServerPageRefreshButton_Click(object sender, EventArgs e)
		{
			LoadServerPage();
		}

		private void InitializeButton_Click(object sender, EventArgs e)
		{
			if (!Interface.GetComponent<ITGCompiler>().Initialize())
				MessageBox.Show("Unable to start initialization!");
			LoadServerPage();
		}
		private void CompileButton_Click(object sender, EventArgs e)
		{
			if (!Interface.GetComponent<ITGCompiler>().Compile())
				MessageBox.Show("Unable to start compilation!");
			LoadServerPage();
		}

		private void AutostartCheckbox_CheckedChanged(object sender, System.EventArgs e)
		{
			if (!updatingFields)
				Interface.GetComponent<ITGDreamDaemon>().SetAutostart(AutostartCheckbox.Checked);
		}
		private void ServerStartButton_Click(object sender, System.EventArgs e)
		{
			if (!ServerStartBGW.IsBusy)
				ServerStartBGW.RunWorkerAsync();
		}

		private void ServerStartBGW_DoWork(object sender, DoWorkEventArgs e)
		{
			try
			{
				e.Result = Interface.GetComponent<ITGDreamDaemon>().Start();
			}
			catch (Exception ex)
			{
				e.Result = ex.ToString();
			}
		}

		private void ServerStopButton_Click(object sender, EventArgs e)
		{
			var DialogResult = MessageBox.Show("This will immediately shut down the server. Continue?", "Confim", MessageBoxButtons.YesNo);
			if (DialogResult == DialogResult.No)
				return;
			var res = Interface.GetComponent<ITGDreamDaemon>().Stop();
			if (res != null)
				MessageBox.Show(res);
		}

		private void ServerRestartButton_Click(object sender, EventArgs e)
		{
			var DialogResult = MessageBox.Show("This will immediately restart the server. Continue?", "Confim", MessageBoxButtons.YesNo);
			if (DialogResult == DialogResult.No)
				return;
			var res = Interface.GetComponent<ITGDreamDaemon>().Restart();
			if (res != null)
				MessageBox.Show(res);
		}

		private void ServerGStopButton_Checked(object sender, EventArgs e)
		{
			if (updatingFields)
				return;
			var DialogResult = MessageBox.Show("This will shut down the server when the current round ends. Continue?", "Confim", MessageBoxButtons.YesNo);
			if (DialogResult == DialogResult.No)
				return;
			Interface.GetComponent<ITGDreamDaemon>().RequestStop();
			LoadServerPage();
		}

		private void ServerGRestartButton_Click(object sender, EventArgs e)
		{
			var DialogResult = MessageBox.Show("This will restart the server when the current round ends. Continue?", "Confim", MessageBoxButtons.YesNo);
			if (DialogResult == DialogResult.No)
				return;
			Interface.GetComponent<ITGDreamDaemon>().RequestRestart();
		}

		/// <summary>
		/// Launches the <see cref="TestMergeManager"/>
		/// </summary>
		/// <param name="sender">The sender of the event</param>
		/// <param name="e">The <see cref="EventArgs"/></param>
		void TestMergeManagerButton_Click(object sender, System.EventArgs e)
		{
			using (var TMM = new TestMergeManager(Interface, ghclient))
				TMM.ShowDialog();
			LoadServerPage();
		}

		/// <summary>
		/// Calls <see cref="UpdateServer"/>
		/// </summary>
		/// <param name="sender">The sender of the event</param>
		/// <param name="e">The <see cref="EventArgs"/></param>
		void UpdateServerButton_Click(object sender, EventArgs e)
		{
			UpdateServer();
		}

		/// <summary>
		/// Calls <see cref="ITGRepository.Update(bool)"/> with a <see langword="true"/> parameter, re-merging any current <see cref="PullRequest"/>s at their current commit, calls <see cref="ITGRepository.GenerateChangelog(out string)"/> and <see cref="ITGRepository.SynchronizePush"/>, and starts the <see cref="ITGCompiler.Compile(bool)"/> prompting the user with any errors that may occur. Merged <see cref="PullRequest"/>s are not remerged
		/// </summary>
		async void UpdateServer()
		{
			try
			{
				UseWaitCursor = true;
				Enabled = false;
				try
				{
					string res = null;
					var repo = Interface.GetComponent<ITGRepository>();
<<<<<<< HEAD
					var pulls = await repo.MergedPullRequests();
=======
					var pulls = await Task.Run(() => repo.MergedPullRequests(out res));
>>>>>>> 0481208c

					if (pulls == null)
					{
						MessageBox.Show(res);
						return;
					}

					List<Task<PullRequest>> pullsRequests = null;
					if (Program.GetRepositoryRemote(repo, out string remoteOwner, out string remoteName))
					{
						//find out which of the PRs have been merged
						pullsRequests = new List<Task<PullRequest>>();
						foreach (var I in pulls)
							pullsRequests.Add(ghclient.PullRequest.Get(remoteOwner, remoteName, I.Number));
					}

<<<<<<< HEAD
					res = await repo.Update(true);
=======
					res = await Task.Run(() => repo.Update(true));
>>>>>>> 0481208c

					if (res != null)
					{
						MessageBox.Show(res, "Error updating repository");
						return;
					}

					await Task.Run(() => repo.GenerateChangelog(out res));

					if (res != null)
						MessageBox.Show(res, "Error generating changelog");

					res = await Task.Run(() => repo.SynchronizePush());

					if (res != null)
						MessageBox.Show(res, "Error synchronizing commits");

					if (pullsRequests != null)
						Task.WaitAll(pullsRequests.ToArray());

					foreach (var I in pullsRequests)
						if (I.Result.Merged)
							pulls.RemoveAll(x => x.Number == I.Result.Number);

<<<<<<< HEAD
					var mergeResults = await repo.MergePullRequests(pulls, true);
					var compileStartResult = await Task.Factory.StartNew(() => Interface.GetComponent<ITGCompiler>().Compile(true));
=======
					var mergeResults = await Task.Run(() => repo.MergePullRequests(pulls, true));
					var compileStartResult = await Task.Run(() => Interface.GetComponent<ITGCompiler>().Compile(true));
>>>>>>> 0481208c

					//Show any errors
					for (var I = 0; I < mergeResults.Count(); ++I)
					{
						var err = mergeResults.ElementAt(I);
						if (err != null)
							MessageBox.Show(err, String.Format("Error re-merging PR #{0}", pulls[I].Number));
					}

					if (!compileStartResult)
						MessageBox.Show(res, "Error starting compile!");
				}
				finally
				{
					UseWaitCursor = false;
					Enabled = true;
				}
			}
			catch (ForbiddenException)
			{
				if (ghclient.Credentials.AuthenticationType == AuthenticationType.Anonymous)
				{
					if (Program.RateLimitPrompt(ghclient))
						UpdateServer();
					return;
				}
				else
					throw;
			}
			LoadServerPage();
		}

		/// <summary>
		/// Calls <see cref="ITGRepository.Reset(bool)"/> with a <see langword="true"/> parameter, calls <see cref="ITGRepository.GenerateChangelog(out string)"/>, and starts the <see cref="ITGCompiler.Compile(bool)"/> prompting the user with any errors that may occur.
		/// </summary>
		/// <param name="sender">The sender of the event</param>
		/// <param name="e">The <see cref="EventArgs"/></param>
		async void RemoveAllTestMergesButton_Click(object sender, EventArgs e)
		{
			try
			{
				UseWaitCursor = true;
				Enabled = false;
				try
				{
					var repo = Interface.GetComponent<ITGRepository>();

					var res = await Task.Run(() => repo.Reset(true));

					if (res != null)
					{
						MessageBox.Show(res, "Error resetting repository");
						return;
					}

					await Task.Run(() => repo.GenerateChangelog(out res));

					if (res != null)
						MessageBox.Show(res, "Error generating changelog");

					await Task.Run(() => Interface.GetComponent<ITGCompiler>().Compile(false));
					if (res != null)
						MessageBox.Show(res, "Error starting compile!");
				}
				finally
				{
					UseWaitCursor = false;
					Enabled = true;
				}
			}
			catch (ForbiddenException)
			{
				if (ghclient.Credentials.AuthenticationType == AuthenticationType.Anonymous)
				{
					if (Program.RateLimitPrompt(ghclient))
						UpdateServer();
					return;
				}
				else
					throw;
			}
			LoadServerPage();
		}

		private void SecuritySelector_SelectedIndexChanged(object sender, EventArgs e)
		{
			if (!updatingFields)
				if (!Interface.GetComponent<ITGDreamDaemon>().SetSecurityLevel((DreamDaemonSecurity)SecuritySelector.SelectedIndex))
					MessageBox.Show("Security change will be applied after next server reboot.");
		}

		private void WorldAnnounceButton_Click(object sender, EventArgs e)
		{
			var msg = WorldAnnounceField.Text;
			if (!String.IsNullOrWhiteSpace(msg))
			{
				var res = Interface.GetComponent<ITGDreamDaemon>().WorldAnnounce(msg);
				if (res != null)
				{
					MessageBox.Show(res);
					return;
				}
			}
			WorldAnnounceField.Text = "";
		}

		private void WebclientCheckBox_CheckedChanged(object sender, EventArgs e)
		{
			if (!updatingFields)
				Interface.GetComponent<ITGDreamDaemon>().SetWebclient(WebclientCheckBox.Checked);
		}

		private void AutoUpdateInterval_ValueChanged(object sender, EventArgs e)
		{
			if (!updatingFields)
				Interface.GetComponent<ITGRepository>().SetAutoUpdateInterval((ulong)AutoUpdateInterval.Value);
		}

		private void AutoUpdateCheckbox_CheckedChanged(object sender, EventArgs e)
		{
			if (updatingFields)
				return;
			var on = AutoUpdateCheckbox.Visible && AutoUpdateCheckbox.Checked;
			AutoUpdateInterval.Visible = on;
			AutoUpdateMLabel.Visible = on;
			if (!on)
				Interface.GetComponent<ITGRepository>().SetAutoUpdateInterval(0);
			else
				Interface.GetComponent<ITGRepository>().SetAutoUpdateInterval((ulong)AutoUpdateInterval.Value);
		}
	}
}<|MERGE_RESOLUTION|>--- conflicted
+++ resolved
@@ -321,11 +321,7 @@
 				{
 					string res = null;
 					var repo = Interface.GetComponent<ITGRepository>();
-<<<<<<< HEAD
 					var pulls = await repo.MergedPullRequests();
-=======
-					var pulls = await Task.Run(() => repo.MergedPullRequests(out res));
->>>>>>> 0481208c
 
 					if (pulls == null)
 					{
@@ -342,11 +338,7 @@
 							pullsRequests.Add(ghclient.PullRequest.Get(remoteOwner, remoteName, I.Number));
 					}
 
-<<<<<<< HEAD
 					res = await repo.Update(true);
-=======
-					res = await Task.Run(() => repo.Update(true));
->>>>>>> 0481208c
 
 					if (res != null)
 					{
@@ -371,13 +363,8 @@
 						if (I.Result.Merged)
 							pulls.RemoveAll(x => x.Number == I.Result.Number);
 
-<<<<<<< HEAD
 					var mergeResults = await repo.MergePullRequests(pulls, true);
-					var compileStartResult = await Task.Factory.StartNew(() => Interface.GetComponent<ITGCompiler>().Compile(true));
-=======
-					var mergeResults = await Task.Run(() => repo.MergePullRequests(pulls, true));
 					var compileStartResult = await Task.Run(() => Interface.GetComponent<ITGCompiler>().Compile(true));
->>>>>>> 0481208c
 
 					//Show any errors
 					for (var I = 0; I < mergeResults.Count(); ++I)
