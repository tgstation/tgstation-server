using Octokit;
using System;
using System.Collections.Generic;
using System.ComponentModel;
using System.Linq;
using System.Reflection;
using System.Threading.Tasks;
using System.Windows.Forms;
using TGS.Interface;
using TGS.Interface.Components;

namespace TGS.ControlPanel
{
	partial class ControlPanel
	{
		bool updatingFields = false;

		/// <summary>
		/// <see cref="GitHubClient"/> used for checking the merged state of <see cref="PullRequest"/>s
		/// </summary>
		GitHubClient ghclient;

		void InitServerPage()
		{
			projectNameText.LostFocus += ProjectNameText_LostFocus;
			projectNameText.KeyDown += ProjectNameText_KeyDown;
			ServerStartBGW.RunWorkerCompleted += ServerStartBGW_RunWorkerCompleted;
			ghclient = new GitHubClient(new ProductHeaderValue(Assembly.GetExecutingAssembly().GetName().Name));
			var config = Properties.Settings.Default;
			if (!String.IsNullOrWhiteSpace(config.GitHubAPIKey))
				ghclient.Credentials = new Credentials(Helpers.DecryptData(config.GitHubAPIKey, config.GitHubAPIKeyEntropy));
		}

		private void ServerStartBGW_RunWorkerCompleted(object sender, RunWorkerCompletedEventArgs e)
		{
			if (e.Result != null)
				MessageBox.Show((string)e.Result);
			LoadServerPage();
		}

		private void ProjectNameText_KeyDown(object sender, KeyEventArgs e)
		{
			if (e.KeyCode == Keys.Enter)
				UpdateProjectName();
		}

		private void CompileCancelButton_Click(object sender, EventArgs e)
		{
			var res = Instance.Compiler.Cancel();
			if (res != null)
				MessageBox.Show(res);
			LoadServerPage();
		}

		void LoadServerPage()
		{
			var RepoExists = Instance.Repository.Exists();
			compileButton.Visible = RepoExists;
			AutoUpdateCheckbox.Visible = RepoExists;
			initializeButton.Visible = RepoExists;
			AutostartCheckbox.Visible = RepoExists;
			WebclientCheckBox.Visible = RepoExists;
			PortSelector.Visible = RepoExists;
			projectNameText.Visible = RepoExists;
			CompilerStatusLabel.Visible = RepoExists;
			CompileCancelButton.Visible = RepoExists;
			CompilerLabel.Visible = RepoExists;
			ProjectPathLabel.Visible = RepoExists;
			ServerGStopButton.Visible = RepoExists;
			ServerStartButton.Visible = RepoExists;
			ServerGRestartButton.Visible = RepoExists;
			ServerRestartButton.Visible = RepoExists;
			PortLabel.Visible = RepoExists;
			ServerStopButton.Visible = RepoExists;
			TestMergeManagerButton.Visible = RepoExists;
			UpdateServerButton.Visible = RepoExists;
			RemoveAllTestMergesButton.Visible = RepoExists;
			WorldAnnounceField.Visible = RepoExists;
			WorldAnnounceButton.Visible = RepoExists;
			WorldAnnounceLabel.Visible = RepoExists;
			SyncCommitsCheckBox.Visible = RepoExists;

			if (updatingFields)
				return;

<<<<<<< HEAD
			var DM = Interface.GetComponent<ITGCompiler>();
			var DD = Interface.GetComponent<ITGDreamDaemon>();
			var Config = Interface.GetComponent<ITGStatic>();
			var Repo = Interface.GetComponent<ITGRepository>();
			var Instance = Interface.GetComponent<ITGInstance>();
			var Interop = Interface.GetComponent<ITGInterop>();
=======
			var DM = Instance.Compiler;
			var DD = Instance.DreamDaemon;
			var Config = Instance.Config;
			var Repo = Instance.Repository;
>>>>>>> d69a6cbe

			try
			{
				updatingFields = true;
				
				ServerPathLabel.Text = "Server Path: " + Instance.ServerDirectory();

				SecuritySelector.SelectedIndex = (int)DD.SecurityLevel();

				if (!RepoExists)
					return;

				var interval = Instance.AutoUpdateInterval();
				var interval_not_zero = interval != 0;
				AutoUpdateCheckbox.Checked = interval_not_zero;
				AutoUpdateInterval.Visible = interval_not_zero;
				AutoUpdateMLabel.Visible = interval_not_zero;
				if (interval_not_zero)
					AutoUpdateInterval.Value = interval;

				var DaeStat = DD.DaemonStatus();
				var Online = DaeStat == DreamDaemonStatus.Online;
				ServerStartButton.Enabled = !Online;
				ServerGStopButton.Enabled = Online;
				ServerGRestartButton.Enabled = Online;
				ServerStopButton.Enabled = Online;
				ServerRestartButton.Enabled = Online;

				switch (DaeStat)
				{
					case DreamDaemonStatus.HardRebooting:
						ServerStatusLabel.Text = "REBOOTING";
						break;
					case DreamDaemonStatus.Offline:
						ServerStatusLabel.Text = "OFFLINE";
						break;
					case DreamDaemonStatus.Online:
						ServerStatusLabel.Text = "ONLINE";
						var pc = Interop.PlayerCount();
						if (pc != -1)
							ServerStatusLabel.Text += " (" + pc + " players)";
						break;
				}
				
				ServerGStopButton.Checked = DD.ShutdownInProgress();

				AutostartCheckbox.Checked = DD.Autostart();
				WebclientCheckBox.Checked = DD.Webclient();
				if (!PortSelector.Focused)
					PortSelector.Value = DD.Port();
				if (!projectNameText.Focused)
					projectNameText.Text = DM.ProjectName();

				UpdateServerButton.Enabled = false;
				TestMergeManagerButton.Enabled = false;
				RemoveAllTestMergesButton.Enabled = false;
				switch (DM.GetStatus())
				{
					case CompilerStatus.Compiling:
						CompilerStatusLabel.Text = "Compiling...";
						compileButton.Enabled = false;
						initializeButton.Enabled = false;
						CompileCancelButton.Enabled = true;
						break;
					case CompilerStatus.Initializing:
						CompilerStatusLabel.Text = "Initializing...";
						compileButton.Enabled = false;
						initializeButton.Enabled = false;
						CompileCancelButton.Enabled = false;
						break;
					case CompilerStatus.Initialized:
						CompilerStatusLabel.Text = "Idle";
						initializeButton.Enabled = true;
						compileButton.Enabled = true;
						CompileCancelButton.Enabled = false;
						UpdateServerButton.Enabled = true;
						TestMergeManagerButton.Enabled = true;
						RemoveAllTestMergesButton.Enabled = true;
						break;
					case CompilerStatus.Uninitialized:
						CompilerStatusLabel.Text = "Uninitialized";
						compileButton.Enabled = false;
						initializeButton.Enabled = true;
						CompileCancelButton.Enabled = false;
						break;
					default:
						CompilerStatusLabel.Text = "Unknown!";
						initializeButton.Enabled = true;
						compileButton.Enabled = true;
						CompileCancelButton.Enabled = true;
						break;
				}
				var error = DM.CompileError();
				if (error != null)
					MessageBox.Show("Error: " + error);
			}
			finally
			{
				updatingFields = false;
			}
		}
		
		private void ProjectNameText_LostFocus(object sender, EventArgs e)
		{
			UpdateProjectName();
		}

		void UpdateProjectName()
		{
			if (!updatingFields)
				Instance.Compiler.SetProjectName(projectNameText.Text);
		}

		private void PortSelector_ValueChanged(object sender, EventArgs e)
		{
			if (!updatingFields)
				Instance.DreamDaemon.SetPort((ushort)PortSelector.Value);
		}

		private void ServerPageRefreshButton_Click(object sender, EventArgs e)
		{
			LoadServerPage();
		}

		private void InitializeButton_Click(object sender, EventArgs e)
		{
			if (!Instance.Compiler.Initialize())
				MessageBox.Show("Unable to start initialization!");
			LoadServerPage();
		}
		private void CompileButton_Click(object sender, EventArgs e)
		{
			if (!Instance.Compiler.Compile())
				MessageBox.Show("Unable to start compilation!");
			LoadServerPage();
		}

		private void AutostartCheckbox_CheckedChanged(object sender, System.EventArgs e)
		{
			if (!updatingFields)
				Instance.DreamDaemon.SetAutostart(AutostartCheckbox.Checked);
		}
		private void ServerStartButton_Click(object sender, System.EventArgs e)
		{
			if (!ServerStartBGW.IsBusy)
				ServerStartBGW.RunWorkerAsync();
		}

		private void ServerStartBGW_DoWork(object sender, DoWorkEventArgs e)
		{
			try
			{
				e.Result = Instance.DreamDaemon.Start();
			}
			catch (Exception ex)
			{
				e.Result = ex.ToString();
			}
		}

		private void ServerStopButton_Click(object sender, EventArgs e)
		{
			var DialogResult = MessageBox.Show("This will immediately shut down the server. Continue?", "Confim", MessageBoxButtons.YesNo);
			if (DialogResult == DialogResult.No)
				return;
			var res = Instance.DreamDaemon.Stop();
			if (res != null)
				MessageBox.Show(res);
		}

		private void ServerRestartButton_Click(object sender, EventArgs e)
		{
			var DialogResult = MessageBox.Show("This will immediately restart the server. Continue?", "Confim", MessageBoxButtons.YesNo);
			if (DialogResult == DialogResult.No)
				return;
			var res = Instance.DreamDaemon.Restart();
			if (res != null)
				MessageBox.Show(res);
		}

		private void ServerGStopButton_Checked(object sender, EventArgs e)
		{
			if (updatingFields)
				return;
			var DialogResult = MessageBox.Show("This will shut down the server when the current round ends. Continue?", "Confim", MessageBoxButtons.YesNo);
			if (DialogResult == DialogResult.No)
				return;
			Instance.DreamDaemon.RequestStop();
			LoadServerPage();
		}

		private void ServerGRestartButton_Click(object sender, EventArgs e)
		{
			var DialogResult = MessageBox.Show("This will restart the server when the current round ends. Continue?", "Confim", MessageBoxButtons.YesNo);
			if (DialogResult == DialogResult.No)
				return;
			Instance.DreamDaemon.RequestRestart();
		}

		/// <summary>
		/// Launches the <see cref="TestMergeManager"/>
		/// </summary>
		/// <param name="sender">The sender of the event</param>
		/// <param name="e">The <see cref="EventArgs"/></param>
		void TestMergeManagerButton_Click(object sender, System.EventArgs e)
		{
			using (var TMM = new TestMergeManager(Instance, ghclient))
				TMM.ShowDialog();
			LoadServerPage();
		}

		/// <summary>
		/// Calls <see cref="UpdateServer"/>
		/// </summary>
		/// <param name="sender">The sender of the event</param>
		/// <param name="e">The <see cref="EventArgs"/></param>
		void UpdateServerButton_Click(object sender, EventArgs e)
		{
			UpdateServer();
		}

		/// <summary>
		/// Calls <see cref="ITGRepository.Update(bool)"/> with a <see langword="true"/> parameter, re-merging any current <see cref="PullRequest"/>s at their current commit, calls <see cref="ITGRepository.GenerateChangelog(out string)"/> and <see cref="ITGRepository.SynchronizePush"/>, and starts the <see cref="ITGCompiler.Compile(bool)"/> prompting the user with any errors that may occur. Merged <see cref="PullRequest"/>s are not remerged
		/// </summary>
		async void UpdateServer()
		{
			try
			{
				UseWaitCursor = true;
				Enabled = false;
				try
				{
					string res = null;
					var repo = Instance.Repository;
					var pulls = await Task.Run(() => repo.MergedPullRequests(out res));

					if (pulls == null)
					{
						MessageBox.Show(res);
						return;
					}

					List<Task<PullRequest>> pullsRequests = null;
					var remote = repo.GetRemote(out string error);
					if (error == null && remote.ToLower().Contains("github.com")) {
						Helpers.GetRepositoryRemote(remote, out string remoteOwner, out string remoteName);
						//find out which of the PRs have been merged
						pullsRequests = new List<Task<PullRequest>>();
						foreach (var I in pulls)
							pullsRequests.Add(ghclient.PullRequest.Get(remoteOwner, remoteName, I.Number));
					}

					res = await Task.Run(() => repo.Update(true));

					if (res != null)
					{
						MessageBox.Show(res, "Error updating repository");
						return;
					}

					await Task.Run(() => repo.GenerateChangelog(out res));

					if (res != null)
						MessageBox.Show(res, "Error generating changelog");

					res = await Task.Run(() => repo.SynchronizePush());

					if (res != null)
						MessageBox.Show(res, "Error synchronizing commits");

					if (pullsRequests != null)
						Task.WaitAll(pullsRequests.ToArray());

					foreach (var I in pullsRequests)
						if (I.Result.Merged)
							pulls.RemoveAll(x => x.Number == I.Result.Number);

					var mergeResults = await Task.Run(() => repo.MergePullRequests(pulls, true));
					var compileStartResult = await Task.Run(() => Instance.Compiler.Compile(true));

					//Show any errors
					for (var I = 0; I < mergeResults.Count(); ++I)
					{
						var err = mergeResults.ElementAt(I);
						if (err != null)
							MessageBox.Show(err, String.Format("Error re-merging PR #{0}", pulls[I].Number));
					}

					if (!compileStartResult)
						MessageBox.Show(res, "Error starting compile!");
				}
				finally
				{
					UseWaitCursor = false;
					Enabled = true;
				}
			}
			catch (ForbiddenException)
			{
				if (ghclient.Credentials.AuthenticationType == AuthenticationType.Anonymous)
				{
					if (Program.RateLimitPrompt(ghclient))
						UpdateServer();
					return;
				}
				else
					throw;
			}
			LoadServerPage();
		}

		/// <summary>
		/// Calls <see cref="ITGRepository.Reset(bool)"/> with a <see langword="true"/> parameter, calls <see cref="ITGRepository.GenerateChangelog(out string)"/>, and starts the <see cref="ITGCompiler.Compile(bool)"/> prompting the user with any errors that may occur.
		/// </summary>
		/// <param name="sender">The sender of the event</param>
		/// <param name="e">The <see cref="EventArgs"/></param>
		async void RemoveAllTestMergesButton_Click(object sender, EventArgs e)
		{
			try
			{
				UseWaitCursor = true;
				Enabled = false;
				try
				{
					var repo = Instance.Repository;

					var res = await Task.Run(() => repo.Reset(true));

					if (res != null)
					{
						MessageBox.Show(res, "Error resetting repository");
						return;
					}

					await Task.Run(() => repo.GenerateChangelog(out res));

					if (res != null)
						MessageBox.Show(res, "Error generating changelog");

					await Task.Run(() => Instance.Compiler.Compile(false));
					if (res != null)
						MessageBox.Show(res, "Error starting compile!");
				}
				finally
				{
					UseWaitCursor = false;
					Enabled = true;
				}
			}
			catch (ForbiddenException)
			{
				if (ghclient.Credentials.AuthenticationType == AuthenticationType.Anonymous)
				{
					if (Program.RateLimitPrompt(ghclient))
						UpdateServer();
					return;
				}
				else
					throw;
			}
			LoadServerPage();
		}

		private void SecuritySelector_SelectedIndexChanged(object sender, EventArgs e)
		{
			if (!updatingFields)
				if (!Instance.DreamDaemon.SetSecurityLevel((DreamDaemonSecurity)SecuritySelector.SelectedIndex))
					MessageBox.Show("Security change will be applied after next server reboot.");
		}

		private void WorldAnnounceButton_Click(object sender, EventArgs e)
		{
			var msg = WorldAnnounceField.Text;
			if (!String.IsNullOrWhiteSpace(msg))
<<<<<<< HEAD
				Interface.GetComponent<ITGInterop>().WorldAnnounce(msg);
=======
			{
				var res = Instance.DreamDaemon.WorldAnnounce(msg);
				if (res != null)
				{
					MessageBox.Show(res);
					return;
				}
			}
>>>>>>> d69a6cbe
			WorldAnnounceField.Text = "";
		}

		private void WebclientCheckBox_CheckedChanged(object sender, EventArgs e)
		{
			if (!updatingFields)
				Instance.DreamDaemon.SetWebclient(WebclientCheckBox.Checked);
		}

		private void AutoUpdateInterval_ValueChanged(object sender, EventArgs e)
		{
			if (!updatingFields)
<<<<<<< HEAD
				Interface.GetComponent<ITGInstance>().SetAutoUpdateInterval((ulong)AutoUpdateInterval.Value);
=======
				Instance.Repository.SetAutoUpdateInterval((ulong)AutoUpdateInterval.Value);
>>>>>>> d69a6cbe
		}

		private void AutoUpdateCheckbox_CheckedChanged(object sender, EventArgs e)
		{
			if (updatingFields)
				return;
			var on = AutoUpdateCheckbox.Visible && AutoUpdateCheckbox.Checked;
			AutoUpdateInterval.Visible = on;
			AutoUpdateMLabel.Visible = on;
			if (!on)
<<<<<<< HEAD
				Interface.GetComponent<ITGInstance>().SetAutoUpdateInterval(0);
			else
				Interface.GetComponent<ITGInstance>().SetAutoUpdateInterval((ulong)AutoUpdateInterval.Value);
=======
				Instance.Repository.SetAutoUpdateInterval(0);
			else
				Instance.Repository.SetAutoUpdateInterval((ulong)AutoUpdateInterval.Value);
>>>>>>> d69a6cbe
		}
	}
}<|MERGE_RESOLUTION|>--- conflicted
+++ resolved
@@ -83,19 +83,11 @@
 			if (updatingFields)
 				return;
 
-<<<<<<< HEAD
-			var DM = Interface.GetComponent<ITGCompiler>();
-			var DD = Interface.GetComponent<ITGDreamDaemon>();
-			var Config = Interface.GetComponent<ITGStatic>();
-			var Repo = Interface.GetComponent<ITGRepository>();
-			var Instance = Interface.GetComponent<ITGInstance>();
-			var Interop = Interface.GetComponent<ITGInterop>();
-=======
 			var DM = Instance.Compiler;
 			var DD = Instance.DreamDaemon;
-			var Config = Instance.Config;
+			var Config = Instance.StaticFiles;
 			var Repo = Instance.Repository;
->>>>>>> d69a6cbe
+			var Interop = Instance.Interop;
 
 			try
 			{
@@ -470,18 +462,7 @@
 		{
 			var msg = WorldAnnounceField.Text;
 			if (!String.IsNullOrWhiteSpace(msg))
-<<<<<<< HEAD
-				Interface.GetComponent<ITGInterop>().WorldAnnounce(msg);
-=======
-			{
-				var res = Instance.DreamDaemon.WorldAnnounce(msg);
-				if (res != null)
-				{
-					MessageBox.Show(res);
-					return;
-				}
-			}
->>>>>>> d69a6cbe
+				Instance.Interop.WorldAnnounce(msg);
 			WorldAnnounceField.Text = "";
 		}
 
@@ -494,11 +475,7 @@
 		private void AutoUpdateInterval_ValueChanged(object sender, EventArgs e)
 		{
 			if (!updatingFields)
-<<<<<<< HEAD
-				Interface.GetComponent<ITGInstance>().SetAutoUpdateInterval((ulong)AutoUpdateInterval.Value);
-=======
-				Instance.Repository.SetAutoUpdateInterval((ulong)AutoUpdateInterval.Value);
->>>>>>> d69a6cbe
+				Instance.SetAutoUpdateInterval((ulong)AutoUpdateInterval.Value);
 		}
 
 		private void AutoUpdateCheckbox_CheckedChanged(object sender, EventArgs e)
@@ -509,15 +486,9 @@
 			AutoUpdateInterval.Visible = on;
 			AutoUpdateMLabel.Visible = on;
 			if (!on)
-<<<<<<< HEAD
-				Interface.GetComponent<ITGInstance>().SetAutoUpdateInterval(0);
+				Instance.SetAutoUpdateInterval(0);
 			else
-				Interface.GetComponent<ITGInstance>().SetAutoUpdateInterval((ulong)AutoUpdateInterval.Value);
-=======
-				Instance.Repository.SetAutoUpdateInterval(0);
-			else
-				Instance.Repository.SetAutoUpdateInterval((ulong)AutoUpdateInterval.Value);
->>>>>>> d69a6cbe
+				Instance.SetAutoUpdateInterval((ulong)AutoUpdateInterval.Value);
 		}
 	}
 }