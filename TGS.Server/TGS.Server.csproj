﻿<?xml version="1.0" encoding="utf-8"?>
<Project ToolsVersion="15.0" xmlns="http://schemas.microsoft.com/developer/msbuild/2003">
  <Import Project="..\packages\LibGit2Sharp-SSH.NativeBinaries.1.0.14\build\LibGit2Sharp-SSH.NativeBinaries.props" Condition="Exists('..\packages\LibGit2Sharp-SSH.NativeBinaries.1.0.14\build\LibGit2Sharp-SSH.NativeBinaries.props')" />
  <Import Project="$(MSBuildExtensionsPath)\$(MSBuildToolsVersion)\Microsoft.Common.props" Condition="Exists('$(MSBuildExtensionsPath)\$(MSBuildToolsVersion)\Microsoft.Common.props')" />
  <PropertyGroup>
    <Configuration Condition=" '$(Configuration)' == '' ">Debug</Configuration>
    <Platform Condition=" '$(Platform)' == '' ">AnyCPU</Platform>
    <ProjectGuid>{F32EDA25-0855-411C-AF5E-F0D042917E2D}</ProjectGuid>
    <OutputType>Library</OutputType>
    <RootNamespace>TGS.Server</RootNamespace>
    <AssemblyName>TGS.Server</AssemblyName>
    <TargetFrameworkVersion>v4.5.2</TargetFrameworkVersion>
    <FileAlignment>512</FileAlignment>
    <AutoGenerateBindingRedirects>true</AutoGenerateBindingRedirects>
    <NuGetPackageImportStamp>
    </NuGetPackageImportStamp>
    <TargetFrameworkProfile />
  </PropertyGroup>
  <PropertyGroup>
    <ApplicationIcon>tgs.ico</ApplicationIcon>
  </PropertyGroup>
  <PropertyGroup Condition="'$(Configuration)|$(Platform)' == 'Debug|AnyCPU'">
    <DebugSymbols>true</DebugSymbols>
    <OutputPath>bin\Debug\</OutputPath>
    <DefineConstants>DEBUG;TRACE</DefineConstants>
    <DebugType>full</DebugType>
    <PlatformTarget>AnyCPU</PlatformTarget>
    <ErrorReport>prompt</ErrorReport>
    <CodeAnalysisRuleSet>MinimumRecommendedRules.ruleset</CodeAnalysisRuleSet>
  </PropertyGroup>
  <PropertyGroup Condition="'$(Configuration)|$(Platform)' == 'Release|AnyCPU'">
    <OutputPath>bin\Release\</OutputPath>
    <DefineConstants>TRACE</DefineConstants>
    <DocumentationFile>bin\x86\Release\TGS.Server.xml</DocumentationFile>
    <Optimize>true</Optimize>
    <TreatWarningsAsErrors>true</TreatWarningsAsErrors>
    <DebugType>pdbonly</DebugType>
    <PlatformTarget>AnyCPU</PlatformTarget>
    <ErrorReport>prompt</ErrorReport>
    <CodeAnalysisRuleSet>MinimumRecommendedRules.ruleset</CodeAnalysisRuleSet>
  </PropertyGroup>
  <PropertyGroup>
    <SignAssembly>false</SignAssembly>
  </PropertyGroup>
  <PropertyGroup>
    <StartupObject />
  </PropertyGroup>
  <ItemGroup>
    <Reference Include="Discord.Net.Core, Version=1.0.2.0, Culture=neutral, PublicKeyToken=null, processorArchitecture=MSIL">
      <HintPath>..\packages\Discord.Net.Core.1.0.2\lib\net45\Discord.Net.Core.dll</HintPath>
    </Reference>
    <Reference Include="Discord.Net.Rest, Version=1.0.2.0, Culture=neutral, PublicKeyToken=null, processorArchitecture=MSIL">
      <HintPath>..\packages\Discord.Net.Rest.1.0.2\lib\net45\Discord.Net.Rest.dll</HintPath>
    </Reference>
    <Reference Include="Discord.Net.WebSocket, Version=1.0.2.0, Culture=neutral, PublicKeyToken=null, processorArchitecture=MSIL">
      <HintPath>..\packages\Discord.Net.WebSocket.1.0.2\lib\net45\Discord.Net.WebSocket.dll</HintPath>
    </Reference>
    <Reference Include="LibGit2Sharp, Version=1.0.22.0, Culture=neutral, PublicKeyToken=7cbde695407f0333, processorArchitecture=MSIL">
      <HintPath>..\packages\LibGit2Sharp-SSH.1.0.22\lib\net40\LibGit2Sharp.dll</HintPath>
    </Reference>
    <Reference Include="Meebey.SmartIrc4net, Version=0.4.5.0, Culture=neutral, PublicKeyToken=7868485fbf407e0f, processorArchitecture=MSIL">
      <HintPath>..\packages\SmartIrc4net.1.1\lib\Meebey.SmartIrc4net.dll</HintPath>
    </Reference>
    <Reference Include="Newtonsoft.Json, Version=10.0.0.0, Culture=neutral, PublicKeyToken=30ad4fe6b2a6aeed, processorArchitecture=MSIL">
      <HintPath>..\packages\Newtonsoft.Json.10.0.2\lib\net45\Newtonsoft.Json.dll</HintPath>
    </Reference>
    <Reference Include="Octokit, Version=0.28.0.0, Culture=neutral, processorArchitecture=MSIL">
      <HintPath>..\packages\Octokit.0.28.0\lib\net45\Octokit.dll</HintPath>
    </Reference>
    <Reference Include="SimpleInjector, Version=4.0.12.0, Culture=neutral, PublicKeyToken=984cb50dea722e99, processorArchitecture=MSIL">
      <HintPath>..\packages\SimpleInjector.4.0.12\lib\net45\SimpleInjector.dll</HintPath>
    </Reference>
    <Reference Include="SimpleInjector.Integration.Wcf, Version=4.0.12.0, Culture=neutral, PublicKeyToken=984cb50dea722e99, processorArchitecture=MSIL">
      <HintPath>..\packages\SimpleInjector.Integration.Wcf.4.0.12\lib\net40\SimpleInjector.Integration.Wcf.dll</HintPath>
    </Reference>
    <Reference Include="System" />
    <Reference Include="System.Collections.Immutable, Version=1.2.1.0, Culture=neutral, PublicKeyToken=b03f5f7f11d50a3a, processorArchitecture=MSIL">
      <HintPath>..\packages\System.Collections.Immutable.1.3.1\lib\portable-net45+win8+wp8+wpa81\System.Collections.Immutable.dll</HintPath>
    </Reference>
    <Reference Include="System.configuration" />
    <Reference Include="System.Configuration.Install" />
    <Reference Include="System.DirectoryServices.AccountManagement" />
    <Reference Include="System.IdentityModel" />
    <Reference Include="System.Interactive.Async, Version=3.0.1000.0, Culture=neutral, PublicKeyToken=94bc3704cddfc263, processorArchitecture=MSIL">
      <HintPath>..\packages\System.Interactive.Async.3.1.1\lib\net45\System.Interactive.Async.dll</HintPath>
    </Reference>
    <Reference Include="System.IO.Compression" />
    <Reference Include="System.IO.Compression.FileSystem" />
    <Reference Include="System.ServiceModel" />
    <Reference Include="System.Web" />
  </ItemGroup>
  <ItemGroup>
<<<<<<< HEAD
    <Compile Include="ActionEvent.cs" />
    <Compile Include="Chat\Commands\ByondCommand.cs" />
    <Compile Include="Chat\Commands\CommandInfo.cs" />
    <Compile Include="Chat\Commands\ChatCommand.cs" />
    <Compile Include="Chat\Commands\KekCommand.cs" />
    <Compile Include="Chat\Commands\PullRequestsCommand.cs" />
    <Compile Include="Chat\Commands\RevisionCommand.cs" />
    <Compile Include="Chat\Commands\RootChatCommand.cs" />
    <Compile Include="Chat\Commands\ServerChatCommand.cs" />
    <Compile Include="Chat\Commands\VersionCommand.cs" />
    <Compile Include="Chat\Providers\OnChatMessage.cs" />
    <Compile Include="Components\DreamDaemonManager.cs" />
    <Compile Include="Components\IActionEventManager.cs" />
    <Compile Include="Components\IAdministrationManager.cs" />
    <Compile Include="Components\ICompilerManager.cs" />
    <Compile Include="Components\IConnectivityManager.cs" />
    <Compile Include="Components\IDreamDaemonManager.cs" />
    <Compile Include="Components\IInstance.cs" />
    <Compile Include="Components\IInteropManager.cs" />
    <Compile Include="IO\InstanceIOManager.cs" />
    <Compile Include="InteropCommand.cs" />
    <Compile Include="Components\InteropManager.cs" />
    <Compile Include="Components\IRepositoryManager.cs" />
    <Compile Include="Components\IStaticManager.cs" />
    <Compile Include="Chat\PopulateCommandInfoEventArgs.cs" />
    <Compile Include="Components\RepositoryManager.cs" />
    <Compile Include="Components\IChatManager.cs" />
    <Compile Include="Components\StaticManager.cs" />
    <Compile Include="Components\WCFContractRelay.cs" />
    <Compile Include="IoC\DependencyInjector.cs" />
    <Compile Include="IoC\DependencyInjectorFactory.cs" />
    <Compile Include="IoC\IDependencyInjector.cs" />
    <Compile Include="IoC\IDependencyInjectorFactory.cs" />
    <Compile Include="JsonNet.PrivateSettersContractResolvers\PrivateSettersContractResolvers.cs" />
    <Compile Include="Logging\IInstanceLogger.cs" />
    <Compile Include="IO\IIOManager.cs" />
    <Compile Include="Configuration\IInstanceConfig.cs" />
    <Compile Include="Logging\ILogger.cs" />
    <Compile Include="Logging\ILoggingIDProvider.cs" />
    <Compile Include="Components\ByondManager.cs" />
    <Compile Include="Components\IByondManager.cs" />
    <Compile Include="IO\IOManager.cs" />
    <Compile Include="Configuration\IRepoConfig.cs" />
    <Compile Include="Configuration\IRepoConfigProvider.cs" />
    <Compile Include="IRepositoryProvider.cs" />
    <Compile Include="IServer.cs" />
    <Compile Include="Configuration\IServerConfig.cs" />
    <Compile Include="IServerFactory.cs" />
    <Compile Include="NativeMethods.cs" />
    <Compile Include="RepositoryProvider.cs" />
    <Compile Include="RootAuthorizationManager.cs" />
    <Compile Include="Configuration\DeprecatedInstanceConfig.cs" />
    <Compile Include="Configuration\InstanceConfig.cs" />
    <Compile Include="Chat\MessageType.cs" />
    <Compile Include="Configuration\RepoConfig.cs" />
    <Compile Include="Components\AdministrationManager.cs" />
    <Compile Include="Components\ChatManager.cs" />
    <Compile Include="Chat\Providers\IProvider.cs" />
    <Compile Include="Components\CompilerManager.cs" />
    <Compile Include="Chat\Providers\DiscordProvider.cs" />
    <Compile Include="Logging\EventID.cs" />
    <Compile Include="Components\Instance.cs" />
    <Compile Include="Chat\Providers\IRCProvider.cs" />
    <Compile Include="Components\ActionEventManager.cs" />
    <Compile Include="ProcessExtension.cs" />
=======
    <Compile Include="Security\AuthenticationHeaderDecoder.cs" />
    <Compile Include="ChatCommands\ByondCommand.cs" />
    <Compile Include="ChatCommands\CommandInfo.cs" />
    <Compile Include="ChatCommands\ChatCommand.cs" />
    <Compile Include="ChatCommands\KekCommand.cs" />
    <Compile Include="ChatCommands\PullRequestsCommand.cs" />
    <Compile Include="ChatCommands\RevisionCommand.cs" />
    <Compile Include="ChatCommands\RootChatCommand.cs" />
    <Compile Include="ChatCommands\ServerChatCommand.cs" />
    <Compile Include="ChatCommands\VersionCommand.cs" />
    <Compile Include="Helpers.cs" />
    <Compile Include="ILogger.cs" />
    <Compile Include="Security\RootAuthorizationManager.cs" />
    <Compile Include="DeprecatedInstanceConfig.cs" />
    <Compile Include="InstanceConfig.cs" />
    <Compile Include="MessageType.cs" />
    <Compile Include="RepoConfig.cs" />
    <Compile Include="Instance\Administration.cs" />
    <Compile Include="Instance\Byond.cs" />
    <Compile Include="Instance\Chat.cs" />
    <Compile Include="ChatProviders\ChatProvider.cs" />
    <Compile Include="Instance\Compiler.cs" />
    <Compile Include="Instance\Config.cs" />
    <Compile Include="ChatProviders\DiscordChatProvider.cs" />
    <Compile Include="Instance\DreamDaemon.cs" />
    <Compile Include="EventID.cs" />
    <Compile Include="Instance\Instance.cs" />
    <Compile Include="ChatProviders\IRCChatProvider.cs" />
    <Compile Include="Instance\Interop.cs" />
    <Compile Include="Instance\PreactionHandler.cs" />
    <Compile Include="ProcessExtension.cs" />
    <Compile Include="Instance\Repository.cs" />
    <Compile Include="Security\WindowsAuthorizationPolicy.cs" />
>>>>>>> ec4057b5
    <Compile Include="Server.cs" />
    <Compile Include="Properties\AssemblyInfo.cs" />
    <Compile Include="..\AssemblyInfo.global.cs" />
    <Compile Include="Configuration\ServerConfig.cs" />
    <Compile Include="ServerFactory.cs" />
    <Compile Include="SymlinkException.cs" />
  </ItemGroup>
  <ItemGroup>
    <None Include="App.config">
      <SubType>Designer</SubType>
    </None>
    <None Include="packages.config">
      <SubType>Designer</SubType>
    </None>
  </ItemGroup>
  <ItemGroup>
    <ProjectReference Include="..\TGS.Interface\TGS.Interface.csproj">
      <Project>{ac4e7e8b-f83a-481c-a8b0-8fa4e8ae59ab}</Project>
      <Name>TGS.Interface</Name>
    </ProjectReference>
  </ItemGroup>
  <ItemGroup>
    <Content Include="tgs.ico" />
  </ItemGroup>
  <ItemGroup />
  <Import Project="$(MSBuildToolsPath)\Microsoft.CSharp.targets" />
  <Target Name="EnsureNuGetPackageBuildImports" BeforeTargets="PrepareForBuild">
    <PropertyGroup>
      <ErrorText>This project references NuGet package(s) that are missing on this computer. Use NuGet Package Restore to download them.  For more information, see http://go.microsoft.com/fwlink/?LinkID=322105. The missing file is {0}.</ErrorText>
    </PropertyGroup>
    <Error Condition="!Exists('..\packages\LibGit2Sharp-SSH.NativeBinaries.1.0.14\build\LibGit2Sharp-SSH.NativeBinaries.props')" Text="$([System.String]::Format('$(ErrorText)', '..\packages\LibGit2Sharp-SSH.NativeBinaries.1.0.14\build\LibGit2Sharp-SSH.NativeBinaries.props'))" />
  </Target>
</Project><|MERGE_RESOLUTION|>--- conflicted
+++ resolved
@@ -90,7 +90,6 @@
     <Reference Include="System.Web" />
   </ItemGroup>
   <ItemGroup>
-<<<<<<< HEAD
     <Compile Include="ActionEvent.cs" />
     <Compile Include="Chat\Commands\ByondCommand.cs" />
     <Compile Include="Chat\Commands\CommandInfo.cs" />
@@ -141,7 +140,6 @@
     <Compile Include="IServerFactory.cs" />
     <Compile Include="NativeMethods.cs" />
     <Compile Include="RepositoryProvider.cs" />
-    <Compile Include="RootAuthorizationManager.cs" />
     <Compile Include="Configuration\DeprecatedInstanceConfig.cs" />
     <Compile Include="Configuration\InstanceConfig.cs" />
     <Compile Include="Chat\MessageType.cs" />
@@ -156,47 +154,15 @@
     <Compile Include="Chat\Providers\IRCProvider.cs" />
     <Compile Include="Components\ActionEventManager.cs" />
     <Compile Include="ProcessExtension.cs" />
-=======
-    <Compile Include="Security\AuthenticationHeaderDecoder.cs" />
-    <Compile Include="ChatCommands\ByondCommand.cs" />
-    <Compile Include="ChatCommands\CommandInfo.cs" />
-    <Compile Include="ChatCommands\ChatCommand.cs" />
-    <Compile Include="ChatCommands\KekCommand.cs" />
-    <Compile Include="ChatCommands\PullRequestsCommand.cs" />
-    <Compile Include="ChatCommands\RevisionCommand.cs" />
-    <Compile Include="ChatCommands\RootChatCommand.cs" />
-    <Compile Include="ChatCommands\ServerChatCommand.cs" />
-    <Compile Include="ChatCommands\VersionCommand.cs" />
-    <Compile Include="Helpers.cs" />
-    <Compile Include="ILogger.cs" />
     <Compile Include="Security\RootAuthorizationManager.cs" />
-    <Compile Include="DeprecatedInstanceConfig.cs" />
-    <Compile Include="InstanceConfig.cs" />
-    <Compile Include="MessageType.cs" />
-    <Compile Include="RepoConfig.cs" />
-    <Compile Include="Instance\Administration.cs" />
-    <Compile Include="Instance\Byond.cs" />
-    <Compile Include="Instance\Chat.cs" />
-    <Compile Include="ChatProviders\ChatProvider.cs" />
-    <Compile Include="Instance\Compiler.cs" />
-    <Compile Include="Instance\Config.cs" />
-    <Compile Include="ChatProviders\DiscordChatProvider.cs" />
-    <Compile Include="Instance\DreamDaemon.cs" />
-    <Compile Include="EventID.cs" />
-    <Compile Include="Instance\Instance.cs" />
-    <Compile Include="ChatProviders\IRCChatProvider.cs" />
-    <Compile Include="Instance\Interop.cs" />
-    <Compile Include="Instance\PreactionHandler.cs" />
-    <Compile Include="ProcessExtension.cs" />
-    <Compile Include="Instance\Repository.cs" />
     <Compile Include="Security\WindowsAuthorizationPolicy.cs" />
->>>>>>> ec4057b5
     <Compile Include="Server.cs" />
     <Compile Include="Properties\AssemblyInfo.cs" />
     <Compile Include="..\AssemblyInfo.global.cs" />
     <Compile Include="Configuration\ServerConfig.cs" />
     <Compile Include="ServerFactory.cs" />
     <Compile Include="SymlinkException.cs" />
+    <Compile Include="Security\AuthenticationHeaderDecoder.cs" />
   </ItemGroup>
   <ItemGroup>
     <None Include="App.config">
