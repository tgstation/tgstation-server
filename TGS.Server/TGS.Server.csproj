﻿<?xml version="1.0" encoding="utf-8"?>
<Project ToolsVersion="15.0" xmlns="http://schemas.microsoft.com/developer/msbuild/2003">
  <Import Project="..\packages\LibGit2Sharp-SSH.NativeBinaries.1.0.14\build\LibGit2Sharp-SSH.NativeBinaries.props" Condition="Exists('..\packages\LibGit2Sharp-SSH.NativeBinaries.1.0.14\build\LibGit2Sharp-SSH.NativeBinaries.props')" />
  <Import Project="$(MSBuildExtensionsPath)\$(MSBuildToolsVersion)\Microsoft.Common.props" Condition="Exists('$(MSBuildExtensionsPath)\$(MSBuildToolsVersion)\Microsoft.Common.props')" />
  <PropertyGroup>
    <Configuration Condition=" '$(Configuration)' == '' ">Debug</Configuration>
    <Platform Condition=" '$(Platform)' == '' ">AnyCPU</Platform>
    <ProjectGuid>{F32EDA25-0855-411C-AF5E-F0D042917E2D}</ProjectGuid>
    <OutputType>Library</OutputType>
    <RootNamespace>TGS.Server</RootNamespace>
    <AssemblyName>TGS.Server</AssemblyName>
    <TargetFrameworkVersion>v4.5.2</TargetFrameworkVersion>
    <FileAlignment>512</FileAlignment>
    <AutoGenerateBindingRedirects>true</AutoGenerateBindingRedirects>
    <NuGetPackageImportStamp>
    </NuGetPackageImportStamp>
    <TargetFrameworkProfile />
  </PropertyGroup>
  <PropertyGroup>
    <ApplicationIcon>tgs.ico</ApplicationIcon>
  </PropertyGroup>
  <PropertyGroup Condition="'$(Configuration)|$(Platform)' == 'Debug|AnyCPU'">
    <DebugSymbols>true</DebugSymbols>
    <OutputPath>bin\Debug\</OutputPath>
    <DefineConstants>DEBUG;TRACE</DefineConstants>
    <DebugType>full</DebugType>
    <PlatformTarget>AnyCPU</PlatformTarget>
    <ErrorReport>prompt</ErrorReport>
    <CodeAnalysisRuleSet>MinimumRecommendedRules.ruleset</CodeAnalysisRuleSet>
  </PropertyGroup>
  <PropertyGroup Condition="'$(Configuration)|$(Platform)' == 'Release|AnyCPU'">
    <OutputPath>bin\Release\</OutputPath>
    <DefineConstants>TRACE</DefineConstants>
    <DocumentationFile>bin\x86\Release\TGS.Server.xml</DocumentationFile>
    <Optimize>true</Optimize>
    <TreatWarningsAsErrors>true</TreatWarningsAsErrors>
    <DebugType>pdbonly</DebugType>
    <PlatformTarget>AnyCPU</PlatformTarget>
    <ErrorReport>prompt</ErrorReport>
    <CodeAnalysisRuleSet>MinimumRecommendedRules.ruleset</CodeAnalysisRuleSet>
  </PropertyGroup>
  <PropertyGroup>
    <SignAssembly>false</SignAssembly>
  </PropertyGroup>
  <PropertyGroup>
    <StartupObject />
  </PropertyGroup>
  <ItemGroup>
    <Reference Include="Discord.Net.Core, Version=1.0.2.0, Culture=neutral, PublicKeyToken=null, processorArchitecture=MSIL">
      <HintPath>..\packages\Discord.Net.Core.1.0.2\lib\net45\Discord.Net.Core.dll</HintPath>
    </Reference>
    <Reference Include="Discord.Net.Rest, Version=1.0.2.0, Culture=neutral, PublicKeyToken=null, processorArchitecture=MSIL">
      <HintPath>..\packages\Discord.Net.Rest.1.0.2\lib\net45\Discord.Net.Rest.dll</HintPath>
    </Reference>
    <Reference Include="Discord.Net.WebSocket, Version=1.0.2.0, Culture=neutral, PublicKeyToken=null, processorArchitecture=MSIL">
      <HintPath>..\packages\Discord.Net.WebSocket.1.0.2\lib\net45\Discord.Net.WebSocket.dll</HintPath>
    </Reference>
    <Reference Include="LibGit2Sharp, Version=1.0.22.0, Culture=neutral, PublicKeyToken=7cbde695407f0333, processorArchitecture=MSIL">
      <HintPath>..\packages\LibGit2Sharp-SSH.1.0.22\lib\net40\LibGit2Sharp.dll</HintPath>
    </Reference>
    <Reference Include="Meebey.SmartIrc4net, Version=0.4.5.0, Culture=neutral, PublicKeyToken=7868485fbf407e0f, processorArchitecture=MSIL">
      <HintPath>..\packages\SmartIrc4net.1.1\lib\Meebey.SmartIrc4net.dll</HintPath>
    </Reference>
    <Reference Include="Newtonsoft.Json, Version=10.0.0.0, Culture=neutral, PublicKeyToken=30ad4fe6b2a6aeed, processorArchitecture=MSIL">
      <HintPath>..\packages\Newtonsoft.Json.10.0.2\lib\net45\Newtonsoft.Json.dll</HintPath>
    </Reference>
    <Reference Include="Octokit, Version=0.28.0.0, Culture=neutral, processorArchitecture=MSIL">
      <HintPath>..\packages\Octokit.0.28.0\lib\net45\Octokit.dll</HintPath>
    </Reference>
    <Reference Include="SimpleInjector, Version=4.0.12.0, Culture=neutral, PublicKeyToken=984cb50dea722e99, processorArchitecture=MSIL">
      <HintPath>..\packages\SimpleInjector.4.0.12\lib\net45\SimpleInjector.dll</HintPath>
    </Reference>
    <Reference Include="SimpleInjector.Integration.Wcf, Version=4.0.12.0, Culture=neutral, PublicKeyToken=984cb50dea722e99, processorArchitecture=MSIL">
      <HintPath>..\packages\SimpleInjector.Integration.Wcf.4.0.12\lib\net40\SimpleInjector.Integration.Wcf.dll</HintPath>
    </Reference>
    <Reference Include="System" />
    <Reference Include="System.Collections.Immutable, Version=1.2.1.0, Culture=neutral, PublicKeyToken=b03f5f7f11d50a3a, processorArchitecture=MSIL">
      <HintPath>..\packages\System.Collections.Immutable.1.3.1\lib\portable-net45+win8+wp8+wpa81\System.Collections.Immutable.dll</HintPath>
    </Reference>
    <Reference Include="System.configuration" />
    <Reference Include="System.Configuration.Install" />
    <Reference Include="System.DirectoryServices.AccountManagement" />
    <Reference Include="System.Interactive.Async, Version=3.0.1000.0, Culture=neutral, PublicKeyToken=94bc3704cddfc263, processorArchitecture=MSIL">
      <HintPath>..\packages\System.Interactive.Async.3.1.1\lib\net45\System.Interactive.Async.dll</HintPath>
    </Reference>
    <Reference Include="System.IO.Compression" />
    <Reference Include="System.IO.Compression.FileSystem" />
    <Reference Include="System.ServiceModel" />
    <Reference Include="System.Web" />
  </ItemGroup>
  <ItemGroup>
    <Compile Include="ActionEvent.cs" />
    <Compile Include="ChatCommands\ByondCommand.cs" />
    <Compile Include="ChatCommands\CommandInfo.cs" />
    <Compile Include="ChatCommands\ChatCommand.cs" />
    <Compile Include="ChatCommands\KekCommand.cs" />
    <Compile Include="ChatCommands\PullRequestsCommand.cs" />
    <Compile Include="ChatCommands\RevisionCommand.cs" />
    <Compile Include="ChatCommands\RootChatCommand.cs" />
    <Compile Include="ChatCommands\ServerChatCommand.cs" />
    <Compile Include="ChatCommands\VersionCommand.cs" />
    <Compile Include="Components\DreamDaemonManager.cs" />
    <Compile Include="Components\IActionEventManager.cs" />
    <Compile Include="Components\IAdministrationManager.cs" />
    <Compile Include="Components\ICompilerManager.cs" />
    <Compile Include="Components\IDreamDaemonManager.cs" />
    <Compile Include="Components\IInstance.cs" />
    <Compile Include="Components\IInteropManager.cs" />
    <Compile Include="Components\InstanceIOManager.cs" />
    <Compile Include="Components\InteropCommand.cs" />
    <Compile Include="Components\InteropManager.cs" />
    <Compile Include="Components\IRepositoryManager.cs" />
    <Compile Include="Components\IStaticManager.cs" />
    <Compile Include="Components\PopulateCommandInfoEventArgs.cs" />
    <Compile Include="Components\RepositoryManager.cs" />
    <Compile Include="Components\IChatManager.cs" />
    <Compile Include="Components\StaticManager.cs" />
    <Compile Include="IInstanceLogger.cs" />
    <Compile Include="IIOManager.cs" />
    <Compile Include="IInstanceConfig.cs" />
    <Compile Include="ILogger.cs" />
    <Compile Include="ILoggingIDProvider.cs" />
    <Compile Include="Components\ByondManager.cs" />
    <Compile Include="Components\IByondManager.cs" />
    <Compile Include="IOManager.cs" />
    <Compile Include="IRepoConfig.cs" />
    <Compile Include="IRepoConfigProvider.cs" />
    <Compile Include="IRepositoryProvider.cs" />
    <Compile Include="IServer.cs" />
    <Compile Include="IServerConfig.cs" />
    <Compile Include="RepositoryProvider.cs" />
    <Compile Include="RootAuthorizationManager.cs" />
    <Compile Include="DeprecatedInstanceConfig.cs" />
    <Compile Include="InstanceConfig.cs" />
    <Compile Include="MessageType.cs" />
    <Compile Include="RepoConfig.cs" />
    <Compile Include="Components\AdministrationManager.cs" />
    <Compile Include="Components\ChatManager.cs" />
    <Compile Include="ChatProviders\ChatProvider.cs" />
    <Compile Include="Components\CompilerManager.cs" />
    <Compile Include="ChatProviders\DiscordChatProvider.cs" />
    <Compile Include="EventID.cs" />
    <Compile Include="Components\Instance.cs" />
    <Compile Include="ChatProviders\IRCChatProvider.cs" />
    <Compile Include="Components\ActionEventManager.cs" />
    <Compile Include="ProcessExtension.cs" />
<<<<<<< HEAD
    <Compile Include="Properties\Settings.Designer.cs">
      <AutoGen>True</AutoGen>
      <DesignTimeSharedInput>True</DesignTimeSharedInput>
      <DependentUpon>Settings.settings</DependentUpon>
    </Compile>
=======
    <Compile Include="Instance\Repository.cs" />
>>>>>>> 75c6c7b9
    <Compile Include="Server.cs" />
    <Compile Include="Properties\AssemblyInfo.cs" />
    <Compile Include="..\AssemblyInfo.global.cs" />
    <Compile Include="ServerConfig.cs" />
  </ItemGroup>
  <ItemGroup>
    <None Include="App.config">
      <SubType>Designer</SubType>
    </None>
    <None Include="packages.config">
      <SubType>Designer</SubType>
    </None>
  </ItemGroup>
  <ItemGroup>
    <ProjectReference Include="..\TGS.Interface\TGS.Interface.csproj">
      <Project>{ac4e7e8b-f83a-481c-a8b0-8fa4e8ae59ab}</Project>
      <Name>TGS.Interface</Name>
    </ProjectReference>
  </ItemGroup>
  <ItemGroup>
    <Content Include="tgs.ico" />
  </ItemGroup>
  <ItemGroup />
  <Import Project="$(MSBuildToolsPath)\Microsoft.CSharp.targets" />
  <Target Name="EnsureNuGetPackageBuildImports" BeforeTargets="PrepareForBuild">
    <PropertyGroup>
      <ErrorText>This project references NuGet package(s) that are missing on this computer. Use NuGet Package Restore to download them.  For more information, see http://go.microsoft.com/fwlink/?LinkID=322105. The missing file is {0}.</ErrorText>
    </PropertyGroup>
    <Error Condition="!Exists('..\packages\LibGit2Sharp-SSH.NativeBinaries.1.0.14\build\LibGit2Sharp-SSH.NativeBinaries.props')" Text="$([System.String]::Format('$(ErrorText)', '..\packages\LibGit2Sharp-SSH.NativeBinaries.1.0.14\build\LibGit2Sharp-SSH.NativeBinaries.props'))" />
  </Target>
</Project><|MERGE_RESOLUTION|>--- conflicted
+++ resolved
@@ -128,6 +128,7 @@
     <Compile Include="IRepositoryProvider.cs" />
     <Compile Include="IServer.cs" />
     <Compile Include="IServerConfig.cs" />
+    <Compile Include="IServerFactory.cs" />
     <Compile Include="RepositoryProvider.cs" />
     <Compile Include="RootAuthorizationManager.cs" />
     <Compile Include="DeprecatedInstanceConfig.cs" />
@@ -144,19 +145,11 @@
     <Compile Include="ChatProviders\IRCChatProvider.cs" />
     <Compile Include="Components\ActionEventManager.cs" />
     <Compile Include="ProcessExtension.cs" />
-<<<<<<< HEAD
-    <Compile Include="Properties\Settings.Designer.cs">
-      <AutoGen>True</AutoGen>
-      <DesignTimeSharedInput>True</DesignTimeSharedInput>
-      <DependentUpon>Settings.settings</DependentUpon>
-    </Compile>
-=======
-    <Compile Include="Instance\Repository.cs" />
->>>>>>> 75c6c7b9
     <Compile Include="Server.cs" />
     <Compile Include="Properties\AssemblyInfo.cs" />
     <Compile Include="..\AssemblyInfo.global.cs" />
     <Compile Include="ServerConfig.cs" />
+    <Compile Include="ServerFactory.cs" />
   </ItemGroup>
   <ItemGroup>
     <None Include="App.config">
