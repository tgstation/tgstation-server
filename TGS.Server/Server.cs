﻿using System;
using System.Collections.Generic;
using System.Reflection;
using System.ServiceModel;
using TGS.Interface;
using TGS.Interface.Components;
using TGS.Server.Components;
using TGS.Server.Configuration;
using TGS.Server.IO;
using TGS.Server.IoC;
using TGS.Server.Logging;
using TGS.Server.Security;

namespace TGS.Server
{
	/// <summary>
	/// The windows service the application runs as
	/// </summary>
	[ServiceBehavior(ConcurrencyMode = ConcurrencyMode.Multiple, InstanceContextMode = InstanceContextMode.Single)]
	sealed class Server : IServer, ILoggingIDProvider, ITGSService, ITGConnectivity, ITGInstanceManager, ITGLanding
	{
		/// <summary>
		/// The logging ID used for <see cref="Server"/> events
		/// </summary>
		public const byte LoggingID = 0;

		/// <summary>
		/// The service version <see cref="string"/> based on the <see cref="AssemblyName"/>'s <see cref="System.Version"/>
		/// </summary>
		public static readonly string VersionString = String.Format("/tg/station 13 Server v{0}", Assembly.GetExecutingAssembly().GetName().Version);

		/// <summary>
		/// <see cref="ILogger"/> for the <see cref="Server"/>
		/// </summary>
		readonly ILogger Logger;
		/// <summary>
		/// The <see cref="IServerConfig"/> for the <see cref="Server"/>
		/// </summary>
		readonly IServerConfig Config;
		/// <summary>
		/// The <see cref="IIOManager"/> for the <see cref="Server"/>
		/// </summary>
		readonly IIOManager IO;
		/// <summary>
		/// The <see cref="IDependencyInjectorFactory"/> for the <see cref="Server"/>
		/// </summary>
		readonly IDependencyInjectorFactory ContainerFactory;

		/// <summary>
		/// The WCF host that contains <see cref="ITGSService"/> connects to
		/// </summary>
		ServiceHost serviceHost;

		/// <summary>
		/// Map of <see cref="InstanceConfig.Name"/> to the respective <see cref="ServiceHost"/> hosting the <see cref="Instance"/>
		/// </summary>
		IDictionary<string, ServiceHost> hosts;
		/// <summary>
		/// List of <see cref="Instance.LoggingID"/>s in use
		/// </summary>
		IList<int> UsedLoggingIDs = new List<int>();

		/// <summary>
		/// Checks an <paramref name="instanceName"/> for illegal characters
		/// </summary>
		/// <param name="instanceName">The <see cref="Instance"/> name to check</param>
		/// <returns><see langword="null"/> if <paramref name="instanceName"/> contains no illegal characters, error message otherwise</returns>
		static string CheckInstanceName(string instanceName)
		{
			char[] bannedCharacters = { ';', '&', '=', '%' };
			foreach (var I in bannedCharacters)
				if (instanceName.Contains(I.ToString()))
					return "Instance names may not contain the following characters: ';', '&', '=', or '%'";
			return null;
		}

		/// <summary>
		/// Construct a <see cref="Server"/>
		/// </summary>
		/// <param name="logger">The value for <see cref="Logger"/></param>
		/// <param name="config">The value for <see cref="Config"/></param>
		/// <param name="io">The value for <see cref="IO"/></param>
		/// <param name="containerFactory">The value for <see cref="ContainerFactory"/></param>
		public Server(ILogger logger, IServerConfig config, IIOManager io, IDependencyInjectorFactory containerFactory)
		{
			Logger = logger;
			Config = config;
			IO = io;
			ContainerFactory = containerFactory;
		}

		/// <inheritdoc />
		public void Start(string[] args)
		{
			if (serviceHost != null)
				throw new InvalidOperationException(String.Format("{0} is already running!", nameof(Server)));
			
			ChangePortFromCommandLine(args);

			SetupService();

			SetupInstances();

			OnlineAllHosts();
		}

		/// <summary>
		/// Enumerates configured <see cref="IInstanceConfig"/>s. Detaches those that fail to load
		/// </summary>
		/// <returns>Each configured <see cref="IInstanceConfig"/></returns>
		IEnumerable<IInstanceConfig> GetInstanceConfigs()
		{
			var pathsToRemove = new List<string>();
			lock (this)
			{
				var IPS = Config.InstancePaths;
				foreach (var I in IPS)
				{
					IInstanceConfig ic;
					try
					{
						ic = InstanceConfig.Load(I, IO);
					}
					catch (Exception e)
					{
						Logger.WriteError(String.Format("Unable load instance config at path {0}. Error: {1} Detaching...", I, e.ToString()), EventID.InstanceInitializationFailure, LoggingID);
						pathsToRemove.Add(I);
						continue;
					}
					yield return ic;
				}
				foreach (var I in pathsToRemove)
					IPS.Remove(I);
			}
		}

		/// <summary>
		/// Overrides and saves the configured <see cref="ServerConfig.RemoteAccessPort"/> if requested by command line parameters
		/// </summary>
		/// <param name="args">The command line parameters for the <see cref="Server"/></param>
		void ChangePortFromCommandLine(string[] args)
		{
			for (var I = 0; I < args.Length - 1; ++I)
				if (args[I].ToLower() == "-port")
				{
					try
					{
						var res = Convert.ToUInt16(args[I + 1]);
						if (res == 0)
							throw new Exception("Cannot bind to port 0");
						Config.RemoteAccessPort = res;
					}
					catch (Exception e)
					{
						throw new Exception("Invalid argument for \"-port\"", e);
					}
					Config.Save(IO);
					break;
				}
		}

		/// <summary>
		/// Creates the <see cref="ServiceHost"/> for <see cref="ITGSService"/>
		/// </summary>
		void SetupService()
		{
<<<<<<< HEAD
			serviceHost = CreateHost(this, ServerInterface.MasterInterfaceName);
			foreach (var I in ServerInterface.ValidServiceInterfaces)
				AddEndpoint(serviceHost, I);
			serviceHost.Authorization.ServiceAuthorizationManager = new RootAuthorizationManager(Logger); //only admins can diddle us
=======
			serviceHost = CreateHost(this, Definitions.MasterInterfaceName);
			AddEndpoint(serviceHost, typeof(ITGConnectivity));
			AddEndpoint(serviceHost, typeof(ITGInstanceManager));
			AddEndpoint(serviceHost, typeof(ITGLanding));
			AddEndpoint(serviceHost, typeof(ITGSService));
			serviceHost.Authorization.ServiceAuthorizationManager = new RootAuthorizationManager(); //only admins can diddle us
>>>>>>> d69a6cbe
			serviceHost.Authentication.ServiceAuthenticationManager = new AuthenticationHeaderDecoder();
		}

		/// <summary>
		/// Opens all created <see cref="ServiceHost"/>s
		/// </summary>
		void OnlineAllHosts()
		{
			serviceHost.Open();
			foreach (var I in hosts)
				I.Value.Open();
		}

		/// <summary>
		/// Creates a <see cref="ServiceHost"/> for <paramref name="singleton"/> using the default pipe, CloseTimeout for the <see cref="ServiceHost"/>, and the configured <see cref="ServerConfig.RemoteAccessPort"/>
		/// </summary>
		/// <param name="singleton">The <see cref="ServiceHost.SingletonInstance"/>. If it is an <see cref="Instance"/>, the resulting <see cref="ServiceHost"/> will be created using it's <see cref="Instance.CreateServiceHost(Uri[])"/> method</param>
		/// <param name="endpointPostfix">The URL to access components on the <see cref="ServiceHost"/></param>
		/// <returns>The created <see cref="ServiceHost"/></returns>
		ServiceHost CreateHost(object singleton, string endpointPostfix)
		{
			var uris = new Uri[] { new Uri(String.Format("net.pipe://localhost/{0}", endpointPostfix)), new Uri(String.Format("https://localhost:{0}/{1}", Config.RemoteAccessPort, endpointPostfix)) };
			var instance = singleton as Instance;
			ServiceHost res;
			if (instance != null)
				res = instance.CreateServiceHost(uris);
			else
				res = new ServiceHost(singleton, uris);
			res.CloseTimeout = new TimeSpan(0, 0, 5);
			return res;
		}

		/// <summary>
		/// Creates <see cref="ServiceHost"/>s for all <see cref="Instance"/>s as listed in <see cref="ServerConfig.InstancePaths"/>, detaches bad ones
		/// </summary>
		void SetupInstances()
		{
			hosts = new Dictionary<string, ServiceHost>();
			var pathsToRemove = new List<string>();
			var seenNames = new List<string>();
			foreach (var I in GetInstanceConfigs())
			{
				if (seenNames.Contains(I.Name))
				{
					Logger.WriteError(String.Format("Instance at {0} has a duplicate name! Detaching...", I.Directory), EventID.InstanceInitializationFailure, LoggingID);
					pathsToRemove.Add(I.Directory);
				}
				if (I.Enabled && SetupInstance(I) == null)
					pathsToRemove.Add(I.Directory);
				else
					seenNames.Add(I.Name);
			}
			foreach (var I in pathsToRemove)
				Config.InstancePaths.Remove(I);
		}

		/// <inheritdoc />
		public void Release(byte ID)
		{
			lock (UsedLoggingIDs)
			{
				UsedLoggingIDs.Remove(ID);
			}
		}

		/// <inheritdoc />
		public byte Get()
		{
			lock (UsedLoggingIDs)
			{
				for (byte I = 1; I < 100; ++I)
					if (!UsedLoggingIDs.Contains(I))
					{
						UsedLoggingIDs.Add(I);
						return I;
					}
			}
			throw new Exception("All logging IDs in use!");
		}

		/// <summary>
		/// Creates and starts a <see cref="ServiceHost"/> for a <see cref="Instance"/> at <paramref name="config"/>
		/// </summary>
		/// <param name="config">The <see cref="IInstanceConfig"/> for the <see cref="Instance"/></param>
		/// <returns>The inactive <see cref="ServiceHost"/> on success, <see langword="null"/> on failure</returns>
		ServiceHost SetupInstance(IInstanceConfig config)
		{
			Instance instance;
			string instanceName;
			try
			{
				if (hosts.ContainsKey(config.Directory))
				{
					var datInstance = ((WCFContractRelay)hosts[config.Directory].SingletonInstance).GetInstance();
					Logger.WriteError(String.Format("Unable to start instance at path {0}. Has the same name as instance at path {1}. Detaching...", config.Directory, datInstance.ServerDirectory()), EventID.InstanceInitializationFailure, LoggingID);
					return null;
				}
				if (!config.Enabled)
					return null;
				instanceName = config.Name;
				var DI = ContainerFactory.CreateDependencyInjector();
				try
				{
					instance = new Instance(config, Logger, this, Config, DI);
				}
				catch
				{
					DI.Dispose();
					throw;
				}
			}
			catch (Exception e)
			{
				Logger.WriteError(String.Format("Unable to start instance at path {0}. Detaching... Error: {1}", config.Directory, e.ToString()), EventID.InstanceInitializationFailure, LoggingID);
				return null;
			}

			var host = CreateHost(instance, String.Format("{0}/{1}", Definitions.InstanceInterfaceName, instanceName));
			hosts.Add(instanceName, host);
<<<<<<< HEAD
			
			foreach (var J in ServerInterface.ValidInstanceInterfaces)
				AddEndpoint(host, J);
			
=======

			AddEndpoint(host, typeof(ITGConnectivity));
			AddEndpoint(host, typeof(ITGAdministration));
			AddEndpoint(host, typeof(ITGChat));
			AddEndpoint(host, typeof(ITGCompiler));
			AddEndpoint(host, typeof(ITGConfig));
			AddEndpoint(host, typeof(ITGConnectivity));
			AddEndpoint(host, typeof(ITGDreamDaemon));
			AddEndpoint(host, typeof(ITGInstance));
			AddEndpoint(host, typeof(ITGInterop));
			AddEndpoint(host, typeof(ITGRepository));

			host.Authorization.ServiceAuthorizationManager = instance;
>>>>>>> d69a6cbe
			host.Authentication.ServiceAuthenticationManager = new AuthenticationHeaderDecoder();
			return host;
		}

		/// <summary>
		/// Adds a WCF endpoint for a component <paramref name="typetype"/>
		/// </summary>
		/// <param name="host">The service host to add the component to</param>
		/// <param name="typetype">The type of the component</param>
		void AddEndpoint(ServiceHost host, Type typetype)
		{
			var bindingName = typetype.Name;
			host.AddServiceEndpoint(typetype, new NetNamedPipeBinding() { SendTimeout = new TimeSpan(0, 0, 30), MaxReceivedMessageSize = Definitions.TransferLimitLocal }, bindingName);
			var httpsBinding = new BasicHttpsBinding()
			{
				SendTimeout = new TimeSpan(0, 0, 40),
				MaxReceivedMessageSize = Definitions.TransferLimitRemote
			};
			var requireAuth = typetype.Name != typeof(ITGConnectivity).Name;
			host.AddServiceEndpoint(typetype, httpsBinding, bindingName);
		}

		/// <inheritdoc />
		public void Stop()
		{
			lock (this)
			{
				try
				{
					foreach (var I in hosts)
					{
						var host = I.Value;
						var instance = ((WCFContractRelay)host.SingletonInstance).GetInstance();
						host.Close();
						instance.Dispose();
					}
				}
				catch (Exception e)
				{
					Logger.WriteError(e.ToString(), EventID.ServiceShutdownFail, LoggingID);
				}
				serviceHost.Close();
			}
			Config.Save(IO);
			serviceHost = null;
		}

		/// <inheritdoc />
		public void VerifyConnection() { }

		/// <inheritdoc />
		public void PrepareForUpdate()
		{
			foreach (var I in hosts)
				((WCFContractRelay)I.Value.SingletonInstance).GetInstance().Reattach(false);
		}

		/// <inheritdoc />
		public ushort RemoteAccessPort()
		{
			return Config.RemoteAccessPort;
		}

		/// <inheritdoc />
		public string SetRemoteAccessPort(ushort port)
		{
			if (port == 0)
				return "Cannot bind to port 0";
			Config.RemoteAccessPort = port;
			return null;
		}

		/// <inheritdoc />
		public string Version()
		{
			return VersionString;
		}

		/// <inheritdoc />
		public bool SetPythonPath(string path)
		{
			if (!IO.DirectoryExists(path).Result)
				return false;
			Config.PythonPath = IO.ResolvePath(path);
			return true;
		}

		/// <inheritdoc />
		public string PythonPath()
		{
			return Config.PythonPath;
		}

		/// <inheritdoc />
		public IList<InstanceMetadata> ListInstances()
		{
			var result = new List<InstanceMetadata>();
			lock (this)
				foreach (var ic in GetInstanceConfigs()) 
					result.Add(new InstanceMetadata
					{
						Name = ic.Name,
						Path = ic.Directory,
						Enabled = ic.Enabled,
					});
			return result;
		}

		/// <inheritdoc />
		public string CreateInstance(string Name, string path)
		{
			path = IO.ResolvePath(path);
			var res = CheckInstanceName(Name);
			if (res != null)
				return res;
			if (IO.FileExists(path).Result || IO.DirectoryExists(path).Result)
				return "Cannot create instance at pre-existing path!";
			lock (this)
			{
				if (Config.InstancePaths.Contains(path))
					return String.Format("Instance at {0} already exists!", path);
				foreach (var oic in GetInstanceConfigs())
					if (Name == oic.Name)
						return String.Format("Instance named {0} already exists!", oic.Name);
				IInstanceConfig ic;
				try
				{
					ic = new InstanceConfig(path)
					{
						Name = Name
					};
					IO.CreateDirectory(path).Wait();
					ic.Save(IO);
					Config.InstancePaths.Add(path);
				}
				catch (Exception e)
				{
					return e.ToString();
				}
				return SetupOneInstance(ic);
			}
		}

		/// <summary>
		/// Starts and onlines an instance located at <paramref name="config"/>
		/// </summary>
		/// <param name="config">The <see cref="IInstanceConfig"/> for the <see cref="Instance"/></param>
		/// <returns><see langword="null"/> on success, error message on failure</returns>
		string SetupOneInstance(IInstanceConfig config)
		{
			if (!config.Enabled)
				return null;
			try
			{
				var host = SetupInstance(config);
				if (host != null)
					host.Open();
				else
					lock (this)
						Config.InstancePaths.Remove(config.Directory);
				return null;
			}
			catch (Exception e)
			{
				return "Instance set up but an error occurred while starting it: " + e.ToString();
			}
		}

		/// <inheritdoc />
		public string ImportInstance(string path)
		{
			path = IO.ResolvePath(path);
			lock (this)
			{
				if (Config.InstancePaths.Contains(path))
					return String.Format("Instance at {0} already exists!", path);
				if(!IO.DirectoryExists(path).Result)
					return String.Format("There is no instance located at {0}!", path);
				IInstanceConfig ic;
				try
				{
					ic = InstanceConfig.Load(path, IO);
					foreach(var oic in GetInstanceConfigs())
						if(ic.Name == oic.Name)
							return String.Format("Instance named {0} already exists!", oic.Name);
					ic.Save(IO);
					Config.InstancePaths.Add(path);
				}
				catch (Exception e)
				{
					return e.ToString();
				}
				return SetupOneInstance(ic);
			}
		}

		/// <inheritdoc />
		public bool InstanceEnabled(string Name)
		{
			lock(this)
			{
				return hosts.ContainsKey(Name);
			}
		}

		/// <inheritdoc />
		public string SetInstanceEnabled(string Name, bool enabled)
		{
			return SetInstanceEnabledImpl(Name, enabled, out string path);
		}


		/// <summary>
		/// Sets a <see cref="Instance"/>'s enabled status
		/// </summary>
		/// <param name="Name">The <see cref="Instance"/> whom's status should be changed</param>
		/// <param name="enabled"><see langword="true"/> to enable the <see cref="Instance"/>, <see langword="false"/> to disable it</param>
		/// <param name="path">The path to the modified <see cref="Instance"/></param>
		/// <returns><see langword="null"/> on success, error message on failure</returns>
		string SetInstanceEnabledImpl(string Name, bool enabled, out string path)
		{
			path = null;
			lock (this)
			{
				var hostIsOnline = hosts.ContainsKey(Name);
				if (enabled)
				{
					if (hostIsOnline)
						return null;
					foreach (var ic in GetInstanceConfigs())
						if (ic.Name == Name)
						{
							path = ic.Directory;
							ic.Enabled = true;
							ic.Save(IO);
							return SetupOneInstance(ic);
						}
					return String.Format("Instance {0} does not exist!", Name);
				}
				else
				{
					if (!hostIsOnline)
						return null;
					var host = hosts[Name];
					hosts.Remove(Name);
					var inst = ((WCFContractRelay)host.SingletonInstance).GetInstance();
					host.Close();
					path = inst.ServerDirectory();
					inst.Offline();
					inst.Dispose();
					return null;
				}
			}
		}

		/// <inheritdoc />
		public string RenameInstance(string name, string new_name)
		{
			if (name == new_name)
				return null;
			var res = CheckInstanceName(new_name);
			if (res != null)
				return res;
			lock (this)
			{
				//we have to check em all anyway
				IInstanceConfig the_droid_were_looking_for = null;
				foreach (var ic in GetInstanceConfigs())
					if (ic.Name == name)
					{
						the_droid_were_looking_for = ic;
						break;
					}
					else if (ic.Name == new_name)
						return String.Format("There is already another instance named {0}!", new_name);
				if (the_droid_were_looking_for == null)
					return String.Format("There is no instance named {0}!", name);
				var ie = InstanceEnabled(name);
				if(ie)
					SetInstanceEnabled(name, false);
				the_droid_were_looking_for.Name = new_name;
				string result = "";
				try
				{
					the_droid_were_looking_for.Save(IO);
					result = null;
				}
				catch(Exception e)
				{
					result = "Could not save instance config! Error: " + e.ToString();
				}
				finally
				{
					if (ie)
					{
						var resRestore = SetInstanceEnabled(new_name, true);
						if (resRestore != null)
							result = (result + " " + resRestore).Trim();
					}
				}
				return result;
			}
		}

		/// <inheritdoc />
		public string DetachInstance(string name)
		{
			lock (this)
			{
				var res = SetInstanceEnabledImpl(name, false, out string path);
				if (res != null)
					return res;
				if (path == null)    //gotta find it ourselves
					foreach (var ic in GetInstanceConfigs())
						if (ic.Name == name)
						{
							path = ic.Directory;
							break;
						}
				if (path == null)
					return String.Format("No instance named {0} exists!", name);
				Config.InstancePaths.Remove(path);
				return null;
			}
		}
		
		/// <summary>
		/// Calls <see cref="Stop"/> if it hasn't been called already
		/// </summary>
		public void Dispose()
		{
			if (serviceHost != null)
				Stop();
		}
	}
}<|MERGE_RESOLUTION|>--- conflicted
+++ resolved
@@ -56,7 +56,7 @@
 		/// </summary>
 		IDictionary<string, ServiceHost> hosts;
 		/// <summary>
-		/// List of <see cref="Instance.LoggingID"/>s in use
+		/// List of LoggingIDs in use
 		/// </summary>
 		IList<int> UsedLoggingIDs = new List<int>();
 
@@ -164,19 +164,12 @@
 		/// </summary>
 		void SetupService()
 		{
-<<<<<<< HEAD
-			serviceHost = CreateHost(this, ServerInterface.MasterInterfaceName);
-			foreach (var I in ServerInterface.ValidServiceInterfaces)
-				AddEndpoint(serviceHost, I);
-			serviceHost.Authorization.ServiceAuthorizationManager = new RootAuthorizationManager(Logger); //only admins can diddle us
-=======
 			serviceHost = CreateHost(this, Definitions.MasterInterfaceName);
 			AddEndpoint(serviceHost, typeof(ITGConnectivity));
 			AddEndpoint(serviceHost, typeof(ITGInstanceManager));
 			AddEndpoint(serviceHost, typeof(ITGLanding));
 			AddEndpoint(serviceHost, typeof(ITGSService));
-			serviceHost.Authorization.ServiceAuthorizationManager = new RootAuthorizationManager(); //only admins can diddle us
->>>>>>> d69a6cbe
+			serviceHost.Authorization.ServiceAuthorizationManager = new RootAuthorizationManager(Logger); //only admins can diddle us
 			serviceHost.Authentication.ServiceAuthenticationManager = new AuthenticationHeaderDecoder();
 		}
 
@@ -193,7 +186,7 @@
 		/// <summary>
 		/// Creates a <see cref="ServiceHost"/> for <paramref name="singleton"/> using the default pipe, CloseTimeout for the <see cref="ServiceHost"/>, and the configured <see cref="ServerConfig.RemoteAccessPort"/>
 		/// </summary>
-		/// <param name="singleton">The <see cref="ServiceHost.SingletonInstance"/>. If it is an <see cref="Instance"/>, the resulting <see cref="ServiceHost"/> will be created using it's <see cref="Instance.CreateServiceHost(Uri[])"/> method</param>
+		/// <param name="singleton">The <see cref="ServiceHost.SingletonInstance"/>. If it is an <see cref="Instance"/>, the resulting <see cref="ServiceHost"/> will be created using it's <see cref="Components.Instance.CreateServiceHost(Uri[])"/> method</param>
 		/// <param name="endpointPostfix">The URL to access components on the <see cref="ServiceHost"/></param>
 		/// <returns>The created <see cref="ServiceHost"/></returns>
 		ServiceHost CreateHost(object singleton, string endpointPostfix)
@@ -296,26 +289,18 @@
 
 			var host = CreateHost(instance, String.Format("{0}/{1}", Definitions.InstanceInterfaceName, instanceName));
 			hosts.Add(instanceName, host);
-<<<<<<< HEAD
-			
-			foreach (var J in ServerInterface.ValidInstanceInterfaces)
-				AddEndpoint(host, J);
-			
-=======
 
 			AddEndpoint(host, typeof(ITGConnectivity));
 			AddEndpoint(host, typeof(ITGAdministration));
 			AddEndpoint(host, typeof(ITGChat));
 			AddEndpoint(host, typeof(ITGCompiler));
-			AddEndpoint(host, typeof(ITGConfig));
+			AddEndpoint(host, typeof(ITGStatic));
 			AddEndpoint(host, typeof(ITGConnectivity));
 			AddEndpoint(host, typeof(ITGDreamDaemon));
 			AddEndpoint(host, typeof(ITGInstance));
 			AddEndpoint(host, typeof(ITGInterop));
 			AddEndpoint(host, typeof(ITGRepository));
-
-			host.Authorization.ServiceAuthorizationManager = instance;
->>>>>>> d69a6cbe
+			
 			host.Authentication.ServiceAuthenticationManager = new AuthenticationHeaderDecoder();
 			return host;
 		}
