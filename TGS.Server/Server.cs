﻿using System;
using System.Collections.Generic;
using System.Collections.Specialized;
using System.Diagnostics;
using System.IO;
using System.Reflection;
using System.Security.Principal;
using System.ServiceModel;
using TGS.Interface;
using TGS.Interface.Components;

namespace TGS.Server
{
	/// <summary>
	/// The windows service the application runs as
	/// </summary>
	[ServiceBehavior(ConcurrencyMode = ConcurrencyMode.Multiple, InstanceContextMode = InstanceContextMode.Single)]
	public sealed class Server : ITGSService, ITGConnectivity, ITGLanding, ITGInstanceManager, IServer, ILoggingIDProvider
	{
		/// <summary>
		/// The logging ID used for <see cref="Server"/> events
		/// </summary>
		public const byte LoggingID = 0;

		/// <summary>
		/// The service version <see cref="string"/> based on the <see cref="FileVersionInfo"/>
		/// </summary>
		public static readonly string VersionString = "/tg/station 13 Server v" + FileVersionInfo.GetVersionInfo(Assembly.GetExecutingAssembly().Location).FileVersion;

		/// <summary>
		/// Checks an <paramref name="instanceName"/> for illegal characters
		/// </summary>
		/// <param name="instanceName">The <see cref="Instance"/> name to check</param>
		/// <returns><see langword="null"/> if <paramref name="instanceName"/> contains no illegal characters, error message otherwise</returns>
		static string CheckInstanceName(string instanceName)
		{
			char[] bannedCharacters = { ';', '&', '=', '%' };
			foreach (var I in bannedCharacters)
				if (instanceName.Contains(I.ToString()))
					return "Instance names may not contain the following characters: ';', '&', '=', or '%'";
			return null;
		}

		/// <summary>
		/// The WCF host that contains <see cref="ITGSService"/> connects to
		/// </summary>
		ServiceHost serviceHost;

		/// <summary>
		/// Map of <see cref="InstanceConfig.Name"/> to the respective <see cref="ServiceHost"/> hosting the <see cref="Instance"/>
		/// </summary>
		IDictionary<string, ServiceHost> hosts;
		/// <summary>
		/// List of <see cref="Instance.LoggingID"/>s in use
		/// </summary>
		IList<int> UsedLoggingIDs = new List<int>();

		/// <summary>
		/// <see cref="ILogger"/> for the <see cref="Server"/>
		/// </summary>
		readonly ILogger Logger;

		/// <summary>
		/// The <see cref="IServerConfig"/> for the <see cref="Server"/>
		/// </summary>
		readonly IServerConfig Config;

		/// <summary>
		/// Construct a <see cref="Server"/>
		/// </summary>
		/// <param name="logger">The value for <see cref="Logger"/></param>
		/// <param name="config">The value for <see cref="Config"/></param>
		public Server(ILogger logger, IServerConfig config)
		{
			Logger = logger;
			Config = config;
		}

		/// <inheritdoc />
		public void Start(string[] args)
		{
			if (disposedValue)
				throw new ObjectDisposedException(nameof(Server));
			if (serviceHost != null)
				throw new InvalidOperationException(String.Format("{0} is already running!", nameof(Server)));
			
			ChangePortFromCommandLine(args);

			SetupService();

			SetupInstances();

			OnlineAllHosts();
		}

		/// <summary>
		/// Enumerates configured <see cref="IInstanceConfig"/>s. Detaches those that fail to load
		/// </summary>
		/// <returns>Each configured <see cref="IInstanceConfig"/></returns>
		IEnumerable<IInstanceConfig> GetInstanceConfigs()
		{
			var pathsToRemove = new List<string>();
			lock (this)
			{
				var IPS = Config.InstancePaths;
				foreach (var I in IPS)
				{
					IInstanceConfig ic;
					try
					{
						ic = InstanceConfig.Load(I);
					}
					catch (Exception e)
					{
						Logger.WriteError(String.Format("Unable load instance config at path {0}. Error: {1} Detaching...", I, e.ToString()), EventID.InstanceInitializationFailure, LoggingID);
						pathsToRemove.Add(I);
						continue;
					}
					yield return ic;
				}
				foreach (var I in pathsToRemove)
					IPS.Remove(I);
			}
		}

		/// <summary>
		/// Overrides and saves the configured <see cref="ServerConfig.RemoteAccessPort"/> if requested by command line parameters
		/// </summary>
		/// <param name="args">The command line parameters for the <see cref="Server"/></param>
		void ChangePortFromCommandLine(string[] args)
		{
			for (var I = 0; I < args.Length - 1; ++I)
				if (args[I].ToLower() == "-port")
				{
					try
					{
						var res = Convert.ToUInt16(args[I + 1]);
						if (res == 0)
							throw new Exception("Cannot bind to port 0");
						Config.RemoteAccessPort = res;
					}
					catch (Exception e)
					{
						throw new Exception("Invalid argument for \"-port\"", e);
					}
					Config.Save();
					break;
				}
		}

		/// <summary>
<<<<<<< HEAD
=======
		/// Upgrades up the service configuration
		/// </summary>
		void SetupConfig()
		{
			Directory.CreateDirectory(DefaultConfigDirectory);
			try
			{
				Config = ServerConfig.Load(DefaultConfigDirectory);
			}
			catch
			{
				try
				{
					//assume we're upgrading
					Config = ServerConfig.Load(MigrationConfigDirectory);
					Config.Save(DefaultConfigDirectory);
					Helpers.DeleteDirectory(MigrationConfigDirectory);
				}
				catch
				{
					//new baby
					Config = new ServerConfig();
				}
			}
		}

		/// <summary>
>>>>>>> 75c6c7b9
		/// Creates the <see cref="ServiceHost"/> for <see cref="ITGSService"/>
		/// </summary>
		void SetupService()
		{
			serviceHost = CreateHost(this, ServerInterface.MasterInterfaceName);
			foreach (var I in ServerInterface.ValidServiceInterfaces)
				AddEndpoint(serviceHost, I);
			serviceHost.Authorization.ServiceAuthorizationManager = new RootAuthorizationManager(Logger);	//only admins can diddle us
		}

		/// <summary>
		/// Opens all created <see cref="ServiceHost"/>s
		/// </summary>
		void OnlineAllHosts()
		{
			serviceHost.Open();
			foreach (var I in hosts)
				I.Value.Open();
		}

		/// <summary>
		/// Creates a <see cref="ServiceHost"/> for <paramref name="singleton"/> using the default pipe, CloseTimeout for the <see cref="ServiceHost"/>, and the configured <see cref="ServerConfig.RemoteAccessPort"/>
		/// </summary>
		/// <param name="singleton">The <see cref="ServiceHost.SingletonInstance"/>. If it is an <see cref="Instance"/>, the resulting <see cref="ServiceHost"/> will be created using it's <see cref="Instance.CreateServiceHost(Uri[])"/> method</param>
		/// <param name="endpointPostfix">The URL to access components on the <see cref="ServiceHost"/></param>
		/// <returns>The created <see cref="ServiceHost"/></returns>
		ServiceHost CreateHost(object singleton, string endpointPostfix)
		{
			var uris = new Uri[] { new Uri(String.Format("net.pipe://localhost/{0}", endpointPostfix)), new Uri(String.Format("https://localhost:{0}/{1}", Config.RemoteAccessPort, endpointPostfix)) };
			var instance = singleton as Instance;
			ServiceHost res;
			if (instance != null)
				res = instance.CreateServiceHost(uris);
			else
				res = new ServiceHost(singleton, uris);
			res.CloseTimeout = new TimeSpan(0, 0, 5);
			return res;
		}

		/// <summary>
		/// Creates <see cref="ServiceHost"/>s for all <see cref="Instance"/>s as listed in <see cref="ServerConfig.InstancePaths"/>, detaches bad ones
		/// </summary>
		void SetupInstances()
		{
			hosts = new Dictionary<string, ServiceHost>();
			var pathsToRemove = new List<string>();
			var seenNames = new List<string>();
			foreach (var I in GetInstanceConfigs())
			{
				if (seenNames.Contains(I.Name))
				{
					Logger.WriteError(String.Format("Instance at {0} has a duplicate name! Detaching...", I.Directory), EventID.InstanceInitializationFailure, LoggingID);
					pathsToRemove.Add(I.Directory);
				}
				if (I.Enabled && SetupInstance(I) == null)
					pathsToRemove.Add(I.Directory);
				else
					seenNames.Add(I.Name);
			}
			foreach (var I in pathsToRemove)
				Config.InstancePaths.Remove(I);
		}

		/// <inheritdoc />
		public void Release(byte ID)
		{
			lock (UsedLoggingIDs)
			{
				UsedLoggingIDs.Remove(ID);
			}
		}

		/// <inheritdoc />
		public byte Get()
		{
			lock (UsedLoggingIDs)
			{
				for (byte I = 1; I < 100; ++I)
					if (!UsedLoggingIDs.Contains(I))
					{
						UsedLoggingIDs.Add(I);
						return I;
					}
			}
			throw new Exception("All logging IDs in use!");
		}

		/// <summary>
		/// Creates and starts a <see cref="ServiceHost"/> for a <see cref="Instance"/> at <paramref name="config"/>
		/// </summary>
		/// <param name="config">The <see cref="IInstanceConfig"/> for the <see cref="Instance"/></param>
		/// <returns>The inactive <see cref="ServiceHost"/> on success, <see langword="null"/> on failure</returns>
		ServiceHost SetupInstance(IInstanceConfig config)
		{
			Instance instance;
			string instanceName;
			try
			{
				if (hosts.ContainsKey(config.Directory))
				{
					var datInstance = ((Instance)hosts[config.Directory].SingletonInstance);
					Logger.WriteError(String.Format("Unable to start instance at path {0}. Has the same name as instance at path {1}. Detaching...", config.Directory, datInstance.ServerDirectory()), EventID.InstanceInitializationFailure, LoggingID);
					return null;
				}
				if (!config.Enabled)
					return null;
				instanceName = config.Name;
				instance = new Instance(config, Logger, this, Config);
			}
			catch (Exception e)
			{
				Logger.WriteError(String.Format("Unable to start instance at path {0}. Detaching... Error: {1}", config.Directory, e.ToString()), EventID.InstanceInitializationFailure, LoggingID);
				return null;
			}

			var host = CreateHost(instance, String.Format("{0}/{1}", ServerInterface.InstanceInterfaceName, instanceName));
			hosts.Add(instanceName, host);
			
			foreach (var J in ServerInterface.ValidInstanceInterfaces)
				AddEndpoint(host, J);
			return host;
		}

		/// <summary>
		/// Adds a WCF endpoint for a component <paramref name="typetype"/>
		/// </summary>
		/// <param name="host">The service host to add the component to</param>
		/// <param name="typetype">The type of the component</param>
		void AddEndpoint(ServiceHost host, Type typetype)
		{
			var bindingName = typetype.Name;
			host.AddServiceEndpoint(typetype, new NetNamedPipeBinding() { SendTimeout = new TimeSpan(0, 0, 30), MaxReceivedMessageSize = ServerInterface.TransferLimitLocal }, bindingName);
			var httpsBinding = new WSHttpBinding()
			{
				SendTimeout = new TimeSpan(0, 0, 40),
				MaxReceivedMessageSize = ServerInterface.TransferLimitRemote
			};
			var requireAuth = typetype.Name != typeof(ITGConnectivity).Name;
			httpsBinding.Security.Transport.ClientCredentialType = HttpClientCredentialType.None;
			httpsBinding.Security.Mode = requireAuth ? SecurityMode.TransportWithMessageCredential : SecurityMode.Transport;	//do not require auth for a connectivity check
			httpsBinding.Security.Message.ClientCredentialType = requireAuth ? MessageCredentialType.UserName : MessageCredentialType.None;
			host.AddServiceEndpoint(typetype, httpsBinding, bindingName);
		}

		/// <inheritdoc />
		public void Stop()
		{
			lock (this)
			{
				try
				{
					foreach (var I in hosts)
					{
						var host = I.Value;
						var instance = (Instance)host.SingletonInstance;
						host.Close();
						instance.Dispose();
					}
				}
				catch (Exception e)
				{
					Logger.WriteError(e.ToString(), EventID.ServiceShutdownFail, LoggingID);
				}
				serviceHost.Close();
			}
			Config.Save();
			serviceHost = null;
		}

		/// <inheritdoc />
		public void VerifyConnection() { }

		/// <inheritdoc />
		public void PrepareForUpdate()
		{
			foreach (var I in hosts)
				((Instance)I.Value.SingletonInstance).Reattach(false);
		}

		/// <inheritdoc />
		public ushort RemoteAccessPort()
		{
			return Config.RemoteAccessPort;
		}

		/// <inheritdoc />
		public string SetRemoteAccessPort(ushort port)
		{
			if (port == 0)
				return "Cannot bind to port 0";
			Config.RemoteAccessPort = port;
			return null;
		}

		/// <inheritdoc />
		public string Version()
		{
			return VersionString;
		}

		/// <inheritdoc />
		public bool SetPythonPath(string path)
		{
			if (!Directory.Exists(path))
				return false;
			Config.PythonPath = Path.GetFullPath(path);
			return true;
		}

		/// <inheritdoc />
		public string PythonPath()
		{
			return Config.PythonPath;
		}

		/// <inheritdoc />
		public IList<InstanceMetadata> ListInstances()
		{
			var result = new List<InstanceMetadata>();
			lock (this)
				foreach (var ic in GetInstanceConfigs()) 
					result.Add(new InstanceMetadata
					{
						Name = ic.Name,
						Path = ic.Directory,
						Enabled = ic.Enabled,
					});
			return result;
		}

		/// <inheritdoc />
		public string CreateInstance(string Name, string path)
		{
			var IO = new IOManager();
			path = IO.ResolvePath(path);
			var res = CheckInstanceName(Name);
			if (res != null)
				return res;
			if (IO.FileExists(path) || IO.DirectoryExists(path))
				return "Cannot create instance at pre-existing path!";
			lock (this)
			{
				if (Config.InstancePaths.Contains(path))
					return String.Format("Instance at {0} already exists!", path);
				foreach (var oic in GetInstanceConfigs())
					if (Name == oic.Name)
						return String.Format("Instance named {0} already exists!", oic.Name);
				IInstanceConfig ic;
				try
				{
					ic = new InstanceConfig(IO.ResolvePath(path))
					{
						Name = Name
					};
					IO.CreateDirectory(path);
					ic.Save();
					Config.InstancePaths.Add(path);
				}
				catch (Exception e)
				{
					return e.ToString();
				}
				return SetupOneInstance(ic);
			}
		}

		/// <summary>
		/// Starts and onlines an instance located at <paramref name="config"/>
		/// </summary>
		/// <param name="config">The <see cref="IInstanceConfig"/> for the <see cref="Instance"/></param>
		/// <returns><see langword="null"/> on success, error message on failure</returns>
		string SetupOneInstance(IInstanceConfig config)
		{
			if (!config.Enabled)
				return null;
			try
			{
				var host = SetupInstance(config);
				if (host != null)
					host.Open();
				else
					lock (this)
						Config.InstancePaths.Remove(config.Directory);
				return null;
			}
			catch (Exception e)
			{
				return "Instance set up but an error occurred while starting it: " + e.ToString();
			}
		}

		/// <inheritdoc />
		public string ImportInstance(string path)
		{
			var IO = new IOManager();
			path = IO.ResolvePath(path);
			lock (this)
			{
				if (Config.InstancePaths.Contains(path))
					return String.Format("Instance at {0} already exists!", path);
				if(!IO.DirectoryExists(path))
					return String.Format("There is no instance located at {0}!", path);
				IInstanceConfig ic;
				try
				{
					ic = InstanceConfig.Load(path);
					foreach(var oic in GetInstanceConfigs())
						if(ic.Name == oic.Name)
							return String.Format("Instance named {0} already exists!", oic.Name);
					ic.Save();
					Config.InstancePaths.Add(path);
				}
				catch (Exception e)
				{
					return e.ToString();
				}
				return SetupOneInstance(ic);
			}
		}

		/// <inheritdoc />
		public bool InstanceEnabled(string Name)
		{
			lock(this)
			{
				return hosts.ContainsKey(Name);
			}
		}

		/// <inheritdoc />
		public string SetInstanceEnabled(string Name, bool enabled)
		{
			return SetInstanceEnabledImpl(Name, enabled, out string path);
		}


		/// <summary>
		/// Sets a <see cref="Instance"/>'s enabled status
		/// </summary>
		/// <param name="Name">The <see cref="Instance"/> whom's status should be changed</param>
		/// <param name="enabled"><see langword="true"/> to enable the <see cref="Instance"/>, <see langword="false"/> to disable it</param>
		/// <param name="path">The path to the modified <see cref="Instance"/></param>
		/// <returns><see langword="null"/> on success, error message on failure</returns>
		string SetInstanceEnabledImpl(string Name, bool enabled, out string path)
		{
			path = null;
			lock (this)
			{
				var hostIsOnline = hosts.ContainsKey(Name);
				if (enabled)
				{
					if (hostIsOnline)
						return null;
					foreach (var ic in GetInstanceConfigs())
						if (ic.Name == Name)
						{
							path = ic.Directory;
							ic.Enabled = true;
							ic.Save();
							return SetupOneInstance(ic);
						}
					return String.Format("Instance {0} does not exist!", Name);
				}
				else
				{
					if (!hostIsOnline)
						return null;
					var host = hosts[Name];
					hosts.Remove(Name);
					var inst = (Instance)host.SingletonInstance;
					host.Close();
					path = inst.ServerDirectory();
					inst.Offline();
					inst.Dispose();
					return null;
				}
			}
		}

		/// <inheritdoc />
		public string RenameInstance(string name, string new_name)
		{
			if (name == new_name)
				return null;
			var res = CheckInstanceName(new_name);
			if (res != null)
				return res;
			lock (this)
			{
				//we have to check em all anyway
				IInstanceConfig the_droid_were_looking_for = null;
				foreach (var ic in GetInstanceConfigs())
					if (ic.Name == name)
					{
						the_droid_were_looking_for = ic;
						break;
					}
					else if (ic.Name == new_name)
						return String.Format("There is already another instance named {0}!", new_name);
				if (the_droid_were_looking_for == null)
					return String.Format("There is no instance named {0}!", name);
				var ie = InstanceEnabled(name);
				if(ie)
					SetInstanceEnabled(name, false);
				the_droid_were_looking_for.Name = new_name;
				string result = "";
				try
				{
					the_droid_were_looking_for.Save();
					result = null;
				}
				catch(Exception e)
				{
					result = "Could not save instance config! Error: " + e.ToString();
				}
				finally
				{
					if (ie)
					{
						var resRestore = SetInstanceEnabled(new_name, true);
						if (resRestore != null)
							result = (result + " " + resRestore).Trim();
					}
				}
				return result;
			}
		}

		/// <inheritdoc />
		public string DetachInstance(string name)
		{
			lock (this)
			{
				var res = SetInstanceEnabledImpl(name, false, out string path);
				if (res != null)
					return res;
				if (path == null)    //gotta find it ourselves
					foreach (var ic in GetInstanceConfigs())
						if (ic.Name == name)
						{
							path = ic.Directory;
							break;
						}
				if (path == null)
					return String.Format("No instance named {0} exists!", name);
				Config.InstancePaths.Remove(path);
				return null;
			}
		}

		#region IDisposable Support
		/// <summary>
		/// To detect redundant <see cref="Dispose()"/> calls
		/// </summary>
		private bool disposedValue = false;

		/// <summary>
		/// Implements the <see cref="IDisposable"/> pattern. Calls <see cref="Stop"/>
		/// </summary>
		/// <param name="disposing"><see langword="true"/> if <see cref="Dispose()"/> was called manually, <see langword="false"/> if it was from the finalizer</param>
		void Dispose(bool disposing)
		{
			if (!disposedValue)
			{
				if (disposing)
				{
					if(serviceHost != null)
						Stop();
				}

				// TODO: free unmanaged resources (unmanaged objects) and override a finalizer below.
				// TODO: set large fields to null.

				disposedValue = true;
			}
		}

		// TODO: override a finalizer only if Dispose(bool disposing) above has code to free unmanaged resources.
		// ~Server() {
		//   // Do not change this code. Put cleanup code in Dispose(bool disposing) above.
		//   Dispose(false);
		// }

		/// <summary>
		/// Implements the <see cref="IDisposable"/> pattern
		/// </summary>
		public void Dispose()
		{
			// Do not change this code. Put cleanup code in Dispose(bool disposing) above.
			Dispose(true);
			// TODO: uncomment the following line if the finalizer is overridden above.
			// GC.SuppressFinalize(this);
		}
		#endregion
	}
}<|MERGE_RESOLUTION|>--- conflicted
+++ resolved
@@ -1,10 +1,8 @@
 ﻿using System;
 using System.Collections.Generic;
-using System.Collections.Specialized;
 using System.Diagnostics;
 using System.IO;
 using System.Reflection;
-using System.Security.Principal;
 using System.ServiceModel;
 using TGS.Interface;
 using TGS.Interface.Components;
@@ -15,7 +13,7 @@
 	/// The windows service the application runs as
 	/// </summary>
 	[ServiceBehavior(ConcurrencyMode = ConcurrencyMode.Multiple, InstanceContextMode = InstanceContextMode.Single)]
-	public sealed class Server : ITGSService, ITGConnectivity, ITGLanding, ITGInstanceManager, IServer, ILoggingIDProvider
+	sealed class Server : ITGConnectivity, ITGLanding, ITGInstanceManager, IServer, ILoggingIDProvider
 	{
 		/// <summary>
 		/// The logging ID used for <see cref="Server"/> events
@@ -26,6 +24,33 @@
 		/// The service version <see cref="string"/> based on the <see cref="FileVersionInfo"/>
 		/// </summary>
 		public static readonly string VersionString = "/tg/station 13 Server v" + FileVersionInfo.GetVersionInfo(Assembly.GetExecutingAssembly().Location).FileVersion;
+
+		/// <summary>
+		/// <see cref="ILogger"/> for the <see cref="Server"/>
+		/// </summary>
+		readonly ILogger Logger;
+		/// <summary>
+		/// The <see cref="IServerConfig"/> for the <see cref="Server"/>
+		/// </summary>
+		readonly IServerConfig Config;
+		/// <summary>
+		/// The <see cref="IIOManager"/>  for the <see cref="Server"/>
+		/// </summary>
+		readonly IIOManager IO;
+
+		/// <summary>
+		/// The WCF host that contains <see cref="ITGSService"/> connects to
+		/// </summary>
+		ServiceHost serviceHost;
+
+		/// <summary>
+		/// Map of <see cref="InstanceConfig.Name"/> to the respective <see cref="ServiceHost"/> hosting the <see cref="Instance"/>
+		/// </summary>
+		IDictionary<string, ServiceHost> hosts;
+		/// <summary>
+		/// List of <see cref="Instance.LoggingID"/>s in use
+		/// </summary>
+		IList<int> UsedLoggingIDs = new List<int>();
 
 		/// <summary>
 		/// Checks an <paramref name="instanceName"/> for illegal characters
@@ -42,38 +67,16 @@
 		}
 
 		/// <summary>
-		/// The WCF host that contains <see cref="ITGSService"/> connects to
-		/// </summary>
-		ServiceHost serviceHost;
-
-		/// <summary>
-		/// Map of <see cref="InstanceConfig.Name"/> to the respective <see cref="ServiceHost"/> hosting the <see cref="Instance"/>
-		/// </summary>
-		IDictionary<string, ServiceHost> hosts;
-		/// <summary>
-		/// List of <see cref="Instance.LoggingID"/>s in use
-		/// </summary>
-		IList<int> UsedLoggingIDs = new List<int>();
-
-		/// <summary>
-		/// <see cref="ILogger"/> for the <see cref="Server"/>
-		/// </summary>
-		readonly ILogger Logger;
-
-		/// <summary>
-		/// The <see cref="IServerConfig"/> for the <see cref="Server"/>
-		/// </summary>
-		readonly IServerConfig Config;
-
-		/// <summary>
 		/// Construct a <see cref="Server"/>
 		/// </summary>
 		/// <param name="logger">The value for <see cref="Logger"/></param>
 		/// <param name="config">The value for <see cref="Config"/></param>
-		public Server(ILogger logger, IServerConfig config)
+		/// <param name="io">The value for <see cref="IO"/></param>
+		public Server(ILogger logger, IServerConfig config, IIOManager io)
 		{
 			Logger = logger;
 			Config = config;
+			IO = io;
 		}
 
 		/// <inheritdoc />
@@ -143,42 +146,12 @@
 					{
 						throw new Exception("Invalid argument for \"-port\"", e);
 					}
-					Config.Save();
+					Config.Save(IO);
 					break;
 				}
 		}
 
 		/// <summary>
-<<<<<<< HEAD
-=======
-		/// Upgrades up the service configuration
-		/// </summary>
-		void SetupConfig()
-		{
-			Directory.CreateDirectory(DefaultConfigDirectory);
-			try
-			{
-				Config = ServerConfig.Load(DefaultConfigDirectory);
-			}
-			catch
-			{
-				try
-				{
-					//assume we're upgrading
-					Config = ServerConfig.Load(MigrationConfigDirectory);
-					Config.Save(DefaultConfigDirectory);
-					Helpers.DeleteDirectory(MigrationConfigDirectory);
-				}
-				catch
-				{
-					//new baby
-					Config = new ServerConfig();
-				}
-			}
-		}
-
-		/// <summary>
->>>>>>> 75c6c7b9
 		/// Creates the <see cref="ServiceHost"/> for <see cref="ITGSService"/>
 		/// </summary>
 		void SetupService()
@@ -344,7 +317,7 @@
 				}
 				serviceHost.Close();
 			}
-			Config.Save();
+			Config.Save(IO);
 			serviceHost = null;
 		}
 
@@ -412,7 +385,6 @@
 		/// <inheritdoc />
 		public string CreateInstance(string Name, string path)
 		{
-			var IO = new IOManager();
 			path = IO.ResolvePath(path);
 			var res = CheckInstanceName(Name);
 			if (res != null)
@@ -473,7 +445,6 @@
 		/// <inheritdoc />
 		public string ImportInstance(string path)
 		{
-			var IO = new IOManager();
 			path = IO.ResolvePath(path);
 			lock (this)
 			{
