--- conflicted
+++ resolved
@@ -1,23 +1,18 @@
 ﻿using System;
 using System.Collections.Generic;
-<<<<<<< HEAD
+using System.Collections.Specialized;
 using System.Diagnostics;
-=======
 using System.IO;
->>>>>>> ec4057b5
 using System.Reflection;
 using System.ServiceModel;
 using TGS.Interface;
 using TGS.Interface.Components;
-<<<<<<< HEAD
 using TGS.Server.Components;
 using TGS.Server.Configuration;
 using TGS.Server.IO;
 using TGS.Server.IoC;
 using TGS.Server.Logging;
-=======
 using TGS.Server.Security;
->>>>>>> ec4057b5
 
 namespace TGS.Server
 {
@@ -33,16 +28,7 @@
 		public const byte LoggingID = 0;
 
 		/// <summary>
-<<<<<<< HEAD
-		/// The service version <see cref="string"/> based on the <see cref="FileVersionInfo"/>
-=======
-		/// The directory to use when importing a .NET settings based config
-		/// </summary>
-		public const string MigrationConfigDirectory = "C:\\TGSSettingUpgradeTempDir";
-
-		/// <summary>
 		/// The service version <see cref="string"/> based on the <see cref="AssemblyName"/>'s <see cref="System.Version"/>
->>>>>>> ec4057b5
 		/// </summary>
 		public static readonly string VersionString = String.Format("/tg/station 13 Server v{0}", Assembly.GetExecutingAssembly().GetName().Version);
 
@@ -66,19 +52,7 @@
 		/// <summary>
 		/// The WCF host that contains <see cref="ITGSService"/> connects to
 		/// </summary>
-<<<<<<< HEAD
 		ServiceHost serviceHost;
-=======
-		static readonly string DefaultConfigDirectory = Directory.CreateDirectory(Path.Combine(Environment.GetFolderPath(Environment.SpecialFolder.ApplicationData), "TGS.Server")).FullName;
-		
-		/// <summary>
-		/// Begins user impersonation to allow proper restricted file access
-		/// </summary>
-		public static void BeginImpersonation()
-		{
-			WindowsIdentity.Impersonate(OperationContext.Current.ServiceSecurityContext.WindowsIdentity.Token);
-		}
->>>>>>> ec4057b5
 
 		/// <summary>
 		/// Map of <see cref="InstanceConfig.Name"/> to the respective <see cref="ServiceHost"/> hosting the <see cref="Instance"/>
@@ -196,12 +170,8 @@
 			serviceHost = CreateHost(this, ServerInterface.MasterInterfaceName);
 			foreach (var I in ServerInterface.ValidServiceInterfaces)
 				AddEndpoint(serviceHost, I);
-<<<<<<< HEAD
-			serviceHost.Authorization.ServiceAuthorizationManager = new RootAuthorizationManager(Logger);	//only admins can diddle us
-=======
-			serviceHost.Authorization.ServiceAuthorizationManager = new RootAuthorizationManager(); //only admins can diddle us
+			serviceHost.Authorization.ServiceAuthorizationManager = new RootAuthorizationManager(Logger); //only admins can diddle us
 			serviceHost.Authentication.ServiceAuthenticationManager = new AuthenticationHeaderDecoder();
->>>>>>> ec4057b5
 		}
 
 		/// <summary>
@@ -323,12 +293,8 @@
 			
 			foreach (var J in ServerInterface.ValidInstanceInterfaces)
 				AddEndpoint(host, J);
-<<<<<<< HEAD
-=======
-
-			host.Authorization.ServiceAuthorizationManager = instance;
+			
 			host.Authentication.ServiceAuthenticationManager = new AuthenticationHeaderDecoder();
->>>>>>> ec4057b5
 			return host;
 		}
 
