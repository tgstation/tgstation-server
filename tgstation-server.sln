﻿
Microsoft Visual Studio Solution File, Format Version 12.00
# Visual Studio 15
VisualStudioVersion = 15.0.27130.2036
MinimumVisualStudioVersion = 10.0.40219.1
Project("{2150E333-8FDC-42A3-9474-1A3956D46DE8}") = "Solution Items", "Solution Items", "{DA32568D-1D8D-4A4C-9943-BFD3CE796B3F}"
	ProjectSection(SolutionItems) = preProject
		.codecov.yml = .codecov.yml
		.dockerignore = .dockerignore
		.gitignore = .gitignore
		.travis.yml = .travis.yml
		appveyor.yml = appveyor.yml
		LICENSE = LICENSE
		README.md = README.md
	EndProjectSection
EndProject
Project("{9A19103F-16F7-4668-BE54-9A1E7A4F7556}") = "Tgstation.Server.Host.Console", "src\Tgstation.Server.Host.Console\Tgstation.Server.Host.Console.csproj", "{A09C947F-4B9B-4AEE-AB50-47055EA05F18}"
EndProject
Project("{9A19103F-16F7-4668-BE54-9A1E7A4F7556}") = "Tgstation.Server.Host.Console.Tests", "tests\Tgstation.Server.Host.Console.Tests\Tgstation.Server.Host.Console.Tests.csproj", "{D36B99C4-E771-42D6-A95F-1102B3E236DF}"
EndProject
Project("{2150E333-8FDC-42A3-9474-1A3956D46DE8}") = "build", "build", "{6FF654E6-3E2C-46D4-872D-D528F77D6973}"
	ProjectSection(SolutionItems) = preProject
		build\analyzers.ruleset = build\analyzers.ruleset
		build\BuildDox.ps1 = build\BuildDox.ps1
		build\Dockerfile = build\Dockerfile
		build\install_byond.sh = build\install_byond.sh
<<<<<<< HEAD
		build\stylecop.json = build\stylecop.json
=======
		build\prep_deployment.ps1 = build\prep_deployment.ps1
>>>>>>> 68d10875
		build\test_core.sh = build\test_core.sh
		build\tgs.docker.sh = build\tgs.docker.sh
		build\tgs.ico = build\tgs.ico
		build\UploadCoverage.ps1 = build\UploadCoverage.ps1
	EndProjectSection
EndProject
Project("{9A19103F-16F7-4668-BE54-9A1E7A4F7556}") = "Tgstation.Server.Host", "src\Tgstation.Server.Host\Tgstation.Server.Host.csproj", "{2B69AD6D-2B5A-4023-8EAD-0BD1B18E028A}"
EndProject
Project("{9A19103F-16F7-4668-BE54-9A1E7A4F7556}") = "Tgstation.Server.Api", "src\Tgstation.Server.Api\Tgstation.Server.Api.csproj", "{8B4A208D-A48A-4A5D-8B94-E2661138865D}"
EndProject
Project("{FAE04EC0-301F-11D3-BF4B-00C04F79EFBC}") = "Tgstation.Server.Host.Service", "src\Tgstation.Server.Host.Service\Tgstation.Server.Host.Service.csproj", "{29927416-3B78-49A7-A560-5CCAA638B6B4}"
EndProject
Project("{9A19103F-16F7-4668-BE54-9A1E7A4F7556}") = "Tgstation.Server.Client", "src\Tgstation.Server.Client\Tgstation.Server.Client.csproj", "{E0AC911F-7675-4A91-9499-D8A2E2390AAD}"
EndProject
Project("{9A19103F-16F7-4668-BE54-9A1E7A4F7556}") = "Tgstation.Server.Api.Tests", "tests\Tgstation.Server.Api.Tests\Tgstation.Server.Api.Tests.csproj", "{BE0E8F49-334F-49D7-A04D-D82E9AB7AA36}"
EndProject
Project("{9A19103F-16F7-4668-BE54-9A1E7A4F7556}") = "Tgstation.Server.Client.Tests", "tests\Tgstation.Server.Client.Tests\Tgstation.Server.Client.Tests.csproj", "{E5301AF1-4F74-4982-BF24-95F23CC5D5B2}"
EndProject
Project("{9A19103F-16F7-4668-BE54-9A1E7A4F7556}") = "Tgstation.Server.Host.Tests", "tests\Tgstation.Server.Host.Tests\Tgstation.Server.Host.Tests.csproj", "{A3362FF6-550F-480F-859E-8EC1EB6EAB31}"
EndProject
Project("{9A19103F-16F7-4668-BE54-9A1E7A4F7556}") = "Tgstation.Server.Host.Watchdog", "src\Tgstation.Server.Host.Watchdog\Tgstation.Server.Host.Watchdog.csproj", "{5D2D682C-6BF0-439C-850B-6AB945BBEAEA}"
	ProjectSection(ProjectDependencies) = postProject
		{2B69AD6D-2B5A-4023-8EAD-0BD1B18E028A} = {2B69AD6D-2B5A-4023-8EAD-0BD1B18E028A}
	EndProjectSection
EndProject
Project("{9A19103F-16F7-4668-BE54-9A1E7A4F7556}") = "Tgstation.Server.Host.Watchdog.Tests", "tests\Tgstation.Server.Host.Watchdog.Tests\Tgstation.Server.Host.Watchdog.Tests.csproj", "{7500F776-4384-4B5F-A8D8-22461CAD108B}"
EndProject
Project("{FAE04EC0-301F-11D3-BF4B-00C04F79EFBC}") = "Tgstation.Server.Host.Service.Tests", "tests\Tgstation.Server.Host.Service.Tests\Tgstation.Server.Host.Service.Tests.csproj", "{AA80A190-52E2-4BE3-BFEB-1F148D9E9007}"
EndProject
Project("{2150E333-8FDC-42A3-9474-1A3956D46DE8}") = "DMAPI", "DMAPI", "{7E4E7CF6-A48D-410E-8191-C49C6B5AB9CC}"
EndProject
Project("{2150E333-8FDC-42A3-9474-1A3956D46DE8}") = "tgs", "tgs", "{F7765A4B-021C-454E-ABB1-2AB1B85F91B4}"
	ProjectSection(SolutionItems) = preProject
		src\DMAPI\tgs\includes.dm = src\DMAPI\tgs\includes.dm
	EndProjectSection
EndProject
Project("{2150E333-8FDC-42A3-9474-1A3956D46DE8}") = "core", "core", "{DCCBA9DA-47BA-4C70-823B-E99A3ACA0377}"
	ProjectSection(SolutionItems) = preProject
		src\DMAPI\tgs\core\_definitions.dm = src\DMAPI\tgs\core\_definitions.dm
		src\DMAPI\tgs\core\core.dm = src\DMAPI\tgs\core\core.dm
		src\DMAPI\tgs\core\datum.dm = src\DMAPI\tgs\core\datum.dm
	EndProjectSection
EndProject
Project("{2150E333-8FDC-42A3-9474-1A3956D46DE8}") = "v3210", "v3210", "{1B228ACB-60C3-4DF9-B716-9F0BD31F6766}"
	ProjectSection(SolutionItems) = preProject
		src\DMAPI\tgs\v3210\api.dm = src\DMAPI\tgs\v3210\api.dm
		src\DMAPI\tgs\v3210\commands.dm = src\DMAPI\tgs\v3210\commands.dm
	EndProjectSection
EndProject
Project("{2150E333-8FDC-42A3-9474-1A3956D46DE8}") = "src", "src", "{3BB10856-AA01-43D1-AAB0-A013085426D6}"
	ProjectSection(SolutionItems) = preProject
		src\DMAPI\tgs.dm = src\DMAPI\tgs.dm
	EndProjectSection
EndProject
Project("{2150E333-8FDC-42A3-9474-1A3956D46DE8}") = "tests", "tests", "{82066812-6C73-4360-943B-B23F2F491261}"
	ProjectSection(SolutionItems) = preProject
		tests\DMAPI\Config.dm = tests\DMAPI\Config.dm
		tests\DMAPI\install_byond.sh = tests\DMAPI\install_byond.sh
		tests\DMAPI\Test.dm = tests\DMAPI\Test.dm
		tests\DMAPI\travistester.dme = tests\DMAPI\travistester.dme
	EndProjectSection
EndProject
Project("{2150E333-8FDC-42A3-9474-1A3956D46DE8}") = "v4", "v4", "{057FAC33-CC31-4948-91C6-B0977C335890}"
	ProjectSection(SolutionItems) = preProject
		src\DMAPI\tgs\v4\api.dm = src\DMAPI\tgs\v4\api.dm
		src\DMAPI\tgs\v4\commands.dm = src\DMAPI\tgs\v4\commands.dm
	EndProjectSection
EndProject
Project("{2150E333-8FDC-42A3-9474-1A3956D46DE8}") = "tools", "tools", "{A55C1117-5808-4AB2-BEA6-4D4A3E66A2F2}"
	ProjectSection(SolutionItems) = preProject
		tools\TGS.postman_collection.json = tools\TGS.postman_collection.json
	EndProjectSection
EndProject
Project("{2150E333-8FDC-42A3-9474-1A3956D46DE8}") = "docs", "docs", "{DCC75431-7913-4306-9FAB-70998D440BCE}"
	ProjectSection(SolutionItems) = preProject
		docs\API.dox = docs\API.dox
		docs\Architecture.dox = docs\Architecture.dox
		docs\ArchitectureOverview.png = docs\ArchitectureOverview.png
		docs\Doxyfile = docs\Doxyfile
		docs\DoxygenLayout.xml = docs\DoxygenLayout.xml
	EndProjectSection
EndProject
Project("{2150E333-8FDC-42A3-9474-1A3956D46DE8}") = ".github", ".github", "{E82104F4-F5C4-4786-ACD4-B635166CDB21}"
	ProjectSection(SolutionItems) = preProject
		.github\CODE_OF_CONDUCT.md = .github\CODE_OF_CONDUCT.md
		.github\CONTRIBUTING.md = .github\CONTRIBUTING.md
		.github\ISSUE_TEMPLATE.md = .github\ISSUE_TEMPLATE.md
	EndProjectSection
EndProject
Project("{9A19103F-16F7-4668-BE54-9A1E7A4F7556}") = "Tgstation.Server.Tests", "tests\Tgstation.Server.Tests\Tgstation.Server.Tests.csproj", "{09056964-1C74-445A-96EC-33F6DFC07916}"
EndProject
Project("{9A19103F-16F7-4668-BE54-9A1E7A4F7556}") = "ReleaseNotes", "tools\ReleaseNotes\ReleaseNotes.csproj", "{5CB51532-55F0-4255-B6E5-69ED5CCD14CD}"
EndProject
Global
	GlobalSection(SolutionConfigurationPlatforms) = preSolution
		Debug|Any CPU = Debug|Any CPU
		Release|Any CPU = Release|Any CPU
	EndGlobalSection
	GlobalSection(ProjectConfigurationPlatforms) = postSolution
		{A09C947F-4B9B-4AEE-AB50-47055EA05F18}.Debug|Any CPU.ActiveCfg = Debug|Any CPU
		{A09C947F-4B9B-4AEE-AB50-47055EA05F18}.Debug|Any CPU.Build.0 = Debug|Any CPU
		{A09C947F-4B9B-4AEE-AB50-47055EA05F18}.Release|Any CPU.ActiveCfg = Release|Any CPU
		{A09C947F-4B9B-4AEE-AB50-47055EA05F18}.Release|Any CPU.Build.0 = Release|Any CPU
		{D36B99C4-E771-42D6-A95F-1102B3E236DF}.Debug|Any CPU.ActiveCfg = Debug|Any CPU
		{D36B99C4-E771-42D6-A95F-1102B3E236DF}.Debug|Any CPU.Build.0 = Debug|Any CPU
		{D36B99C4-E771-42D6-A95F-1102B3E236DF}.Release|Any CPU.ActiveCfg = Release|Any CPU
		{D36B99C4-E771-42D6-A95F-1102B3E236DF}.Release|Any CPU.Build.0 = Release|Any CPU
		{2B69AD6D-2B5A-4023-8EAD-0BD1B18E028A}.Debug|Any CPU.ActiveCfg = Debug|Any CPU
		{2B69AD6D-2B5A-4023-8EAD-0BD1B18E028A}.Debug|Any CPU.Build.0 = Debug|Any CPU
		{2B69AD6D-2B5A-4023-8EAD-0BD1B18E028A}.Release|Any CPU.ActiveCfg = Release|Any CPU
		{2B69AD6D-2B5A-4023-8EAD-0BD1B18E028A}.Release|Any CPU.Build.0 = Release|Any CPU
		{8B4A208D-A48A-4A5D-8B94-E2661138865D}.Debug|Any CPU.ActiveCfg = Debug|Any CPU
		{8B4A208D-A48A-4A5D-8B94-E2661138865D}.Debug|Any CPU.Build.0 = Debug|Any CPU
		{8B4A208D-A48A-4A5D-8B94-E2661138865D}.Release|Any CPU.ActiveCfg = Release|Any CPU
		{8B4A208D-A48A-4A5D-8B94-E2661138865D}.Release|Any CPU.Build.0 = Release|Any CPU
		{29927416-3B78-49A7-A560-5CCAA638B6B4}.Debug|Any CPU.ActiveCfg = Debug|Any CPU
		{29927416-3B78-49A7-A560-5CCAA638B6B4}.Debug|Any CPU.Build.0 = Debug|Any CPU
		{29927416-3B78-49A7-A560-5CCAA638B6B4}.Release|Any CPU.ActiveCfg = Release|Any CPU
		{29927416-3B78-49A7-A560-5CCAA638B6B4}.Release|Any CPU.Build.0 = Release|Any CPU
		{E0AC911F-7675-4A91-9499-D8A2E2390AAD}.Debug|Any CPU.ActiveCfg = Debug|Any CPU
		{E0AC911F-7675-4A91-9499-D8A2E2390AAD}.Debug|Any CPU.Build.0 = Debug|Any CPU
		{E0AC911F-7675-4A91-9499-D8A2E2390AAD}.Release|Any CPU.ActiveCfg = Release|Any CPU
		{E0AC911F-7675-4A91-9499-D8A2E2390AAD}.Release|Any CPU.Build.0 = Release|Any CPU
		{BE0E8F49-334F-49D7-A04D-D82E9AB7AA36}.Debug|Any CPU.ActiveCfg = Debug|Any CPU
		{BE0E8F49-334F-49D7-A04D-D82E9AB7AA36}.Debug|Any CPU.Build.0 = Debug|Any CPU
		{BE0E8F49-334F-49D7-A04D-D82E9AB7AA36}.Release|Any CPU.ActiveCfg = Release|Any CPU
		{BE0E8F49-334F-49D7-A04D-D82E9AB7AA36}.Release|Any CPU.Build.0 = Release|Any CPU
		{E5301AF1-4F74-4982-BF24-95F23CC5D5B2}.Debug|Any CPU.ActiveCfg = Debug|Any CPU
		{E5301AF1-4F74-4982-BF24-95F23CC5D5B2}.Debug|Any CPU.Build.0 = Debug|Any CPU
		{E5301AF1-4F74-4982-BF24-95F23CC5D5B2}.Release|Any CPU.ActiveCfg = Release|Any CPU
		{E5301AF1-4F74-4982-BF24-95F23CC5D5B2}.Release|Any CPU.Build.0 = Release|Any CPU
		{A3362FF6-550F-480F-859E-8EC1EB6EAB31}.Debug|Any CPU.ActiveCfg = Debug|Any CPU
		{A3362FF6-550F-480F-859E-8EC1EB6EAB31}.Debug|Any CPU.Build.0 = Debug|Any CPU
		{A3362FF6-550F-480F-859E-8EC1EB6EAB31}.Release|Any CPU.ActiveCfg = Release|Any CPU
		{A3362FF6-550F-480F-859E-8EC1EB6EAB31}.Release|Any CPU.Build.0 = Release|Any CPU
		{5D2D682C-6BF0-439C-850B-6AB945BBEAEA}.Debug|Any CPU.ActiveCfg = Debug|Any CPU
		{5D2D682C-6BF0-439C-850B-6AB945BBEAEA}.Debug|Any CPU.Build.0 = Debug|Any CPU
		{5D2D682C-6BF0-439C-850B-6AB945BBEAEA}.Release|Any CPU.ActiveCfg = Release|Any CPU
		{5D2D682C-6BF0-439C-850B-6AB945BBEAEA}.Release|Any CPU.Build.0 = Release|Any CPU
		{7500F776-4384-4B5F-A8D8-22461CAD108B}.Debug|Any CPU.ActiveCfg = Debug|Any CPU
		{7500F776-4384-4B5F-A8D8-22461CAD108B}.Debug|Any CPU.Build.0 = Debug|Any CPU
		{7500F776-4384-4B5F-A8D8-22461CAD108B}.Release|Any CPU.ActiveCfg = Release|Any CPU
		{7500F776-4384-4B5F-A8D8-22461CAD108B}.Release|Any CPU.Build.0 = Release|Any CPU
		{AA80A190-52E2-4BE3-BFEB-1F148D9E9007}.Debug|Any CPU.ActiveCfg = Debug|Any CPU
		{AA80A190-52E2-4BE3-BFEB-1F148D9E9007}.Debug|Any CPU.Build.0 = Debug|Any CPU
		{AA80A190-52E2-4BE3-BFEB-1F148D9E9007}.Release|Any CPU.ActiveCfg = Release|Any CPU
		{AA80A190-52E2-4BE3-BFEB-1F148D9E9007}.Release|Any CPU.Build.0 = Release|Any CPU
		{09056964-1C74-445A-96EC-33F6DFC07916}.Debug|Any CPU.ActiveCfg = Debug|Any CPU
		{09056964-1C74-445A-96EC-33F6DFC07916}.Debug|Any CPU.Build.0 = Debug|Any CPU
		{09056964-1C74-445A-96EC-33F6DFC07916}.Release|Any CPU.ActiveCfg = Release|Any CPU
		{09056964-1C74-445A-96EC-33F6DFC07916}.Release|Any CPU.Build.0 = Release|Any CPU
		{5CB51532-55F0-4255-B6E5-69ED5CCD14CD}.Debug|Any CPU.ActiveCfg = Debug|Any CPU
		{5CB51532-55F0-4255-B6E5-69ED5CCD14CD}.Debug|Any CPU.Build.0 = Debug|Any CPU
		{5CB51532-55F0-4255-B6E5-69ED5CCD14CD}.Release|Any CPU.ActiveCfg = Release|Any CPU
		{5CB51532-55F0-4255-B6E5-69ED5CCD14CD}.Release|Any CPU.Build.0 = Release|Any CPU
	EndGlobalSection
	GlobalSection(SolutionProperties) = preSolution
		HideSolutionNode = FALSE
	EndGlobalSection
	GlobalSection(NestedProjects) = preSolution
		{F7765A4B-021C-454E-ABB1-2AB1B85F91B4} = {3BB10856-AA01-43D1-AAB0-A013085426D6}
		{DCCBA9DA-47BA-4C70-823B-E99A3ACA0377} = {F7765A4B-021C-454E-ABB1-2AB1B85F91B4}
		{1B228ACB-60C3-4DF9-B716-9F0BD31F6766} = {F7765A4B-021C-454E-ABB1-2AB1B85F91B4}
		{3BB10856-AA01-43D1-AAB0-A013085426D6} = {7E4E7CF6-A48D-410E-8191-C49C6B5AB9CC}
		{82066812-6C73-4360-943B-B23F2F491261} = {7E4E7CF6-A48D-410E-8191-C49C6B5AB9CC}
		{057FAC33-CC31-4948-91C6-B0977C335890} = {F7765A4B-021C-454E-ABB1-2AB1B85F91B4}
		{5CB51532-55F0-4255-B6E5-69ED5CCD14CD} = {A55C1117-5808-4AB2-BEA6-4D4A3E66A2F2}
	EndGlobalSection
	GlobalSection(ExtensibilityGlobals) = postSolution
		SolutionGuid = {DFD36C95-3E49-41C7-ACDB-86BAF5B18A79}
	EndGlobalSection
EndGlobal<|MERGE_RESOLUTION|>--- conflicted
+++ resolved
@@ -24,11 +24,8 @@
 		build\BuildDox.ps1 = build\BuildDox.ps1
 		build\Dockerfile = build\Dockerfile
 		build\install_byond.sh = build\install_byond.sh
-<<<<<<< HEAD
+		build\prep_deployment.ps1 = build\prep_deployment.ps1
 		build\stylecop.json = build\stylecop.json
-=======
-		build\prep_deployment.ps1 = build\prep_deployment.ps1
->>>>>>> 68d10875
 		build\test_core.sh = build\test_core.sh
 		build\tgs.docker.sh = build\tgs.docker.sh
 		build\tgs.ico = build\tgs.ico
