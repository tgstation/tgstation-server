﻿using Octokit;
﻿﻿using System;
using System.Collections.Generic;
using System.ComponentModel;
using System.Reflection;
using System.Threading.Tasks;
using System.Windows.Forms;
using TGServiceInterface;
using TGServiceInterface.Components;

namespace TGControlPanel
{
	partial class ControlPanel
	{
		bool updatingFields = false;

		/// <summary>
		/// <see cref="GitHubClient"/> used for checking the merged state of <see cref="PullRequest"/>s
		/// </summary>
		GitHubClient ghclient;

		void InitServerPage()
		{
<<<<<<< HEAD
			LoadServerPage();
=======
			FullUpdateWorker.RunWorkerCompleted += FullUpdateWorker_RunWorkerCompleted;
>>>>>>> e91aa904
			projectNameText.LostFocus += ProjectNameText_LostFocus;
			projectNameText.KeyDown += ProjectNameText_KeyDown;
			ServerStartBGW.RunWorkerCompleted += ServerStartBGW_RunWorkerCompleted;
			ghclient = new GitHubClient(new ProductHeaderValue(Assembly.GetExecutingAssembly().GetName().Name));
			var config = Properties.Settings.Default;
			if (!String.IsNullOrWhiteSpace(config.GitHubAPIKey))
				ghclient.Credentials = new Credentials(Helpers.DecryptData(config.GitHubAPIKey, config.GitHubAPIKeyEntropy));
		}

		private void ServerStartBGW_RunWorkerCompleted(object sender, RunWorkerCompletedEventArgs e)
		{
			if (e.Result != null)
				MessageBox.Show((string)e.Result);
			LoadServerPage();
		}

		private void ProjectNameText_KeyDown(object sender, KeyEventArgs e)
		{
			if (e.KeyCode == Keys.Enter)
				UpdateProjectName();
		}

		private void CompileCancelButton_Click(object sender, EventArgs e)
		{
			var res = Interface.GetComponent<ITGCompiler>().Cancel();
			if (res != null)
				MessageBox.Show(res);
			LoadServerPage();
		}

		void LoadServerPage()
		{
			var RepoExists = Interface.GetComponent<ITGRepository>().Exists();
			compileButton.Visible = RepoExists;
			AutoUpdateCheckbox.Visible = RepoExists;
			initializeButton.Visible = RepoExists;
			AutostartCheckbox.Visible = RepoExists;
			WebclientCheckBox.Visible = RepoExists;
			PortSelector.Visible = RepoExists;
			projectNameText.Visible = RepoExists;
			CompilerStatusLabel.Visible = RepoExists;
			CompileCancelButton.Visible = RepoExists;
			CompilerLabel.Visible = RepoExists;
			ProjectPathLabel.Visible = RepoExists;
			ServerGStopButton.Visible = RepoExists;
			ServerStartButton.Visible = RepoExists;
			ServerGRestartButton.Visible = RepoExists;
			ServerRestartButton.Visible = RepoExists;
			PortLabel.Visible = RepoExists;
			ServerStopButton.Visible = RepoExists;
			TestMergeManagerButton.Visible = RepoExists;
			UpdateServerButton.Visible = RepoExists;
			RemoveAllTestMergesButton.Visible = RepoExists;
			WorldAnnounceField.Visible = RepoExists;
			WorldAnnounceButton.Visible = RepoExists;
			WorldAnnounceLabel.Visible = RepoExists;
			SyncCommitsCheckBox.Visible = RepoExists;

			if (updatingFields)
				return;

			var DM = Interface.GetComponent<ITGCompiler>();
			var DD = Interface.GetComponent<ITGDreamDaemon>();
			var Config = Interface.GetComponent<ITGConfig>();
			var Repo = Interface.GetComponent<ITGRepository>();

			try
			{
				updatingFields = true;
				
				ServerPathLabel.Text = "Server Path: " + Interface.GetComponent<ITGInstance>().ServerDirectory();

				SecuritySelector.SelectedIndex = (int)DD.SecurityLevel();

				if (!RepoExists)
					return;

				var interval = Repo.AutoUpdateInterval();
				var interval_not_zero = interval != 0;
				AutoUpdateCheckbox.Checked = interval_not_zero;
				AutoUpdateInterval.Visible = interval_not_zero;
				AutoUpdateMLabel.Visible = interval_not_zero;
				if (interval_not_zero)
					AutoUpdateInterval.Value = interval;

				var DaeStat = DD.DaemonStatus();
				var Online = DaeStat == DreamDaemonStatus.Online;
				ServerStartButton.Enabled = !Online;
				ServerGStopButton.Enabled = Online;
				ServerGRestartButton.Enabled = Online;
				ServerStopButton.Enabled = Online;
				ServerRestartButton.Enabled = Online;

				switch (DaeStat)
				{
					case DreamDaemonStatus.HardRebooting:
						ServerStatusLabel.Text = "REBOOTING";
						break;
					case DreamDaemonStatus.Offline:
						ServerStatusLabel.Text = "OFFLINE";
						break;
					case DreamDaemonStatus.Online:
						ServerStatusLabel.Text = "ONLINE";
						var pc = DD.PlayerCount();
						if (pc != -1)
							ServerStatusLabel.Text += " (" + pc + " players)";
						break;
				}
				
				ServerGStopButton.Checked = DD.ShutdownInProgress();

				AutostartCheckbox.Checked = DD.Autostart();
				WebclientCheckBox.Checked = DD.Webclient();
				if (!PortSelector.Focused)
					PortSelector.Value = DD.Port();
				if (!projectNameText.Focused)
					projectNameText.Text = DM.ProjectName();

				UpdateServerButton.Enabled = false;
				TestMergeManagerButton.Enabled = false;
				RemoveAllTestMergesButton.Enabled = false;
				switch (DM.GetStatus())
				{
					case CompilerStatus.Compiling:
						CompilerStatusLabel.Text = "Compiling...";
						compileButton.Enabled = false;
						initializeButton.Enabled = false;
						CompileCancelButton.Enabled = true;
						break;
					case CompilerStatus.Initializing:
						CompilerStatusLabel.Text = "Initializing...";
						compileButton.Enabled = false;
						initializeButton.Enabled = false;
						CompileCancelButton.Enabled = false;
						break;
					case CompilerStatus.Initialized:
						CompilerStatusLabel.Text = "Idle";
						initializeButton.Enabled = true;
						compileButton.Enabled = true;
						CompileCancelButton.Enabled = false;
						UpdateServerButton.Enabled = true;
						TestMergeManagerButton.Enabled = true;
						RemoveAllTestMergesButton.Enabled = true;
						break;
					case CompilerStatus.Uninitialized:
						CompilerStatusLabel.Text = "Uninitialized";
						compileButton.Enabled = false;
						initializeButton.Enabled = true;
						CompileCancelButton.Enabled = false;
						break;
					default:
						CompilerStatusLabel.Text = "Unknown!";
						initializeButton.Enabled = true;
						compileButton.Enabled = true;
						CompileCancelButton.Enabled = true;
						break;
				}
				var error = DM.CompileError();
				if (error != null)
					MessageBox.Show("Error: " + error);
			}
			finally
			{
				updatingFields = false;
			}
		}
		
		private void ProjectNameText_LostFocus(object sender, EventArgs e)
		{
			UpdateProjectName();
		}

		void UpdateProjectName()
		{
			if (!updatingFields)
				Interface.GetComponent<ITGCompiler>().SetProjectName(projectNameText.Text);
		}

		private void PortSelector_ValueChanged(object sender, EventArgs e)
		{
			if (!updatingFields)
				Interface.GetComponent<ITGDreamDaemon>().SetPort((ushort)PortSelector.Value);
		}

		private void ServerPageRefreshButton_Click(object sender, EventArgs e)
		{
			LoadServerPage();
		}

		private void InitializeButton_Click(object sender, EventArgs e)
		{
			if (!Interface.GetComponent<ITGCompiler>().Initialize())
				MessageBox.Show("Unable to start initialization!");
			LoadServerPage();
		}
		private void CompileButton_Click(object sender, EventArgs e)
		{
			if (!Interface.GetComponent<ITGCompiler>().Compile())
				MessageBox.Show("Unable to start compilation!");
			LoadServerPage();
		}

		private void AutostartCheckbox_CheckedChanged(object sender, System.EventArgs e)
		{
			if (!updatingFields)
				Interface.GetComponent<ITGDreamDaemon>().SetAutostart(AutostartCheckbox.Checked);
		}
		private void ServerStartButton_Click(object sender, System.EventArgs e)
		{
			if (!ServerStartBGW.IsBusy)
				ServerStartBGW.RunWorkerAsync();
		}

		private void ServerStartBGW_DoWork(object sender, DoWorkEventArgs e)
		{
			try
			{
				e.Result = Interface.GetComponent<ITGDreamDaemon>().Start();
			}
			catch (Exception ex)
			{
				e.Result = ex.ToString();
			}
		}

		private void ServerStopButton_Click(object sender, EventArgs e)
		{
			var DialogResult = MessageBox.Show("This will immediately shut down the server. Continue?", "Confim", MessageBoxButtons.YesNo);
			if (DialogResult == DialogResult.No)
				return;
			var res = Interface.GetComponent<ITGDreamDaemon>().Stop();
			if (res != null)
				MessageBox.Show(res);
		}

		private void ServerRestartButton_Click(object sender, EventArgs e)
		{
			var DialogResult = MessageBox.Show("This will immediately restart the server. Continue?", "Confim", MessageBoxButtons.YesNo);
			if (DialogResult == DialogResult.No)
				return;
			var res = Interface.GetComponent<ITGDreamDaemon>().Restart();
			if (res != null)
				MessageBox.Show(res);
		}

		private void ServerGStopButton_Checked(object sender, EventArgs e)
		{
			if (updatingFields)
				return;
			var DialogResult = MessageBox.Show("This will shut down the server when the current round ends. Continue?", "Confim", MessageBoxButtons.YesNo);
			if (DialogResult == DialogResult.No)
				return;
			Interface.GetComponent<ITGDreamDaemon>().RequestStop();
			LoadServerPage();
		}

		private void ServerGRestartButton_Click(object sender, EventArgs e)
		{
			var DialogResult = MessageBox.Show("This will restart the server when the current round ends. Continue?", "Confim", MessageBoxButtons.YesNo);
			if (DialogResult == DialogResult.No)
				return;
			Interface.GetComponent<ITGDreamDaemon>().RequestRestart();
		}

		/// <summary>
		/// Launches the <see cref="TestMergeManager"/>
		/// </summary>
		/// <param name="sender">The sender of the event</param>
		/// <param name="e">The <see cref="EventArgs"/></param>
		void TestMergeManagerButton_Click(object sender, System.EventArgs e)
		{
			using (var TMM = new TestMergeManager(Interface, ghclient))
				TMM.ShowDialog();
			LoadServerPage();
		}

		/// <summary>
		/// Calls <see cref="UpdateServer"/>
		/// </summary>
		/// <param name="sender">The sender of the event</param>
		/// <param name="e">The <see cref="EventArgs"/></param>
		void UpdateServerButton_Click(object sender, EventArgs e)
		{
			UpdateServer();
		}

		/// <summary>
		/// Calls <see cref="ITGRepository.Update(bool)"/> with a <see langword="true"/> parameter, re-merging any current <see cref="PullRequest"/>s at their current commit, calls <see cref="ITGRepository.GenerateChangelog(out string)"/> and <see cref="ITGRepository.SynchronizePush"/>, and starts the <see cref="ITGCompiler.Compile(bool)"/> prompting the user with any errors that may occur. Merged <see cref="PullRequest"/>s are not remerged
		/// </summary>
		async void UpdateServer()
		{
			try
			{
				UseWaitCursor = true;
				Enabled = false;
				try
				{
					string res = null;
					var repo = Interface.GetComponent<ITGRepository>();
					var pulls = await Task.Factory.StartNew(() => repo.MergedPullRequests(out res));

					if (pulls == null)
					{
						MessageBox.Show(res);
						return;
					}
					
					List<Task<PullRequest>> pullsRequests = null;
					if(Program.GetRepositoryRemote(repo, out string remoteOwner, out string remoteName)) { 
						//find out which of the PRs have been merged
						pullsRequests = new List<Task<PullRequest>>();
						foreach (var I in pulls)
							pullsRequests.Add(ghclient.PullRequest.Get(remoteOwner, remoteName, I.Number));
					}

					res = await Task.Factory.StartNew(() => repo.Update(true));

					if(res != null)
					{
						MessageBox.Show(res, "Error updating repository");
						return;
					}

					await Task.Factory.StartNew(() => repo.GenerateChangelog(out res));
					
					if (res != null)
					{
						MessageBox.Show(res, "Error generating changelog");
						return;
					}

					res = await Task.Factory.StartNew(() => repo.SynchronizePush());

					if (res != null)
					{
						MessageBox.Show(res, "Error synchronizing commits");
						return;
					}

					if (pullsRequests != null)
						Task.WaitAll(pullsRequests.ToArray());

					foreach (var I in pullsRequests)
						if (I.Result.Merged)
							pulls.RemoveAll(x => x.Number == I.Result.Number);

					var results = new List<string>();
					foreach (var I in pulls) {
						retry:
						await Task.Factory.StartNew(() => res = repo.MergePullRequest(I.Number, I.Sha));
						if (res != null)
							switch(MessageBox.Show(res, "Error Re-merging Pull Request", MessageBoxButtons.AbortRetryIgnore))
							{
								case DialogResult.Abort:
									return;
								case DialogResult.Retry:
									goto retry;
							}
					}

					await Task.Factory.StartNew(() => Interface.GetComponent<ITGCompiler>().Compile(pulls.Count != 1));
					if (res != null)
						MessageBox.Show(res, "Error starting compile!");
				}
				finally
				{
					UseWaitCursor = false;
					Enabled = true;
				}
			}
			catch (ForbiddenException)
			{
				if (ghclient.Credentials.AuthenticationType == AuthenticationType.Anonymous)
				{
					if (Program.RateLimitPrompt(ghclient))
						UpdateServer();
					return;
				}
				else
					throw;
			}
			LoadServerPage();
		}

		/// <summary>
		/// Calls <see cref="ITGRepository.Reset(bool)"/> with a <see langword="true"/> parameter, calls <see cref="ITGRepository.GenerateChangelog(out string)"/>, and starts the <see cref="ITGCompiler.Compile(bool)"/> prompting the user with any errors that may occur.
		/// </summary>
		/// <param name="sender">The sender of the event</param>
		/// <param name="e">The <see cref="EventArgs"/></param>
		async void RemoveAllTestMergesButton_Click(object sender, EventArgs e)
		{
			try
			{
				UseWaitCursor = true;
				Enabled = false;
				try
				{
					var repo = Interface.GetComponent<ITGRepository>();

					var res = await Task.Factory.StartNew(() => repo.Reset(true));

					if (res != null)
					{
						MessageBox.Show(res, "Error resetting repository");
						return;
					}

					await Task.Factory.StartNew(() => repo.GenerateChangelog(out res));

					if (res != null)
					{
						MessageBox.Show(res, "Error generating changelog");
						return;
					}

					await Task.Factory.StartNew(() => Interface.GetComponent<ITGCompiler>().Compile(false));
					if (res != null)
						MessageBox.Show(res, "Error starting compile!");
				}
				finally
				{
					UseWaitCursor = false;
					Enabled = true;
				}
			}
			catch (ForbiddenException)
			{
				if (ghclient.Credentials.AuthenticationType == AuthenticationType.Anonymous)
				{
					if (Program.RateLimitPrompt(ghclient))
						UpdateServer();
					return;
				}
				else
					throw;
			}
			LoadServerPage();
		}

		private void SecuritySelector_SelectedIndexChanged(object sender, EventArgs e)
		{
			if (!updatingFields)
				if (!Interface.GetComponent<ITGDreamDaemon>().SetSecurityLevel((DreamDaemonSecurity)SecuritySelector.SelectedIndex))
					MessageBox.Show("Security change will be applied after next server reboot.");
		}

		private void WorldAnnounceButton_Click(object sender, EventArgs e)
		{
			var msg = WorldAnnounceField.Text;
			if (!String.IsNullOrWhiteSpace(msg))
			{
				var res = Interface.GetComponent<ITGDreamDaemon>().WorldAnnounce(msg);
				if (res != null)
				{
					MessageBox.Show(res);
					return;
				}
			}
			WorldAnnounceField.Text = "";
		}

		private void WebclientCheckBox_CheckedChanged(object sender, EventArgs e)
		{
			if (!updatingFields)
				Interface.GetComponent<ITGDreamDaemon>().SetWebclient(WebclientCheckBox.Checked);
		}

		private void AutoUpdateInterval_ValueChanged(object sender, EventArgs e)
		{
			if (!updatingFields)
				Interface.GetComponent<ITGRepository>().SetAutoUpdateInterval((ulong)AutoUpdateInterval.Value);
		}

		private void AutoUpdateCheckbox_CheckedChanged(object sender, EventArgs e)
		{
			if (updatingFields)
				return;
			var on = AutoUpdateCheckbox.Visible && AutoUpdateCheckbox.Checked;
			AutoUpdateInterval.Visible = on;
			AutoUpdateMLabel.Visible = on;
			if (!on)
				Interface.GetComponent<ITGRepository>().SetAutoUpdateInterval(0);
			else
				Interface.GetComponent<ITGRepository>().SetAutoUpdateInterval((ulong)AutoUpdateInterval.Value);
		}
	}
}<|MERGE_RESOLUTION|>--- conflicted
+++ resolved
@@ -21,11 +21,6 @@
 
 		void InitServerPage()
 		{
-<<<<<<< HEAD
-			LoadServerPage();
-=======
-			FullUpdateWorker.RunWorkerCompleted += FullUpdateWorker_RunWorkerCompleted;
->>>>>>> e91aa904
 			projectNameText.LostFocus += ProjectNameText_LostFocus;
 			projectNameText.KeyDown += ProjectNameText_KeyDown;
 			ServerStartBGW.RunWorkerCompleted += ServerStartBGW_RunWorkerCompleted;
