<<<<<<< HEAD
﻿using System;
using System.ComponentModel;
using System.Windows.Forms;
using TGServiceInterface;

namespace TGControlPanel
{
	partial class Main
	{
		enum FullUpdateAction
		{
			UpdateHard,
			UpdateMerge,
			UpdateHardTestmerge,
			Reset,
			Testmerge,
		}

		FullUpdateAction fuAction;
		ushort testmergePR;
		string updateError;
		bool updatingFields = false;

		string DDStatusString = null;
		void InitServerPage()
		{
			LoadServerPage();
			ServerTimer.Start();
			WorldStatusChecker.RunWorkerAsync();
			WorldStatusChecker.RunWorkerCompleted += WorldStatusChecker_RunWorkerCompleted;
			FullUpdateWorker.RunWorkerCompleted += FullUpdateWorker_RunWorkerCompleted;
			ServerPathTextbox.LostFocus += ServerPathTextbox_LostFocus;
			ServerPathTextbox.KeyDown += ServerPathTextbox_KeyDown;
			projectNameText.LostFocus += ProjectNameText_LostFocus;
			projectNameText.KeyDown += ProjectNameText_KeyDown;
			ServerStartBGW.RunWorkerCompleted += ServerStartBGW_RunWorkerCompleted;
		}

		private void ServerStartBGW_RunWorkerCompleted(object sender, RunWorkerCompletedEventArgs e)
		{
			if (e.Result != null)
				MessageBox.Show((string)e.Result);
		}

		private void ProjectNameText_KeyDown(object sender, KeyEventArgs e)
		{
			if (e.KeyCode == Keys.Enter)
				UpdateProjectName();
		}

		private void ServerPathTextbox_KeyDown(object sender, KeyEventArgs e)
		{
			if (e.KeyCode == Keys.Enter)
				UpdateServerPath();
		}

		private void FullUpdateWorker_RunWorkerCompleted(object sender, RunWorkerCompletedEventArgs e)
		{
			if (updateError != null)
				MessageBox.Show(updateError);
			UpdateHardButton.Enabled = true;
			UpdateMergeButton.Enabled = true;
			TestmergeButton.Enabled = true;
			UpdateTestmergeButton.Enabled = true;
			LoadServerPage();
			ServerTimer.Start();
		}

		private void WorldStatusChecker_RunWorkerCompleted(object sender, RunWorkerCompletedEventArgs e)
		{
			if (DDStatusString != "Topic recieve error!" || ServerStatusLabel.Text == "OFFLINE")
				ServerStatusLabel.Text = DDStatusString;
			WorldStatusTimer.Start();
		}

		private void CompileCancelButton_Click(object sender, EventArgs e)
		{
			var res = Server.GetComponent<ITGCompiler>().Cancel();
			if (res != null)
				MessageBox.Show(res);
			LoadServerPage();
		}

		private void ServerPathTextbox_LostFocus(object sender, EventArgs e)
		{
			UpdateServerPath();
		}

		void UpdateServerPath()
		{
			var Config = Server.GetComponent<ITGConfig>();
			if (updatingFields || ServerPathTextbox.Text.Trim() == Config.ServerDirectory())
				return;
			var DialogResult = MessageBox.Show("This will move the entire server installation.", "Confim", MessageBoxButtons.YesNo);
			if (DialogResult != DialogResult.Yes)
				return;
			MessageBox.Show(Config.MoveServer(ServerPathTextbox.Text) ?? "Success!");
		}

		void LoadServerPage()
		{
			var RepoExists = Server.GetComponent<ITGRepository>().Exists();
			compileButton.Visible = RepoExists;
			initializeButton.Visible = RepoExists;
			AutostartCheckbox.Visible = RepoExists;
			WebclientCheckBox.Visible = RepoExists;
			PortSelector.Visible = RepoExists;
			projectNameText.Visible = RepoExists;
			compilerProgressBar.Visible = RepoExists;
			CompilerStatusLabel.Visible = RepoExists;
			CompileCancelButton.Visible = RepoExists;
			CompilerLabel.Visible = RepoExists;
			ProjectPathLabel.Visible = RepoExists;
			ServerPRLabel.Visible = RepoExists;
			ServerGStopButton.Visible = RepoExists;
			ServerStartButton.Visible = RepoExists;
			ServerGRestartButton.Visible = RepoExists;
			ServerRestartButton.Visible = RepoExists;
			PortLabel.Visible = RepoExists;
			ServerStopButton.Visible = RepoExists;
			TestmergeButton.Visible = RepoExists;
			ServerTestmergeInput.Visible = RepoExists;
			UpdateHardButton.Visible = RepoExists;
			UpdateMergeButton.Visible = RepoExists;
			UpdateTestmergeButton.Visible = RepoExists;
			ResetTestmerge.Visible = RepoExists;
			WorldAnnounceField.Visible = RepoExists;
			WorldAnnounceButton.Visible = RepoExists;

			var DM = Server.GetComponent<ITGCompiler>();
			var DD = Server.GetComponent<ITGDreamDaemon>();
			var Config = Server.GetComponent<ITGConfig>();

			if (updatingFields)
				return;

			updatingFields = true;

			if (!ServerPathTextbox.Focused)
				ServerPathTextbox.Text = Config.ServerDirectory();
			
			SecuritySelector.SelectedIndex = (int)DD.SecurityLevel();

			if (!RepoExists)
			{
				updatingFields = false;
				return;
			}

			var Online = DD.DaemonStatus() == TGDreamDaemonStatus.Online;
			ServerGStopButton.Enabled = Online;
			ServerGRestartButton.Enabled = Online;

			var ShuttingDown = DD.ShutdownInProgress();
			ServerGStopButton.Checked = ShuttingDown;
			ServerGStopButton.Enabled = !ShuttingDown;

			AutostartCheckbox.Checked = DD.Autostart();
			WebclientCheckBox.Checked = DD.Webclient();
			if (!PortSelector.Focused)
				PortSelector.Value = DD.Port();
			if (!projectNameText.Focused)
				projectNameText.Text = DM.ProjectName();
			
			switch (DM.GetStatus())
			{
				case TGCompilerStatus.Compiling:
					CompilerStatusLabel.Text = "Compiling...";
					compilerProgressBar.Style = ProgressBarStyle.Marquee;
					compileButton.Enabled = false;
					initializeButton.Enabled = false;
					CompileCancelButton.Enabled = true;
					break;
				case TGCompilerStatus.Initializing:
					CompilerStatusLabel.Text = "Initializing...";
					compilerProgressBar.Style = ProgressBarStyle.Marquee;
					compileButton.Enabled = false;
					initializeButton.Enabled = false;
					CompileCancelButton.Enabled = false;
					break;
				case TGCompilerStatus.Initialized:
					CompilerStatusLabel.Text = "Idle";
					compilerProgressBar.Style = ProgressBarStyle.Blocks;
					initializeButton.Enabled = true;
					compileButton.Enabled = true;
					CompileCancelButton.Enabled = false;
					break;
				case TGCompilerStatus.Uninitialized:
					CompilerStatusLabel.Text = "Uninitialized";
					compilerProgressBar.Style = ProgressBarStyle.Blocks;
					compileButton.Enabled = false;
					initializeButton.Enabled = true;
					CompileCancelButton.Enabled = false;
					break;
				default:
					CompilerStatusLabel.Text = "Unknown!";
					compilerProgressBar.Style = ProgressBarStyle.Blocks;
					initializeButton.Enabled = true;
					compileButton.Enabled = true;
					CompileCancelButton.Enabled = true;
					break;
			}
			var error = DM.CompileError();
			if (error != null)
				MessageBox.Show("Error: " + error);
		}

		private void ServerTimer_Tick(object sender, System.EventArgs e)
		{
			try
			{
				LoadServerPage();
			}
			catch (Exception ex)
			{
				ServerTimer.Stop();
				Program.ServiceDisconnectException(ex);
			}
		}
		private void ProjectNameText_LostFocus(object sender, EventArgs e)
		{
			UpdateProjectName();
		}

		void UpdateProjectName()
		{
			if (!updatingFields)
				Server.GetComponent<ITGCompiler>().SetProjectName(projectNameText.Text);
		}

		private void PortSelector_ValueChanged(object sender, EventArgs e)
		{
			if (!updatingFields)
				Server.GetComponent<ITGDreamDaemon>().SetPort((ushort)PortSelector.Value);
		}

		private void RunServerUpdate(FullUpdateAction fua, ushort tm = 0)
		{
			if (FullUpdateWorker.IsBusy)
				return;
			testmergePR = tm;
			fuAction = fua;
			initializeButton.Enabled = false;
			compileButton.Enabled = false;
			UpdateHardButton.Enabled = false;
			UpdateMergeButton.Enabled = false;
			TestmergeButton.Enabled = false;
			UpdateTestmergeButton.Enabled = false;
			compilerProgressBar.Style = ProgressBarStyle.Marquee;
			switch (fuAction)
			{
				case FullUpdateAction.Testmerge:
					CompilerStatusLabel.Text = String.Format("Testmerging pull request #{0}...", testmergePR);
					break;
				case FullUpdateAction.UpdateHard:
					CompilerStatusLabel.Text = String.Format("Updating Server (RESET)...");
					break;
				case FullUpdateAction.UpdateMerge:
					CompilerStatusLabel.Text = String.Format("Updating Server (MERGE)...");
					break;
				case FullUpdateAction.UpdateHardTestmerge:
					CompilerStatusLabel.Text = String.Format("Updating and testmerging pull request #{0}...", testmergePR);
					break;
			}
			ServerTimer.Stop();
			FullUpdateWorker.RunWorkerAsync();
		}

		private void InitializeButton_Click(object sender, EventArgs e)
		{
			if (!Server.GetComponent<ITGCompiler>().Initialize())
				MessageBox.Show("Unable to start initialization!");
			LoadServerPage();
		}
		private void CompileButton_Click(object sender, EventArgs e)
		{
			if (!Server.GetComponent<ITGCompiler>().Compile())
				MessageBox.Show("Unable to start compilation!");
			LoadServerPage();
		}
		//because of lol byond this can take some time...
		private void WorldStatusChecker_DoWork(object sender, DoWorkEventArgs e)
		{
			try
			{
				if (!Server.GetComponent<ITGRepository>().Exists())
					DDStatusString = "NOT INSTALLED";
				else
					DDStatusString = Server.GetComponent<ITGDreamDaemon>().StatusString(true);
			}
			catch
			{
				DDStatusString = "ERROR";
			}
		}

		private void WorldStatusTimer_Tick(object sender, System.EventArgs e)
		{
			WorldStatusTimer.Stop();
			WorldStatusChecker.RunWorkerAsync();
		}

		private void AutostartCheckbox_CheckedChanged(object sender, System.EventArgs e)
		{
			if (!updatingFields)
				Server.GetComponent<ITGDreamDaemon>().SetAutostart(AutostartCheckbox.Checked);
		}
		private void ServerStartButton_Click(object sender, System.EventArgs e)
		{
			if (!ServerStartBGW.IsBusy)
				ServerStartBGW.RunWorkerAsync();
		}

		private void ServerStartBGW_DoWork(object sender, DoWorkEventArgs e)
		{
			try
			{
				e.Result = Server.GetComponent<ITGDreamDaemon>().Start();
			}
			catch (Exception ex)
			{
				e.Result = ex.ToString();
			}
		}

		private void ServerStopButton_Click(object sender, EventArgs e)
		{
			var DialogResult = MessageBox.Show("This will immediately shut down the server. Continue?", "Confim", MessageBoxButtons.YesNo);
			if (DialogResult == DialogResult.No)
				return;
			var res = Server.GetComponent<ITGDreamDaemon>().Stop();
			if (res != null)
				MessageBox.Show(res);
		}

		private void ServerRestartButton_Click(object sender, EventArgs e)
		{
			var DialogResult = MessageBox.Show("This will immediately restart the server. Continue?", "Confim", MessageBoxButtons.YesNo);
			if (DialogResult == DialogResult.No)
				return;
			var res = Server.GetComponent<ITGDreamDaemon>().Restart();
			if (res != null)
				MessageBox.Show(res);
		}

		private void ServerGStopButton_Checked(object sender, EventArgs e)
		{
			if (updatingFields)
				return;
			var DialogResult = MessageBox.Show("This will shut down the server when the current round ends. Continue?", "Confim", MessageBoxButtons.YesNo);
			if (DialogResult == DialogResult.No)
				return;
			Server.GetComponent<ITGDreamDaemon>().RequestStop();
			LoadServerPage();
		}

		private void ServerGRestartButton_Click(object sender, EventArgs e)
		{
			var DialogResult = MessageBox.Show("This will restart the server when the current round ends. Continue?", "Confim", MessageBoxButtons.YesNo);
			if (DialogResult == DialogResult.No)
				return;
			Server.GetComponent<ITGDreamDaemon>().RequestRestart();
		}


		private void FullUpdateWorker_DoWork(object sender, DoWorkEventArgs e)
		{
			var Repo = Server.GetComponent<ITGRepository>();
			var DM = Server.GetComponent<ITGCompiler>();
			switch (fuAction)
			{
				case FullUpdateAction.Testmerge:
					updateError = Repo.MergePullRequest(testmergePR);
					if (updateError == null)
					{
						Repo.GenerateChangelog(out updateError);
						updateError = DM.Compile(true) ? updateError : "Compilation failed!";
					}
					break;
				case FullUpdateAction.UpdateHard:
					updateError = Repo.Update(true);
					if (updateError == null)
					{
						Repo.GenerateChangelog(out updateError);
						if(updateError == null)
							updateError = Repo.PushChangelog();
						updateError = DM.Compile(true) ? updateError : "Compilation failed!";
					}
					break;
				case FullUpdateAction.UpdateHardTestmerge:
					updateError = Repo.Update(true);
					if (updateError == null)
					{
						Repo.GenerateChangelog(out updateError);
						if (updateError == null)
							updateError = Repo.PushChangelog();
						updateError = Repo.MergePullRequest(testmergePR);
						if (updateError == null)
						{
							Repo.GenerateChangelog(out updateError);
							updateError = DM.Compile(true) ? updateError : "Compilation failed!";
						}
					}
					break;
				case FullUpdateAction.UpdateMerge:
					updateError = Repo.Update(false);
					if (updateError == null)
					{
						Repo.GenerateChangelog(out updateError);
						if (updateError == null)
							Repo.PushChangelog();   //not an error 99% of the time if this fails, just a dirty tree
						updateError = DM.Compile(true) ? updateError : "Compilation failed!";
					}
					break;
				case FullUpdateAction.Reset:
					updateError = Repo.Reset(true);
					if (updateError == null)
					{
						Repo.GenerateChangelog(out updateError);
						updateError = DM.Compile(true) ? updateError : "Compilation failed!";
					}
					break;
			}
		}
		private void ResetTestmerge_Click(object sender, EventArgs e)
		{
			RunServerUpdate(FullUpdateAction.Reset);
		}

		private void UpdateHardButton_Click(object sender, System.EventArgs e)
		{
			RunServerUpdate(FullUpdateAction.UpdateHard);
		}

		private void UpdateTestmergeButton_Click(object sender, System.EventArgs e)
		{
			RunServerUpdate(FullUpdateAction.UpdateHardTestmerge, (ushort)ServerTestmergeInput.Value);
		}

		private void UpdateMergeButton_Click(object sender, System.EventArgs e)
		{
			RunServerUpdate(FullUpdateAction.UpdateMerge);
		}
		private void TestmergeButton_Click(object sender, System.EventArgs e)
		{
			RunServerUpdate(FullUpdateAction.Testmerge, (ushort)ServerTestmergeInput.Value);
		}

		private void SecuritySelector_SelectedIndexChanged(object sender, EventArgs e)
		{
			if (!updatingFields)
				if (!Server.GetComponent<ITGDreamDaemon>().SetSecurityLevel((TGDreamDaemonSecurity)SecuritySelector.SelectedIndex))
					MessageBox.Show("Security change will be applied after next server reboot.");
		}

		private void WorldAnnounceButton_Click(object sender, EventArgs e)
		{
			var msg = WorldAnnounceField.Text;
			if (!String.IsNullOrWhiteSpace(msg)) {
				var res = Server.GetComponent<ITGDreamDaemon>().WorldAnnounce(msg);
				if(res != null)
				{
					MessageBox.Show(res);
					return;
				}
			}
			WorldAnnounceField.Text = "";
		}

		private void WebclientCheckBox_CheckedChanged(object sender, EventArgs e)
		{
			if (!updatingFields)
				Server.GetComponent<ITGDreamDaemon>().SetWebclient(WebclientCheckBox.Checked);
		}
	}
}
=======
﻿using System;
using System.ComponentModel;
using System.Windows.Forms;
using TGServiceInterface;

namespace TGControlPanel
{
	partial class Main
	{
		enum FullUpdateAction
		{
			UpdateHard,
			UpdateMerge,
			UpdateHardTestmerge,
			Reset,
			Testmerge,
		}

		FullUpdateAction fuAction;
		ushort testmergePR;
		string updateError;
		bool updatingFields = false;

		string DDStatusString = null;
		void InitServerPage()
		{
			LoadServerPage();
			ServerTimer.Start();
			WorldStatusChecker.RunWorkerAsync();
			WorldStatusChecker.RunWorkerCompleted += WorldStatusChecker_RunWorkerCompleted;
			FullUpdateWorker.RunWorkerCompleted += FullUpdateWorker_RunWorkerCompleted;
			ServerPathTextbox.LostFocus += ServerPathTextbox_LostFocus;
			ServerPathTextbox.KeyDown += ServerPathTextbox_KeyDown;
			projectNameText.LostFocus += ProjectNameText_LostFocus;
			projectNameText.KeyDown += ProjectNameText_KeyDown;
			ServerStartBGW.RunWorkerCompleted += ServerStartBGW_RunWorkerCompleted;
		}

		private void ServerStartBGW_RunWorkerCompleted(object sender, RunWorkerCompletedEventArgs e)
		{
			if (e.Result != null)
				MessageBox.Show((string)e.Result);
		}

		private void ProjectNameText_KeyDown(object sender, KeyEventArgs e)
		{
			if (e.KeyCode == Keys.Enter)
				UpdateProjectName();
		}

		private void ServerPathTextbox_KeyDown(object sender, KeyEventArgs e)
		{
			if (e.KeyCode == Keys.Enter)
				UpdateServerPath();
		}

		private void FullUpdateWorker_RunWorkerCompleted(object sender, RunWorkerCompletedEventArgs e)
		{
			if (updateError != null)
				MessageBox.Show(updateError);
			UpdateHardButton.Enabled = true;
			UpdateMergeButton.Enabled = true;
			TestmergeButton.Enabled = true;
			UpdateTestmergeButton.Enabled = true;
			LoadServerPage();
			ServerTimer.Start();
		}

		private void WorldStatusChecker_RunWorkerCompleted(object sender, RunWorkerCompletedEventArgs e)
		{
			if (DDStatusString != "Topic recieve error!" || ServerStatusLabel.Text == "OFFLINE")
				ServerStatusLabel.Text = DDStatusString;
			WorldStatusTimer.Start();
		}

		private void CompileCancelButton_Click(object sender, EventArgs e)
		{
			var res = Server.GetComponent<ITGCompiler>().Cancel();
			if (res != null)
				MessageBox.Show(res);
			LoadServerPage();
		}

		private void ServerPathTextbox_LostFocus(object sender, EventArgs e)
		{
			UpdateServerPath();
		}

		void UpdateServerPath()
		{
			var Config = Server.GetComponent<ITGConfig>();
			if (updatingFields || ServerPathTextbox.Text.Trim() == Config.ServerDirectory())
				return;
			var DialogResult = MessageBox.Show("This will move the entire server installation.", "Confim", MessageBoxButtons.YesNo);
			if (DialogResult != DialogResult.Yes)
				return;
			MessageBox.Show(Config.MoveServer(ServerPathTextbox.Text) ?? "Success!");
		}

		void LoadServerPage()
		{
			var RepoExists = Server.GetComponent<ITGRepository>().Exists();
			compileButton.Visible = RepoExists;
			initializeButton.Visible = RepoExists;
			NudgePortSelector.Visible = RepoExists;
			AutostartCheckbox.Visible = RepoExists;
			WebclientCheckBox.Visible = RepoExists;
			PortSelector.Visible = RepoExists;
			projectNameText.Visible = RepoExists;
			compilerProgressBar.Visible = RepoExists;
			CompilerStatusLabel.Visible = RepoExists;
			CompileCancelButton.Visible = RepoExists;
			NudgePortLabel.Visible = RepoExists;
			CompilerLabel.Visible = RepoExists;
			ProjectPathLabel.Visible = RepoExists;
			ServerPRLabel.Visible = RepoExists;
			ServerGStopButton.Visible = RepoExists;
			ServerStartButton.Visible = RepoExists;
			ServerGRestartButton.Visible = RepoExists;
			ServerRestartButton.Visible = RepoExists;
			PortLabel.Visible = RepoExists;
			ServerStopButton.Visible = RepoExists;
			TestmergeButton.Visible = RepoExists;
			ServerTestmergeInput.Visible = RepoExists;
			UpdateHardButton.Visible = RepoExists;
			UpdateMergeButton.Visible = RepoExists;
			UpdateTestmergeButton.Visible = RepoExists;
			ResetTestmerge.Visible = RepoExists;
			WorldAnnounceField.Visible = RepoExists;
			WorldAnnounceButton.Visible = RepoExists;

			var DM = Server.GetComponent<ITGCompiler>();
			var DD = Server.GetComponent<ITGDreamDaemon>();
			var Config = Server.GetComponent<ITGConfig>();

			if (updatingFields)
				return;
			try
			{
				updatingFields = true;

				if (!ServerPathTextbox.Focused)
					ServerPathTextbox.Text = Config.ServerDirectory();

				SecuritySelector.SelectedIndex = (int)DD.SecurityLevel();

				if (!RepoExists)
					return;

				var Online = DD.DaemonStatus() == TGDreamDaemonStatus.Online;
				ServerGStopButton.Enabled = Online;
				ServerGRestartButton.Enabled = Online;

				var ShuttingDown = DD.ShutdownInProgress();
				ServerGStopButton.Checked = ShuttingDown;
				ServerGStopButton.Enabled = !ShuttingDown;

				AutostartCheckbox.Checked = DD.Autostart();
				WebclientCheckBox.Checked = DD.Webclient();
				if (!PortSelector.Focused)
					PortSelector.Value = DD.Port();
				if (!projectNameText.Focused)
					projectNameText.Text = DM.ProjectName();

				var val = Config.InteropPort(out string error);
				if (error != null)
				{
					updatingFields = false;
					NudgePortSelector.Value = 4567;
					updatingFields = true;
					MessageBox.Show("Error (I will try and recover): " + error);
				}
				else
				{
					NudgePortSelector.Value = val;
					updatingFields = true;
				}

				switch (DM.GetStatus())
				{
					case TGCompilerStatus.Compiling:
						CompilerStatusLabel.Text = "Compiling...";
						compilerProgressBar.Style = ProgressBarStyle.Marquee;
						compileButton.Enabled = false;
						initializeButton.Enabled = false;
						CompileCancelButton.Enabled = true;
						break;
					case TGCompilerStatus.Initializing:
						CompilerStatusLabel.Text = "Initializing...";
						compilerProgressBar.Style = ProgressBarStyle.Marquee;
						compileButton.Enabled = false;
						initializeButton.Enabled = false;
						CompileCancelButton.Enabled = false;
						break;
					case TGCompilerStatus.Initialized:
						CompilerStatusLabel.Text = "Idle";
						compilerProgressBar.Style = ProgressBarStyle.Blocks;
						initializeButton.Enabled = true;
						compileButton.Enabled = true;
						CompileCancelButton.Enabled = false;
						break;
					case TGCompilerStatus.Uninitialized:
						CompilerStatusLabel.Text = "Uninitialized";
						compilerProgressBar.Style = ProgressBarStyle.Blocks;
						compileButton.Enabled = false;
						initializeButton.Enabled = true;
						CompileCancelButton.Enabled = false;
						break;
					default:
						CompilerStatusLabel.Text = "Unknown!";
						compilerProgressBar.Style = ProgressBarStyle.Blocks;
						initializeButton.Enabled = true;
						compileButton.Enabled = true;
						CompileCancelButton.Enabled = true;
						break;
				}
				error = DM.CompileError();
				if (error != null)
					MessageBox.Show("Error: " + error);
			}
			finally
			{
				updatingFields = false;
			}
		}

		private void ServerTimer_Tick(object sender, System.EventArgs e)
		{
			try
			{
				LoadServerPage();
			}
			catch (Exception ex)
			{
				ServerTimer.Stop();
				Program.ServiceDisconnectException(ex);
			}
		}
		private void ProjectNameText_LostFocus(object sender, EventArgs e)
		{
			UpdateProjectName();
		}

		void UpdateProjectName()
		{
			if (!updatingFields)
				Server.GetComponent<ITGCompiler>().SetProjectName(projectNameText.Text);
		}

		private void PortSelector_ValueChanged(object sender, EventArgs e)
		{
			if (!updatingFields)
				Server.GetComponent<ITGDreamDaemon>().SetPort((ushort)PortSelector.Value);
		}

		private void RunServerUpdate(FullUpdateAction fua, ushort tm = 0)
		{
			if (FullUpdateWorker.IsBusy)
				return;
			testmergePR = tm;
			fuAction = fua;
			initializeButton.Enabled = false;
			compileButton.Enabled = false;
			UpdateHardButton.Enabled = false;
			UpdateMergeButton.Enabled = false;
			TestmergeButton.Enabled = false;
			UpdateTestmergeButton.Enabled = false;
			compilerProgressBar.Style = ProgressBarStyle.Marquee;
			switch (fuAction)
			{
				case FullUpdateAction.Testmerge:
					CompilerStatusLabel.Text = String.Format("Testmerging pull request #{0}...", testmergePR);
					break;
				case FullUpdateAction.UpdateHard:
					CompilerStatusLabel.Text = String.Format("Updating Server (RESET)...");
					break;
				case FullUpdateAction.UpdateMerge:
					CompilerStatusLabel.Text = String.Format("Updating Server (MERGE)...");
					break;
				case FullUpdateAction.UpdateHardTestmerge:
					CompilerStatusLabel.Text = String.Format("Updating and testmerging pull request #{0}...", testmergePR);
					break;
			}
			ServerTimer.Stop();
			FullUpdateWorker.RunWorkerAsync();
		}

		private void InitializeButton_Click(object sender, EventArgs e)
		{
			if (!Server.GetComponent<ITGCompiler>().Initialize())
				MessageBox.Show("Unable to start initialization!");
			LoadServerPage();
		}
		private void CompileButton_Click(object sender, EventArgs e)
		{
			if (!Server.GetComponent<ITGCompiler>().Compile())
				MessageBox.Show("Unable to start compilation!");
			LoadServerPage();
		}
		//because of lol byond this can take some time...
		private void WorldStatusChecker_DoWork(object sender, DoWorkEventArgs e)
		{
			try
			{
				if (!Server.GetComponent<ITGRepository>().Exists())
					DDStatusString = "NOT INSTALLED";
				else
					DDStatusString = Server.GetComponent<ITGDreamDaemon>().StatusString(true);
			}
			catch
			{
				DDStatusString = "ERROR";
			}
		}

		private void WorldStatusTimer_Tick(object sender, System.EventArgs e)
		{
			WorldStatusTimer.Stop();
			WorldStatusChecker.RunWorkerAsync();
		}

		private void AutostartCheckbox_CheckedChanged(object sender, System.EventArgs e)
		{
			if (!updatingFields)
				Server.GetComponent<ITGDreamDaemon>().SetAutostart(AutostartCheckbox.Checked);
		}
		private void ServerStartButton_Click(object sender, System.EventArgs e)
		{
			if (!ServerStartBGW.IsBusy)
				ServerStartBGW.RunWorkerAsync();
		}

		private void ServerStartBGW_DoWork(object sender, DoWorkEventArgs e)
		{
			try
			{
				e.Result = Server.GetComponent<ITGDreamDaemon>().Start();
			}
			catch (Exception ex)
			{
				e.Result = ex.ToString();
			}
		}

		private void ServerStopButton_Click(object sender, EventArgs e)
		{
			var DialogResult = MessageBox.Show("This will immediately shut down the server. Continue?", "Confim", MessageBoxButtons.YesNo);
			if (DialogResult == DialogResult.No)
				return;
			var res = Server.GetComponent<ITGDreamDaemon>().Stop();
			if (res != null)
				MessageBox.Show(res);
		}

		private void ServerRestartButton_Click(object sender, EventArgs e)
		{
			var DialogResult = MessageBox.Show("This will immediately restart the server. Continue?", "Confim", MessageBoxButtons.YesNo);
			if (DialogResult == DialogResult.No)
				return;
			var res = Server.GetComponent<ITGDreamDaemon>().Restart();
			if (res != null)
				MessageBox.Show(res);
		}

		private void ServerGStopButton_Checked(object sender, EventArgs e)
		{
			if (updatingFields)
				return;
			var DialogResult = MessageBox.Show("This will shut down the server when the current round ends. Continue?", "Confim", MessageBoxButtons.YesNo);
			if (DialogResult == DialogResult.No)
				return;
			Server.GetComponent<ITGDreamDaemon>().RequestStop();
			LoadServerPage();
		}

		private void ServerGRestartButton_Click(object sender, EventArgs e)
		{
			var DialogResult = MessageBox.Show("This will restart the server when the current round ends. Continue?", "Confim", MessageBoxButtons.YesNo);
			if (DialogResult == DialogResult.No)
				return;
			Server.GetComponent<ITGDreamDaemon>().RequestRestart();
		}


		private void FullUpdateWorker_DoWork(object sender, DoWorkEventArgs e)
		{
			var Repo = Server.GetComponent<ITGRepository>();
			var DM = Server.GetComponent<ITGCompiler>();
			switch (fuAction)
			{
				case FullUpdateAction.Testmerge:
					updateError = Repo.MergePullRequest(testmergePR);
					if (updateError == null)
					{
						Repo.GenerateChangelog(out updateError);
						updateError = DM.Compile(true) ? updateError : "Compilation failed!";
					}
					break;
				case FullUpdateAction.UpdateHard:
					updateError = Repo.Update(true);
					if (updateError == null)
					{
						Repo.GenerateChangelog(out updateError);
						if (updateError == null)
							updateError = Repo.PushChangelog();
						updateError = DM.Compile(true) ? updateError : "Compilation failed!";
					}
					break;
				case FullUpdateAction.UpdateHardTestmerge:
					updateError = Repo.Update(true);
					if (updateError == null)
					{
						Repo.GenerateChangelog(out updateError);
						if (updateError == null)
							updateError = Repo.PushChangelog();
						updateError = Repo.MergePullRequest(testmergePR);
						if (updateError == null)
						{
							Repo.GenerateChangelog(out updateError);
							updateError = DM.Compile(true) ? updateError : "Compilation failed!";
						}
					}
					break;
				case FullUpdateAction.UpdateMerge:
					updateError = Repo.Update(false);
					if (updateError == null)
					{
						Repo.GenerateChangelog(out updateError);
						if (updateError == null)
							Repo.PushChangelog();   //not an error 99% of the time if this fails, just a dirty tree
						updateError = DM.Compile(true) ? updateError : "Compilation failed!";
					}
					break;
				case FullUpdateAction.Reset:
					updateError = Repo.Reset(true);
					if (updateError == null)
					{
						Repo.GenerateChangelog(out updateError);
						updateError = DM.Compile(true) ? updateError : "Compilation failed!";
					}
					break;
			}
		}
		private void ResetTestmerge_Click(object sender, EventArgs e)
		{
			RunServerUpdate(FullUpdateAction.Reset);
		}

		private void UpdateHardButton_Click(object sender, System.EventArgs e)
		{
			RunServerUpdate(FullUpdateAction.UpdateHard);
		}

		private void UpdateTestmergeButton_Click(object sender, System.EventArgs e)
		{
			RunServerUpdate(FullUpdateAction.UpdateHardTestmerge, (ushort)ServerTestmergeInput.Value);
		}

		private void UpdateMergeButton_Click(object sender, System.EventArgs e)
		{
			RunServerUpdate(FullUpdateAction.UpdateMerge);
		}
		private void TestmergeButton_Click(object sender, System.EventArgs e)
		{
			RunServerUpdate(FullUpdateAction.Testmerge, (ushort)ServerTestmergeInput.Value);
		}

		private void NudgePortSelector_ValueChanged(object sender, EventArgs e)
		{
			if (!updatingFields)
				Server.GetComponent<ITGConfig>().SetInteropPort((ushort)NudgePortSelector.Value);
		}

		private void SecuritySelector_SelectedIndexChanged(object sender, EventArgs e)
		{
			if (!updatingFields)
				if (!Server.GetComponent<ITGDreamDaemon>().SetSecurityLevel((TGDreamDaemonSecurity)SecuritySelector.SelectedIndex))
					MessageBox.Show("Security change will be applied after next server reboot.");
		}

		private void WorldAnnounceButton_Click(object sender, EventArgs e)
		{
			var msg = WorldAnnounceField.Text;
			if (!String.IsNullOrWhiteSpace(msg))
			{
				var res = Server.GetComponent<ITGDreamDaemon>().WorldAnnounce(msg);
				if (res != null)
				{
					MessageBox.Show(res);
					return;
				}
			}
			WorldAnnounceField.Text = "";
		}

		private void WebclientCheckBox_CheckedChanged(object sender, EventArgs e)
		{
			if (!updatingFields)
				Server.GetComponent<ITGDreamDaemon>().SetWebclient(WebclientCheckBox.Checked);
		}
	}
}
>>>>>>> 8ffa4e0e
<|MERGE_RESOLUTION|>--- conflicted
+++ resolved
@@ -1,5 +1,4 @@
-<<<<<<< HEAD
-﻿using System;
+﻿﻿using System;
 using System.ComponentModel;
 using System.Windows.Forms;
 using TGServiceInterface;
@@ -135,484 +134,6 @@
 			if (updatingFields)
 				return;
 
-			updatingFields = true;
-
-			if (!ServerPathTextbox.Focused)
-				ServerPathTextbox.Text = Config.ServerDirectory();
-			
-			SecuritySelector.SelectedIndex = (int)DD.SecurityLevel();
-
-			if (!RepoExists)
-			{
-				updatingFields = false;
-				return;
-			}
-
-			var Online = DD.DaemonStatus() == TGDreamDaemonStatus.Online;
-			ServerGStopButton.Enabled = Online;
-			ServerGRestartButton.Enabled = Online;
-
-			var ShuttingDown = DD.ShutdownInProgress();
-			ServerGStopButton.Checked = ShuttingDown;
-			ServerGStopButton.Enabled = !ShuttingDown;
-
-			AutostartCheckbox.Checked = DD.Autostart();
-			WebclientCheckBox.Checked = DD.Webclient();
-			if (!PortSelector.Focused)
-				PortSelector.Value = DD.Port();
-			if (!projectNameText.Focused)
-				projectNameText.Text = DM.ProjectName();
-			
-			switch (DM.GetStatus())
-			{
-				case TGCompilerStatus.Compiling:
-					CompilerStatusLabel.Text = "Compiling...";
-					compilerProgressBar.Style = ProgressBarStyle.Marquee;
-					compileButton.Enabled = false;
-					initializeButton.Enabled = false;
-					CompileCancelButton.Enabled = true;
-					break;
-				case TGCompilerStatus.Initializing:
-					CompilerStatusLabel.Text = "Initializing...";
-					compilerProgressBar.Style = ProgressBarStyle.Marquee;
-					compileButton.Enabled = false;
-					initializeButton.Enabled = false;
-					CompileCancelButton.Enabled = false;
-					break;
-				case TGCompilerStatus.Initialized:
-					CompilerStatusLabel.Text = "Idle";
-					compilerProgressBar.Style = ProgressBarStyle.Blocks;
-					initializeButton.Enabled = true;
-					compileButton.Enabled = true;
-					CompileCancelButton.Enabled = false;
-					break;
-				case TGCompilerStatus.Uninitialized:
-					CompilerStatusLabel.Text = "Uninitialized";
-					compilerProgressBar.Style = ProgressBarStyle.Blocks;
-					compileButton.Enabled = false;
-					initializeButton.Enabled = true;
-					CompileCancelButton.Enabled = false;
-					break;
-				default:
-					CompilerStatusLabel.Text = "Unknown!";
-					compilerProgressBar.Style = ProgressBarStyle.Blocks;
-					initializeButton.Enabled = true;
-					compileButton.Enabled = true;
-					CompileCancelButton.Enabled = true;
-					break;
-			}
-			var error = DM.CompileError();
-			if (error != null)
-				MessageBox.Show("Error: " + error);
-		}
-
-		private void ServerTimer_Tick(object sender, System.EventArgs e)
-		{
-			try
-			{
-				LoadServerPage();
-			}
-			catch (Exception ex)
-			{
-				ServerTimer.Stop();
-				Program.ServiceDisconnectException(ex);
-			}
-		}
-		private void ProjectNameText_LostFocus(object sender, EventArgs e)
-		{
-			UpdateProjectName();
-		}
-
-		void UpdateProjectName()
-		{
-			if (!updatingFields)
-				Server.GetComponent<ITGCompiler>().SetProjectName(projectNameText.Text);
-		}
-
-		private void PortSelector_ValueChanged(object sender, EventArgs e)
-		{
-			if (!updatingFields)
-				Server.GetComponent<ITGDreamDaemon>().SetPort((ushort)PortSelector.Value);
-		}
-
-		private void RunServerUpdate(FullUpdateAction fua, ushort tm = 0)
-		{
-			if (FullUpdateWorker.IsBusy)
-				return;
-			testmergePR = tm;
-			fuAction = fua;
-			initializeButton.Enabled = false;
-			compileButton.Enabled = false;
-			UpdateHardButton.Enabled = false;
-			UpdateMergeButton.Enabled = false;
-			TestmergeButton.Enabled = false;
-			UpdateTestmergeButton.Enabled = false;
-			compilerProgressBar.Style = ProgressBarStyle.Marquee;
-			switch (fuAction)
-			{
-				case FullUpdateAction.Testmerge:
-					CompilerStatusLabel.Text = String.Format("Testmerging pull request #{0}...", testmergePR);
-					break;
-				case FullUpdateAction.UpdateHard:
-					CompilerStatusLabel.Text = String.Format("Updating Server (RESET)...");
-					break;
-				case FullUpdateAction.UpdateMerge:
-					CompilerStatusLabel.Text = String.Format("Updating Server (MERGE)...");
-					break;
-				case FullUpdateAction.UpdateHardTestmerge:
-					CompilerStatusLabel.Text = String.Format("Updating and testmerging pull request #{0}...", testmergePR);
-					break;
-			}
-			ServerTimer.Stop();
-			FullUpdateWorker.RunWorkerAsync();
-		}
-
-		private void InitializeButton_Click(object sender, EventArgs e)
-		{
-			if (!Server.GetComponent<ITGCompiler>().Initialize())
-				MessageBox.Show("Unable to start initialization!");
-			LoadServerPage();
-		}
-		private void CompileButton_Click(object sender, EventArgs e)
-		{
-			if (!Server.GetComponent<ITGCompiler>().Compile())
-				MessageBox.Show("Unable to start compilation!");
-			LoadServerPage();
-		}
-		//because of lol byond this can take some time...
-		private void WorldStatusChecker_DoWork(object sender, DoWorkEventArgs e)
-		{
-			try
-			{
-				if (!Server.GetComponent<ITGRepository>().Exists())
-					DDStatusString = "NOT INSTALLED";
-				else
-					DDStatusString = Server.GetComponent<ITGDreamDaemon>().StatusString(true);
-			}
-			catch
-			{
-				DDStatusString = "ERROR";
-			}
-		}
-
-		private void WorldStatusTimer_Tick(object sender, System.EventArgs e)
-		{
-			WorldStatusTimer.Stop();
-			WorldStatusChecker.RunWorkerAsync();
-		}
-
-		private void AutostartCheckbox_CheckedChanged(object sender, System.EventArgs e)
-		{
-			if (!updatingFields)
-				Server.GetComponent<ITGDreamDaemon>().SetAutostart(AutostartCheckbox.Checked);
-		}
-		private void ServerStartButton_Click(object sender, System.EventArgs e)
-		{
-			if (!ServerStartBGW.IsBusy)
-				ServerStartBGW.RunWorkerAsync();
-		}
-
-		private void ServerStartBGW_DoWork(object sender, DoWorkEventArgs e)
-		{
-			try
-			{
-				e.Result = Server.GetComponent<ITGDreamDaemon>().Start();
-			}
-			catch (Exception ex)
-			{
-				e.Result = ex.ToString();
-			}
-		}
-
-		private void ServerStopButton_Click(object sender, EventArgs e)
-		{
-			var DialogResult = MessageBox.Show("This will immediately shut down the server. Continue?", "Confim", MessageBoxButtons.YesNo);
-			if (DialogResult == DialogResult.No)
-				return;
-			var res = Server.GetComponent<ITGDreamDaemon>().Stop();
-			if (res != null)
-				MessageBox.Show(res);
-		}
-
-		private void ServerRestartButton_Click(object sender, EventArgs e)
-		{
-			var DialogResult = MessageBox.Show("This will immediately restart the server. Continue?", "Confim", MessageBoxButtons.YesNo);
-			if (DialogResult == DialogResult.No)
-				return;
-			var res = Server.GetComponent<ITGDreamDaemon>().Restart();
-			if (res != null)
-				MessageBox.Show(res);
-		}
-
-		private void ServerGStopButton_Checked(object sender, EventArgs e)
-		{
-			if (updatingFields)
-				return;
-			var DialogResult = MessageBox.Show("This will shut down the server when the current round ends. Continue?", "Confim", MessageBoxButtons.YesNo);
-			if (DialogResult == DialogResult.No)
-				return;
-			Server.GetComponent<ITGDreamDaemon>().RequestStop();
-			LoadServerPage();
-		}
-
-		private void ServerGRestartButton_Click(object sender, EventArgs e)
-		{
-			var DialogResult = MessageBox.Show("This will restart the server when the current round ends. Continue?", "Confim", MessageBoxButtons.YesNo);
-			if (DialogResult == DialogResult.No)
-				return;
-			Server.GetComponent<ITGDreamDaemon>().RequestRestart();
-		}
-
-
-		private void FullUpdateWorker_DoWork(object sender, DoWorkEventArgs e)
-		{
-			var Repo = Server.GetComponent<ITGRepository>();
-			var DM = Server.GetComponent<ITGCompiler>();
-			switch (fuAction)
-			{
-				case FullUpdateAction.Testmerge:
-					updateError = Repo.MergePullRequest(testmergePR);
-					if (updateError == null)
-					{
-						Repo.GenerateChangelog(out updateError);
-						updateError = DM.Compile(true) ? updateError : "Compilation failed!";
-					}
-					break;
-				case FullUpdateAction.UpdateHard:
-					updateError = Repo.Update(true);
-					if (updateError == null)
-					{
-						Repo.GenerateChangelog(out updateError);
-						if(updateError == null)
-							updateError = Repo.PushChangelog();
-						updateError = DM.Compile(true) ? updateError : "Compilation failed!";
-					}
-					break;
-				case FullUpdateAction.UpdateHardTestmerge:
-					updateError = Repo.Update(true);
-					if (updateError == null)
-					{
-						Repo.GenerateChangelog(out updateError);
-						if (updateError == null)
-							updateError = Repo.PushChangelog();
-						updateError = Repo.MergePullRequest(testmergePR);
-						if (updateError == null)
-						{
-							Repo.GenerateChangelog(out updateError);
-							updateError = DM.Compile(true) ? updateError : "Compilation failed!";
-						}
-					}
-					break;
-				case FullUpdateAction.UpdateMerge:
-					updateError = Repo.Update(false);
-					if (updateError == null)
-					{
-						Repo.GenerateChangelog(out updateError);
-						if (updateError == null)
-							Repo.PushChangelog();   //not an error 99% of the time if this fails, just a dirty tree
-						updateError = DM.Compile(true) ? updateError : "Compilation failed!";
-					}
-					break;
-				case FullUpdateAction.Reset:
-					updateError = Repo.Reset(true);
-					if (updateError == null)
-					{
-						Repo.GenerateChangelog(out updateError);
-						updateError = DM.Compile(true) ? updateError : "Compilation failed!";
-					}
-					break;
-			}
-		}
-		private void ResetTestmerge_Click(object sender, EventArgs e)
-		{
-			RunServerUpdate(FullUpdateAction.Reset);
-		}
-
-		private void UpdateHardButton_Click(object sender, System.EventArgs e)
-		{
-			RunServerUpdate(FullUpdateAction.UpdateHard);
-		}
-
-		private void UpdateTestmergeButton_Click(object sender, System.EventArgs e)
-		{
-			RunServerUpdate(FullUpdateAction.UpdateHardTestmerge, (ushort)ServerTestmergeInput.Value);
-		}
-
-		private void UpdateMergeButton_Click(object sender, System.EventArgs e)
-		{
-			RunServerUpdate(FullUpdateAction.UpdateMerge);
-		}
-		private void TestmergeButton_Click(object sender, System.EventArgs e)
-		{
-			RunServerUpdate(FullUpdateAction.Testmerge, (ushort)ServerTestmergeInput.Value);
-		}
-
-		private void SecuritySelector_SelectedIndexChanged(object sender, EventArgs e)
-		{
-			if (!updatingFields)
-				if (!Server.GetComponent<ITGDreamDaemon>().SetSecurityLevel((TGDreamDaemonSecurity)SecuritySelector.SelectedIndex))
-					MessageBox.Show("Security change will be applied after next server reboot.");
-		}
-
-		private void WorldAnnounceButton_Click(object sender, EventArgs e)
-		{
-			var msg = WorldAnnounceField.Text;
-			if (!String.IsNullOrWhiteSpace(msg)) {
-				var res = Server.GetComponent<ITGDreamDaemon>().WorldAnnounce(msg);
-				if(res != null)
-				{
-					MessageBox.Show(res);
-					return;
-				}
-			}
-			WorldAnnounceField.Text = "";
-		}
-
-		private void WebclientCheckBox_CheckedChanged(object sender, EventArgs e)
-		{
-			if (!updatingFields)
-				Server.GetComponent<ITGDreamDaemon>().SetWebclient(WebclientCheckBox.Checked);
-		}
-	}
-}
-=======
-﻿using System;
-using System.ComponentModel;
-using System.Windows.Forms;
-using TGServiceInterface;
-
-namespace TGControlPanel
-{
-	partial class Main
-	{
-		enum FullUpdateAction
-		{
-			UpdateHard,
-			UpdateMerge,
-			UpdateHardTestmerge,
-			Reset,
-			Testmerge,
-		}
-
-		FullUpdateAction fuAction;
-		ushort testmergePR;
-		string updateError;
-		bool updatingFields = false;
-
-		string DDStatusString = null;
-		void InitServerPage()
-		{
-			LoadServerPage();
-			ServerTimer.Start();
-			WorldStatusChecker.RunWorkerAsync();
-			WorldStatusChecker.RunWorkerCompleted += WorldStatusChecker_RunWorkerCompleted;
-			FullUpdateWorker.RunWorkerCompleted += FullUpdateWorker_RunWorkerCompleted;
-			ServerPathTextbox.LostFocus += ServerPathTextbox_LostFocus;
-			ServerPathTextbox.KeyDown += ServerPathTextbox_KeyDown;
-			projectNameText.LostFocus += ProjectNameText_LostFocus;
-			projectNameText.KeyDown += ProjectNameText_KeyDown;
-			ServerStartBGW.RunWorkerCompleted += ServerStartBGW_RunWorkerCompleted;
-		}
-
-		private void ServerStartBGW_RunWorkerCompleted(object sender, RunWorkerCompletedEventArgs e)
-		{
-			if (e.Result != null)
-				MessageBox.Show((string)e.Result);
-		}
-
-		private void ProjectNameText_KeyDown(object sender, KeyEventArgs e)
-		{
-			if (e.KeyCode == Keys.Enter)
-				UpdateProjectName();
-		}
-
-		private void ServerPathTextbox_KeyDown(object sender, KeyEventArgs e)
-		{
-			if (e.KeyCode == Keys.Enter)
-				UpdateServerPath();
-		}
-
-		private void FullUpdateWorker_RunWorkerCompleted(object sender, RunWorkerCompletedEventArgs e)
-		{
-			if (updateError != null)
-				MessageBox.Show(updateError);
-			UpdateHardButton.Enabled = true;
-			UpdateMergeButton.Enabled = true;
-			TestmergeButton.Enabled = true;
-			UpdateTestmergeButton.Enabled = true;
-			LoadServerPage();
-			ServerTimer.Start();
-		}
-
-		private void WorldStatusChecker_RunWorkerCompleted(object sender, RunWorkerCompletedEventArgs e)
-		{
-			if (DDStatusString != "Topic recieve error!" || ServerStatusLabel.Text == "OFFLINE")
-				ServerStatusLabel.Text = DDStatusString;
-			WorldStatusTimer.Start();
-		}
-
-		private void CompileCancelButton_Click(object sender, EventArgs e)
-		{
-			var res = Server.GetComponent<ITGCompiler>().Cancel();
-			if (res != null)
-				MessageBox.Show(res);
-			LoadServerPage();
-		}
-
-		private void ServerPathTextbox_LostFocus(object sender, EventArgs e)
-		{
-			UpdateServerPath();
-		}
-
-		void UpdateServerPath()
-		{
-			var Config = Server.GetComponent<ITGConfig>();
-			if (updatingFields || ServerPathTextbox.Text.Trim() == Config.ServerDirectory())
-				return;
-			var DialogResult = MessageBox.Show("This will move the entire server installation.", "Confim", MessageBoxButtons.YesNo);
-			if (DialogResult != DialogResult.Yes)
-				return;
-			MessageBox.Show(Config.MoveServer(ServerPathTextbox.Text) ?? "Success!");
-		}
-
-		void LoadServerPage()
-		{
-			var RepoExists = Server.GetComponent<ITGRepository>().Exists();
-			compileButton.Visible = RepoExists;
-			initializeButton.Visible = RepoExists;
-			NudgePortSelector.Visible = RepoExists;
-			AutostartCheckbox.Visible = RepoExists;
-			WebclientCheckBox.Visible = RepoExists;
-			PortSelector.Visible = RepoExists;
-			projectNameText.Visible = RepoExists;
-			compilerProgressBar.Visible = RepoExists;
-			CompilerStatusLabel.Visible = RepoExists;
-			CompileCancelButton.Visible = RepoExists;
-			NudgePortLabel.Visible = RepoExists;
-			CompilerLabel.Visible = RepoExists;
-			ProjectPathLabel.Visible = RepoExists;
-			ServerPRLabel.Visible = RepoExists;
-			ServerGStopButton.Visible = RepoExists;
-			ServerStartButton.Visible = RepoExists;
-			ServerGRestartButton.Visible = RepoExists;
-			ServerRestartButton.Visible = RepoExists;
-			PortLabel.Visible = RepoExists;
-			ServerStopButton.Visible = RepoExists;
-			TestmergeButton.Visible = RepoExists;
-			ServerTestmergeInput.Visible = RepoExists;
-			UpdateHardButton.Visible = RepoExists;
-			UpdateMergeButton.Visible = RepoExists;
-			UpdateTestmergeButton.Visible = RepoExists;
-			ResetTestmerge.Visible = RepoExists;
-			WorldAnnounceField.Visible = RepoExists;
-			WorldAnnounceButton.Visible = RepoExists;
-
-			var DM = Server.GetComponent<ITGCompiler>();
-			var DD = Server.GetComponent<ITGDreamDaemon>();
-			var Config = Server.GetComponent<ITGConfig>();
-
-			if (updatingFields)
-				return;
 			try
 			{
 				updatingFields = true;
@@ -639,20 +160,6 @@
 					PortSelector.Value = DD.Port();
 				if (!projectNameText.Focused)
 					projectNameText.Text = DM.ProjectName();
-
-				var val = Config.InteropPort(out string error);
-				if (error != null)
-				{
-					updatingFields = false;
-					NudgePortSelector.Value = 4567;
-					updatingFields = true;
-					MessageBox.Show("Error (I will try and recover): " + error);
-				}
-				else
-				{
-					NudgePortSelector.Value = val;
-					updatingFields = true;
-				}
 
 				switch (DM.GetStatus())
 				{
@@ -692,7 +199,7 @@
 						CompileCancelButton.Enabled = true;
 						break;
 				}
-				error = DM.CompileError();
+				var error = DM.CompileError();
 				if (error != null)
 					MessageBox.Show("Error: " + error);
 			}
@@ -943,12 +450,6 @@
 			RunServerUpdate(FullUpdateAction.Testmerge, (ushort)ServerTestmergeInput.Value);
 		}
 
-		private void NudgePortSelector_ValueChanged(object sender, EventArgs e)
-		{
-			if (!updatingFields)
-				Server.GetComponent<ITGConfig>().SetInteropPort((ushort)NudgePortSelector.Value);
-		}
-
 		private void SecuritySelector_SelectedIndexChanged(object sender, EventArgs e)
 		{
 			if (!updatingFields)
@@ -977,5 +478,4 @@
 				Server.GetComponent<ITGDreamDaemon>().SetWebclient(WebclientCheckBox.Checked);
 		}
 	}
-}
->>>>>>> 8ffa4e0e
+}