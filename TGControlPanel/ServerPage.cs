﻿using System;
using System.ComponentModel;
using System.Windows.Forms;
using TGServiceInterface;

namespace TGControlPanel
{
	partial class Main
	{
		enum FullUpdateAction
		{
			UpdateHard,
			UpdateMerge,
			UpdateHardTestmerge,
			Reset,
			Testmerge,
		}

		FullUpdateAction fuAction;
		int testmergePR;
		string updateError;
		bool updatingFields = false;

		string DDStatusString = null;
		void InitServerPage()
		{
			LoadServerPage();
			ServerTimer.Start();
			WorldStatusChecker.RunWorkerAsync();
			WorldStatusChecker.RunWorkerCompleted += WorldStatusChecker_RunWorkerCompleted;
			FullUpdateWorker.RunWorkerCompleted += FullUpdateWorker_RunWorkerCompleted;
			ServerPathTextbox.LostFocus += ServerPathTextbox_LostFocus;
			ServerPathTextbox.KeyDown += ServerPathTextbox_KeyDown;
			projectNameText.LostFocus += ProjectNameText_LostFocus;
			projectNameText.KeyDown += ProjectNameText_KeyDown;
			ServerStartBGW.RunWorkerCompleted += ServerStartBGW_RunWorkerCompleted;
		}

		private void ServerStartBGW_RunWorkerCompleted(object sender, RunWorkerCompletedEventArgs e)
		{
			if (e.Result != null)
				MessageBox.Show((string)e.Result);
		}

		private void ProjectNameText_KeyDown(object sender, KeyEventArgs e)
		{
			if (e.KeyCode == Keys.Enter)
				UpdateProjectName();
		}

		private void ServerPathTextbox_KeyDown(object sender, KeyEventArgs e)
		{
			if (e.KeyCode == Keys.Enter)
				UpdateServerPath();
		}

		private void FullUpdateWorker_RunWorkerCompleted(object sender, RunWorkerCompletedEventArgs e)
		{
			if (updateError != null)
				MessageBox.Show(updateError);
			UpdateHardButton.Enabled = true;
			UpdateMergeButton.Enabled = true;
			TestmergeButton.Enabled = true;
			UpdateTestmergeButton.Enabled = true;
			LoadServerPage();
			ServerTimer.Start();
		}

		private void WorldStatusChecker_RunWorkerCompleted(object sender, RunWorkerCompletedEventArgs e)
		{
			if (DDStatusString != "Topic recieve error!" || ServerStatusLabel.Text == "OFFLINE")
				ServerStatusLabel.Text = DDStatusString;
			WorldStatusTimer.Start();
		}

		private void CompileCancelButton_Click(object sender, EventArgs e)
		{
			var res = Server.GetComponent<ITGCompiler>().Cancel();
			if (res != null)
				MessageBox.Show(res);
			LoadServerPage();
		}

		private void ServerPathTextbox_LostFocus(object sender, EventArgs e)
		{
			UpdateServerPath();
		}

		void UpdateServerPath()
		{
			var Config = Server.GetComponent<ITGConfig>();
			if (updatingFields || ServerPathTextbox.Text.Trim() == Config.ServerDirectory())
				return;
			var DialogResult = MessageBox.Show("This will move the entire server installation.", "Confim", MessageBoxButtons.YesNo);
			if (DialogResult != DialogResult.Yes)
				return;
			MessageBox.Show(Config.MoveServer(ServerPathTextbox.Text) ?? "Success!");
		}

		void LoadServerPage()
		{
			var RepoExists = Server.GetComponent<ITGRepository>().Exists();
			compileButton.Visible = RepoExists;
			initializeButton.Visible = RepoExists;
			NudgePortSelector.Visible = RepoExists;
			AutostartCheckbox.Visible = RepoExists;
			PortSelector.Visible = RepoExists;
			projectNameText.Visible = RepoExists;
			compilerProgressBar.Visible = RepoExists;
			CompilerStatusLabel.Visible = RepoExists;
			CompileCancelButton.Visible = RepoExists;
			NudgePortLabel.Visible = RepoExists;
			CompilerLabel.Visible = RepoExists;
			ProjectPathLabel.Visible = RepoExists;
			ServerPRLabel.Visible = RepoExists;
			ServerGStopButton.Visible = RepoExists;
			ServerStartButton.Visible = RepoExists;
			ServerGRestartButton.Visible = RepoExists;
			ServerRestartButton.Visible = RepoExists;
			PortLabel.Visible = RepoExists;
			ServerStopButton.Visible = RepoExists;
			TestmergeButton.Visible = RepoExists;
			ServerTestmergeInput.Visible = RepoExists;
			UpdateHardButton.Visible = RepoExists;
			UpdateMergeButton.Visible = RepoExists;
			UpdateTestmergeButton.Visible = RepoExists;
			ResetTestmerge.Visible = RepoExists;

			var DM = Server.GetComponent<ITGCompiler>();
			var DD = Server.GetComponent<ITGDreamDaemon>();
			var Config = Server.GetComponent<ITGConfig>();

			if (updatingFields)
				return;

			updatingFields = true;

			if (!ServerPathTextbox.Focused)
				ServerPathTextbox.Text = Config.ServerDirectory();

			VisibilitySelector.SelectedIndex = (int)DD.VisibilityLevel();
			SecuritySelector.SelectedIndex = (int)DD.SecurityLevel();

			if (!RepoExists)
			{
				updatingFields = false;
				return;
			}

<<<<<<< HEAD
			var Online = DD.DaemonStatus() == TGDreamDaemonStatus.Online;
			ServerGStopButton.Enabled = Online;
			ServerGRestartButton.Enabled = Online;
=======
			var ShuttingDown = DD.ShutdownInProgress();
			ServerGStopButton.Checked = ShuttingDown;
			ServerGStopButton.Enabled = !ShuttingDown;
>>>>>>> 39e0c56a

			AutostartCheckbox.Checked = DD.Autostart();
			if (!PortSelector.Focused)
				PortSelector.Value = DD.Port();
			if (!projectNameText.Focused)
				projectNameText.Text = DM.ProjectName();

			var val = Config.InteropPort(out string error);
			if (error != null)
			{
				updatingFields = false;
				NudgePortSelector.Value = 4567;
				MessageBox.Show("Error (I will try and recover): " + error);
			}
			else
			{
				updatingFields = false;
				NudgePortSelector.Value = val;
			}

			switch (DM.GetStatus())
			{
				case TGCompilerStatus.Compiling:
					CompilerStatusLabel.Text = "Compiling...";
					compilerProgressBar.Style = ProgressBarStyle.Marquee;
					compileButton.Enabled = false;
					initializeButton.Enabled = false;
					CompileCancelButton.Enabled = true;
					break;
				case TGCompilerStatus.Initializing:
					CompilerStatusLabel.Text = "Initializing...";
					compilerProgressBar.Style = ProgressBarStyle.Marquee;
					compileButton.Enabled = false;
					initializeButton.Enabled = false;
					CompileCancelButton.Enabled = false;
					break;
				case TGCompilerStatus.Initialized:
					CompilerStatusLabel.Text = "Idle";
					compilerProgressBar.Style = ProgressBarStyle.Blocks;
					initializeButton.Enabled = true;
					compileButton.Enabled = true;
					CompileCancelButton.Enabled = false;
					break;
				case TGCompilerStatus.Uninitialized:
					CompilerStatusLabel.Text = "Uninitialized";
					compilerProgressBar.Style = ProgressBarStyle.Blocks;
					compileButton.Enabled = false;
					initializeButton.Enabled = true;
					CompileCancelButton.Enabled = false;
					break;
				default:
					CompilerStatusLabel.Text = "Unknown!";
					compilerProgressBar.Style = ProgressBarStyle.Blocks;
					initializeButton.Enabled = true;
					compileButton.Enabled = true;
					CompileCancelButton.Enabled = true;
					break;
			}
			error = DM.CompileError();
			if (error != null)
				MessageBox.Show("Error: " + error);
		}

		private void ServerTimer_Tick(object sender, System.EventArgs e)
		{
			try
			{
				LoadServerPage();
			}
			catch (Exception ex)
			{
				ServerTimer.Stop();
				Program.ServiceDisconnectException(ex);
			}
		}
		private void ProjectNameText_LostFocus(object sender, EventArgs e)
		{
			UpdateProjectName();
		}

		void UpdateProjectName()
		{
			if (!updatingFields)
				Server.GetComponent<ITGCompiler>().SetProjectName(projectNameText.Text);
		}

		private void PortSelector_ValueChanged(object sender, EventArgs e)
		{
			if (!updatingFields)
				Server.GetComponent<ITGDreamDaemon>().SetPort((ushort)PortSelector.Value);
		}

		private void RunServerUpdate(FullUpdateAction fua, int tm = 0)
		{
			if (FullUpdateWorker.IsBusy)
				return;
			testmergePR = tm;
			fuAction = fua;
			initializeButton.Enabled = false;
			compileButton.Enabled = false;
			UpdateHardButton.Enabled = false;
			UpdateMergeButton.Enabled = false;
			TestmergeButton.Enabled = false;
			UpdateTestmergeButton.Enabled = false;
			compilerProgressBar.Style = ProgressBarStyle.Marquee;
			switch (fuAction)
			{
				case FullUpdateAction.Testmerge:
					CompilerStatusLabel.Text = String.Format("Testmerging pull request #{0}...", testmergePR);
					break;
				case FullUpdateAction.UpdateHard:
					CompilerStatusLabel.Text = String.Format("Updating Server (RESET)...");
					break;
				case FullUpdateAction.UpdateMerge:
					CompilerStatusLabel.Text = String.Format("Updating Server (MERGE)...");
					break;
				case FullUpdateAction.UpdateHardTestmerge:
					CompilerStatusLabel.Text = String.Format("Updating and testmerging pull request #{0}...", testmergePR);
					break;
			}
			ServerTimer.Stop();
			FullUpdateWorker.RunWorkerAsync();
		}

		private void InitializeButton_Click(object sender, EventArgs e)
		{
			if (!Server.GetComponent<ITGCompiler>().Initialize())
				MessageBox.Show("Unable to start initialization!");
			LoadServerPage();
		}
		private void CompileButton_Click(object sender, EventArgs e)
		{
			if (!Server.GetComponent<ITGCompiler>().Compile())
				MessageBox.Show("Unable to start compilation!");
			LoadServerPage();
		}
		//because of lol byond this can take some time...
		private void WorldStatusChecker_DoWork(object sender, DoWorkEventArgs e)
		{
			try
			{
				if (!Server.GetComponent<ITGRepository>().Exists())
					DDStatusString = "NOT INSTALLED";
				else
					DDStatusString = Server.GetComponent<ITGDreamDaemon>().StatusString(true);
			}
			catch
			{
				DDStatusString = "ERROR";
			}
		}

		private void WorldStatusTimer_Tick(object sender, System.EventArgs e)
		{
			WorldStatusTimer.Stop();
			WorldStatusChecker.RunWorkerAsync();
		}

		private void AutostartCheckbox_CheckedChanged(object sender, System.EventArgs e)
		{
			if (!updatingFields)
				Server.GetComponent<ITGDreamDaemon>().SetAutostart(AutostartCheckbox.Checked);
		}
		private void ServerStartButton_Click(object sender, System.EventArgs e)
		{
			if (!ServerStartBGW.IsBusy)
				ServerStartBGW.RunWorkerAsync();
		}

		private void ServerStartBGW_DoWork(object sender, DoWorkEventArgs e)
		{
			try
			{
				e.Result = Server.GetComponent<ITGDreamDaemon>().Start();
			}
			catch (Exception ex)
			{
				e.Result = ex.ToString();
			}
		}

		private void ServerStopButton_Click(object sender, EventArgs e)
		{
			var DialogResult = MessageBox.Show("This will immediately shut down the server. Continue?", "Confim", MessageBoxButtons.YesNo);
			if (DialogResult == DialogResult.No)
				return;
			var res = Server.GetComponent<ITGDreamDaemon>().Stop();
			if (res != null)
				MessageBox.Show(res);
		}

		private void ServerRestartButton_Click(object sender, EventArgs e)
		{
			var DialogResult = MessageBox.Show("This will immediately restart the server. Continue?", "Confim", MessageBoxButtons.YesNo);
			if (DialogResult == DialogResult.No)
				return;
			var res = Server.GetComponent<ITGDreamDaemon>().Restart();
			if (res != null)
				MessageBox.Show(res);
		}

		private void ServerGStopButton_Checked(object sender, EventArgs e)
		{
			if (updatingFields)
				return;
			var DialogResult = MessageBox.Show("This will shut down the server when the current round ends. Continue?", "Confim", MessageBoxButtons.YesNo);
			if (DialogResult == DialogResult.No)
				return;
			Server.GetComponent<ITGDreamDaemon>().RequestStop();
			LoadServerPage();
		}

		private void ServerGRestartButton_Click(object sender, EventArgs e)
		{
			var DialogResult = MessageBox.Show("This will restart the server when the current round ends. Continue?", "Confim", MessageBoxButtons.YesNo);
			if (DialogResult == DialogResult.No)
				return;
			Server.GetComponent<ITGDreamDaemon>().RequestRestart();
		}
		private void FullUpdateWorker_DoWork(object sender, DoWorkEventArgs e)
		{
			var Updater = Server.GetComponent<ITGServerUpdater>();
			switch (fuAction)
			{
				case FullUpdateAction.Testmerge:
					updateError = Updater.UpdateServer(TGRepoUpdateMethod.None, false, (ushort)testmergePR);
					break;
				case FullUpdateAction.UpdateHard:
					updateError = Updater.UpdateServer(TGRepoUpdateMethod.Hard, true);
					break;
				case FullUpdateAction.UpdateHardTestmerge:
					updateError = Updater.UpdateServer(TGRepoUpdateMethod.Hard, true, (ushort)testmergePR);
					break;
				case FullUpdateAction.UpdateMerge:
					updateError = Updater.UpdateServer(TGRepoUpdateMethod.Merge, true, (ushort)testmergePR);
					break;
				case FullUpdateAction.Reset:
					updateError = Updater.UpdateServer(TGRepoUpdateMethod.Reset, false, 0);
					break;
			}
		}
		private void ResetTestmerge_Click(object sender, EventArgs e)
		{
			RunServerUpdate(FullUpdateAction.Reset);
		}

		private void UpdateHardButton_Click(object sender, System.EventArgs e)
		{
			RunServerUpdate(FullUpdateAction.UpdateHard);
		}

		private void UpdateTestmergeButton_Click(object sender, System.EventArgs e)
		{
			RunServerUpdate(FullUpdateAction.UpdateHardTestmerge, (int)ServerTestmergeInput.Value);
		}

		private void UpdateMergeButton_Click(object sender, System.EventArgs e)
		{
			RunServerUpdate(FullUpdateAction.UpdateMerge);
		}
		private void TestmergeButton_Click(object sender, System.EventArgs e)
		{
			RunServerUpdate(FullUpdateAction.Testmerge, (int)ServerTestmergeInput.Value);
		}

		private void NudgePortSelector_ValueChanged(object sender, EventArgs e)
		{
			if (!updatingFields)
				Server.GetComponent<ITGConfig>().SetInteropPort((ushort)NudgePortSelector.Value);
		}

		private void SecuritySelector_SelectedIndexChanged(object sender, EventArgs e)
		{
			if (!updatingFields)
				if (!Server.GetComponent<ITGDreamDaemon>().SetSecurityLevel((TGDreamDaemonSecurity)SecuritySelector.SelectedIndex))
					MessageBox.Show("Security change will be applied after next server reboot.");
		}

		private void VisibilitySelector_SelectedIndexChanged(object sender, EventArgs e)
		{
			if (!updatingFields)
				if (!Server.GetComponent<ITGDreamDaemon>().SetVisibility((TGDreamDaemonVisibility)VisibilitySelector.SelectedIndex))
					MessageBox.Show("Visibility change will be applied after next server reboot.");
		}
	}
}<|MERGE_RESOLUTION|>--- conflicted
+++ resolved
@@ -147,15 +147,13 @@
 				return;
 			}
 
-<<<<<<< HEAD
 			var Online = DD.DaemonStatus() == TGDreamDaemonStatus.Online;
 			ServerGStopButton.Enabled = Online;
 			ServerGRestartButton.Enabled = Online;
-=======
+
 			var ShuttingDown = DD.ShutdownInProgress();
 			ServerGStopButton.Checked = ShuttingDown;
 			ServerGStopButton.Enabled = !ShuttingDown;
->>>>>>> 39e0c56a
 
 			AutostartCheckbox.Checked = DD.Autostart();
 			if (!PortSelector.Focused)
