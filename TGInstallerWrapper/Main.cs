--- conflicted
+++ resolved
@@ -15,30 +15,13 @@
 	{
 		const string DefaultInstallDir = "TG Station Server";  //keep this in sync with the msi installer
 
-<<<<<<< HEAD
-=======
-		//reflection shit, make sure it matches
-		const string InterfaceDLL = "TGServiceInterface.dll";
-		const string InterfaceNamespace = "TGServiceInterface";
-		const string InterfaceComponentsNamespace = InterfaceNamespace + ".Components";
-		const string InterfaceClass = InterfaceNamespace + ".Interface";
-		const string InterfaceServiceInterface = InterfaceComponentsNamespace + ".ITGSService";   //fuck this typo
-		const string InterfaceClassVerifyConnection = "VerifyConnection";
-		const string InterfaceClassGetComponent = "GetComponent";
-		const string InterfaceServiceInterfaceVersion = "Version";
-		const string InterfaceServiceInterfacePrepareForUpdate = "PrepareForUpdate";
-
-		Assembly InterfaceAssembly;
-		object InterfaceObject;
-		Type Server, ITGSService;
-		MethodInfo VerifyConnection, GetComponentITGSService, Version, PrepareForUpdate;
-
->>>>>>> 3dbd5a1d
 		string tempDir;
 		bool installing = false;
 		bool cancelled = false;
 		bool pathIsDefault = true;
 
+		Interface Interface;
+
 		/// <summary>
 		/// Construct an installer form
 		/// </summary>
@@ -68,30 +51,11 @@
 			}
 			try
 			{
-<<<<<<< HEAD
 				Directory.CreateDirectory(tempDir);
-=======
-				var tmppath = Path.Combine(tempDir, InterfaceDLL);
-				File.WriteAllBytes(tmppath, Properties.Resources.TGServiceInterface);
-				InterfaceAssembly = Assembly.LoadFrom(tmppath);	//we can't link to it, or load the bytes directly because the thing will complain about mixing the DLLExport code and IL code
-				Server = InterfaceAssembly.GetType(InterfaceClass);
-				InterfaceObject = Activator.CreateInstance(Server);
-				ITGSService = InterfaceAssembly.GetType(InterfaceServiceInterface);
-				VerifyConnection = Server.GetMethod(InterfaceClassVerifyConnection);
-				GetComponentITGSService = Server.GetMethod(InterfaceClassGetComponent).MakeGenericMethod(ITGSService);
-				Version = ITGSService.GetMethod(InterfaceServiceInterfaceVersion);
-				PrepareForUpdate = ITGSService.GetMethod(InterfaceServiceInterfacePrepareForUpdate);
->>>>>>> 3dbd5a1d
-			}
-			catch (Exception e)
-			{
-<<<<<<< HEAD
+			}
+			catch
+			{
 				tempDir = null;
-=======
-				InterfaceAssembly = null;
-				VersionLabel.Text = "Error: (Could not load interface dll)";
-				MessageBox.Show(String.Format("An error occurred while loading {0} (This is an easily preventable bug, please report it)! Error: {1}", InterfaceDLL, e.ToString()));
->>>>>>> 3dbd5a1d
 			}
 		}
 
@@ -105,21 +69,11 @@
 		}
 
 		void CheckForExistingVersion() {
-<<<<<<< HEAD
+			Interface = new Interface();
 			var verifiedConnection = Interface.VerifyConnection() == null;
 			try
 			{
 				VersionLabel.Text = Interface.GetComponent<ITGSService>().Version();
-=======
-			if (InterfaceAssembly == null)
-				return;
-			var verifiedConnection = VerifyConnection.Invoke(InterfaceObject, null) == null;
-			try
-			{
-				VersionLabel.Text = (string)Version.Invoke(GetComponentITGSService.Invoke(InterfaceObject, null), null);
-				if (VersionLabel.Text.Contains("v3.0")) //OH GOD!!!!
-					MessageBox.Show("Warning! Upgrading from version 3.0 may trigger a bug that can delete /config and /data. IT IS STRONGLY RECCOMMENDED THAT YOU BACKUP THESE FOLDERS BEFORE UPDATING!");
->>>>>>> 3dbd5a1d
 			}
 			catch
 			{
@@ -135,19 +89,10 @@
 
 		bool TellServiceWereComingForThem()
 		{
-<<<<<<< HEAD
 			var connectionVerified = Interface.VerifyConnection() == null;
 			try
 			{
 				Interface.GetComponent<ITGSService>().PrepareForUpdate();
-=======
-			if (InterfaceAssembly == null)
-				return ConfirmDangerousUpgrade();
-			var connectionVerified = VerifyConnection.Invoke(InterfaceObject, null) == null;
-			try
-			{
-				PrepareForUpdate.Invoke(GetComponentITGSService.Invoke(InterfaceObject, null), null);
->>>>>>> 3dbd5a1d
 				Thread.Sleep(3000); //chat messages
 				return true;
 			}
