<<<<<<< HEAD
<?xml version="1.0" encoding="UTF-8"?>
<Wix xmlns="http://schemas.microsoft.com/wix/2006/wi">
  <Product Id="*" Name="TG Station Server" Language="1033" Version="3.0.81.0" Manufacturer="/tg/station 13" UpgradeCode="663badae-ddca-4aa9-8f3f-3b7b20332eac">
    <Package InstallerVersion="200" Compressed="yes" InstallScope="perMachine" />

    <MajorUpgrade DowngradeErrorMessage="A newer version of [ProductName] is already installed." />
    <MediaTemplate />

    <Feature Id="ProductFeature" Title="TGServiceInstaller" Level="1">
      <ComponentGroupRef Id="ProductComponents" />
      <ComponentGroupRef Id="StartMenuShortcuts" />
      <ComponentGroupRef Id="DesktopShortcuts" />
      <ComponentGroupRef Id="Gitx86Components" />
      <ComponentGroupRef Id="Gitx64Components" />
    </Feature>
		<Icon Id="tgs.ico" SourceFile="..\tgs.ico"/>
		<Property Id="ARPPRODUCTICON" Value="tgs.ico" />
  </Product>

  <Fragment>
    <Directory Id="TARGETDIR" Name="SourceDir">
      <Directory Id="ProgramFilesFolder">
        <Directory Id="INSTALLFOLDER" Name="TG Station Server">
          <Directory Id ="LibFolder" Name="lib">
            <Directory Id ="Win32Folder" Name="win32">
              <Directory Id ="x86Folder" Name="x86" />
              <Directory Id ="x64Folder" Name="x64" />
            </Directory>
          </Directory>
        </Directory>
      </Directory>
      <Directory Id="DesktopFolder" Name="Desktop" />
      <Directory Id="ProgramMenuFolder" Name="StartMenuDir">
        <Directory Id="ApplicationProgramsFolder" Name="TG Station Server"/>
      </Directory>
    </Directory>
  </Fragment>

  <Fragment>
    <ComponentGroup Id="StartMenuShortcuts" Directory="ApplicationProgramsFolder">
      <Component Id="StartMenuShortcut" Guid="685790d5-24ae-431b-8c5a-c71125e389d5">
        <Shortcut Id="StartMenuShortcutCL"
                  Name="TG Command Line"
                  Target="[#TGCommandLine.exe]"
                  WorkingDirectory="APPLICATIONROOTDIRECTORY"/>
        <Shortcut Id="StartMenuShortcutCP"
                  Name="TG Control Panel"
                  Target="[#TGControlPanel.exe]"
                  WorkingDirectory="APPLICATIONROOTDIRECTORY"/>
        <Shortcut Id="UninstallProduct"
									Name="Uninstall TG Station Server"
									Target="[SystemFolder]msiexec.exe"
									Arguments="/x [ProductCode]"
									Description="Uninstalls TG Station Server" />
        <RemoveFolder Id="CleanUpSMShortCuts" Directory="ApplicationProgramsFolder" On="uninstall"/>
        <RegistryValue Root="HKCU" Key="Software\TGStation\Server" Name="StartMenuShortcuts" Type="integer" Value="1" KeyPath="yes"/>
      </Component>
    </ComponentGroup>
    
    <ComponentGroup Id="DesktopShortcuts" Directory="DesktopFolder">
      <Component Id="DesktopShortcut" Guid="08950533-8264-4824-b7a5-8424c48375df">
        <Shortcut Id="DesktopShortcutCL"
                  Name="TG Command Line"
                  Target="[#TGCommandLine.exe]"
                  WorkingDirectory="APPLICATIONROOTDIRECTORY"/>
        <Shortcut Id="DesktopShortcutCP"
                  Name="TG Control Panel"
                  Target="[#TGControlPanel.exe]"
                  WorkingDirectory="APPLICATIONROOTDIRECTORY"/>
        <RemoveFolder Id="CleanUpDKShortCuts" Directory="ApplicationProgramsFolder" On="uninstall"/>
        <RegistryValue Root="HKCU" Key="Software\TGStation\Server" Name="DesktopShortcuts" Type="integer" Value="1" KeyPath="yes"/>
      </Component>
    </ComponentGroup>

    <ComponentGroup Id="ProductComponents" Directory="INSTALLFOLDER">
      <Component Id="TGCommandLine">
        <File Source="$(var.TGCommandLine.TargetPath)" />
        <Environment Id="PATH" Name="PATH" Value="[INSTALLFOLDER]" Permanent="no" Part="last" Action="set" System="yes" />
      </Component>
      <Component Id="TGServerService">
        <File Source="$(var.TGServerService.TargetPath)" />
        <ServiceInstall Id="ServiceInstaller" Type="ownProcess"
                Name="TG Station Server"
                DisplayName="TG Station Server"
                Description="/tg/station Server Service"
								Start="auto"
								Account="LocalSystem"
								ErrorControl="normal"
								/>
        <ServiceControl Id="StartService" Start="install" Stop="both" Remove="uninstall" Name="TG Station Server" Wait="yes" />
      </Component>
      <Component Id="DiscordNet">
        <File Source="$(var.TGServerService.TargetDir)/Discord.Net.dll" />
      </Component>
      <Component Id="LibGit2Sharp">
        <File Source="$(var.TGServerService.TargetDir)/LibGit2Sharp.dll" />
      </Component>
      <Component Id="MeebeySmartIrc4net">
        <File Source="$(var.TGServerService.TargetDir)/Meebey.SmartIrc4net.dll" />
      </Component>
      <Component Id="NewtonsoftJson">
        <File Source="$(var.TGServerService.TargetDir)/Newtonsoft.Json.dll" />
      </Component>
      <Component Id="NitoAsyncConc">
        <File Source="$(var.TGServerService.TargetDir)/Nito.AsyncEx.Concurrent.dll" />
      </Component>
      <Component Id="NitoAsync">
        <File Source="$(var.TGServerService.TargetDir)/Nito.AsyncEx.dll" />
      </Component>
      <Component Id="NitoAsyncEnlight">
        <File Source="$(var.TGServerService.TargetDir)/Nito.AsyncEx.Enlightenment.dll" />
      </Component>
      <Component Id="RestSharp">
        <File Source="$(var.TGServerService.TargetDir)/RestSharp.dll" />
      </Component>
      <Component Id="WebSock">
        <File Source="$(var.TGServerService.TargetDir)/WebSocket4Net.dll" />
      </Component>
      <Component Id="TGControlPanel">
        <File Source="$(var.TGControlPanel.TargetPath)" KeyPath="yes" />
      </Component>
      <Component Id="TGServiceInterface">
        <File Source="$(var.TGServiceInterface.TargetPath)" />
      </Component>
    </ComponentGroup>
    <ComponentGroup Id="Gitx86Components" Directory="x86Folder">
      <Component Id="LibGit2Sharpx86">
        <File Source="$(var.TGServerService.TargetDir)lib\win32\x86\git2-ssh-baa87df.dll" Id="LibGit2Sharpx86dll"/>
      </Component>
      <Component Id="LibGit2Sharpx86SSH">
        <File Source="$(var.TGServerService.TargetDir)lib\win32\x86\libssh2.dll" Id="LibGit2Sharpx86SSHdll"/>
      </Component>
      <Component Id="LibGit2Sharpx86Z">
        <File Source="$(var.TGServerService.TargetDir)lib\win32\x86\zlib.dll" Id="LibGit2Sharpx86Zdll"/>
      </Component>
    </ComponentGroup>
    <ComponentGroup Id="Gitx64Components" Directory="x64Folder">
      <Component Id="LibGit2Sharpx64">
        <File Source="$(var.TGServerService.TargetDir)lib\win32\x64\git2-ssh-baa87df.dll" Id="LibGit2Sharpx64dll" />
      </Component>
      <Component Id="LibGit2Sharpx64SSH">
        <File Source="$(var.TGServerService.TargetDir)lib\win32\x64\libssh2.dll" Id="LibGit2Sharpx64SSHdll"/>
      </Component>
      <Component Id="LibGit2Sharpx64Z">
        <File Source="$(var.TGServerService.TargetDir)lib\win32\x64\zlib.dll" Id="LibGit2Sharpx64Zdll"/>
      </Component>
    </ComponentGroup>
  </Fragment>
</Wix>
=======
<?xml version="1.0" encoding="UTF-8"?>
<Wix xmlns="http://schemas.microsoft.com/wix/2006/wi">
  <Product Id="*" Name="TG Station Server" Language="1033" Version="3.0.82.0" Manufacturer="/tg/station 13" UpgradeCode="663badae-ddca-4aa9-8f3f-3b7b20332eac">
    <Package InstallerVersion="200" Compressed="yes" InstallScope="perMachine" />

    <MajorUpgrade DowngradeErrorMessage="A newer version of [ProductName] is already installed." />
    <MediaTemplate />

    <Feature Id="ProductFeature" Title="TGServiceInstaller" Level="1">
      <ComponentGroupRef Id="ProductComponents" />
      <ComponentGroupRef Id="StartMenuShortcuts" />
      <ComponentGroupRef Id="DesktopShortcuts" />
      <ComponentGroupRef Id="Gitx86Components" />
      <ComponentGroupRef Id="Gitx64Components" />
    </Feature>
		<Icon Id="tgs.ico" SourceFile="..\tgs.ico"/>
		<Property Id="ARPPRODUCTICON" Value="tgs.ico" />
    <Property Id="INSTALLSHORTCUTDESK" />
  </Product>

  <Fragment>
    <Directory Id="TARGETDIR" Name="SourceDir">
      <Directory Id="ProgramFilesFolder">
        <Directory Id="INSTALLFOLDER" Name="TG Station Server">
          <Directory Id ="LibFolder" Name="lib">
            <Directory Id ="Win32Folder" Name="win32">
              <Directory Id ="x86Folder" Name="x86" />
              <Directory Id ="x64Folder" Name="x64" />
            </Directory>
          </Directory>
        </Directory>
      </Directory>
      <Directory Id="DesktopFolder" Name="Desktop" />
      <Directory Id="ProgramMenuFolder" Name="StartMenuDir">
        <Directory Id="ApplicationProgramsFolder" Name="TG Station Server"/>
      </Directory>
    </Directory>
  </Fragment>

  <Fragment>
    <ComponentGroup Id="StartMenuShortcuts" Directory="ApplicationProgramsFolder">
      <Component Id="StartMenuShortcut" Guid="685790d5-24ae-431b-8c5a-c71125e389d5">
        <Shortcut Id="StartMenuShortcutCL"
                  Name="TG Command Line"
                  Target="[#TGCommandLine.exe]"
                  WorkingDirectory="APPLICATIONROOTDIRECTORY"/>
        <Shortcut Id="StartMenuShortcutCP"
                  Name="TG Control Panel"
                  Target="[#TGControlPanel.exe]"
                  WorkingDirectory="APPLICATIONROOTDIRECTORY"/>
        <Shortcut Id="UninstallProduct"
									Name="Uninstall TG Station Server"
									Target="[SystemFolder]msiexec.exe"
									Arguments="/x [ProductCode]"
									Description="Uninstalls TG Station Server" />
        <RemoveFolder Id="CleanUpSMShortCuts" Directory="ApplicationProgramsFolder" On="uninstall"/>
        <RegistryValue Root="HKCU" Key="Software\TGStation\Server" Name="StartMenuShortcuts" Type="integer" Value="1" KeyPath="yes"/>
      </Component>
    </ComponentGroup>
    
    <ComponentGroup Id="DesktopShortcuts" Directory="DesktopFolder">
      <Component Id="DesktopShortcut" Guid="08950533-8264-4824-b7a5-8424c48375df">
        <Shortcut Id="DesktopShortcutCL"
                  Name="TG Command Line"
                  Target="[#TGCommandLine.exe]"
                  WorkingDirectory="APPLICATIONROOTDIRECTORY"/>
        <Shortcut Id="DesktopShortcutCP"
                  Name="TG Control Panel"
                  Target="[#TGControlPanel.exe]"
                  WorkingDirectory="APPLICATIONROOTDIRECTORY"/>
        <RemoveFolder Id="CleanUpDKShortCuts" Directory="ApplicationProgramsFolder" On="uninstall"/>
        <RegistryValue Root="HKCU" Key="Software\TGStation\Server" Name="DesktopShortcuts" Type="integer" Value="1" KeyPath="yes"/>
      </Component>
    </ComponentGroup>

    <ComponentGroup Id="ProductComponents" Directory="INSTALLFOLDER">
      <Component Id="TGCommandLine">
        <File Source="$(var.TGCommandLine.TargetPath)" />
        <Environment Id="PATH" Name="PATH" Value="[INSTALLFOLDER]" Permanent="no" Part="last" Action="set" System="yes" />
      </Component>
      <Component Id="TGServerService">
        <File Source="$(var.TGServerService.TargetPath)" />
        <ServiceInstall Id="ServiceInstaller" Name="TG Station Server" Type="ownProcess" EraseDescription="no" ErrorControl="normal" Start="auto" Vital="yes" />
        <ServiceControl Id="StartService" Start="install" Stop="both" Remove="uninstall" Name="TG Station Server" Wait="yes" />
      </Component>
      <Component Id="DiscordNet">
        <File Source="$(var.TGServerService.TargetDir)/Discord.Net.dll" />
      </Component>
      <Component Id="LibGit2Sharp">
        <File Source="$(var.TGServerService.TargetDir)/LibGit2Sharp.dll" />
      </Component>
      <Component Id="MeebeySmartIrc4net">
        <File Source="$(var.TGServerService.TargetDir)/Meebey.SmartIrc4net.dll" />
      </Component>
      <Component Id="NewtonsoftJson">
        <File Source="$(var.TGServerService.TargetDir)/Newtonsoft.Json.dll" />
      </Component>
      <Component Id="NitoAsyncConc">
        <File Source="$(var.TGServerService.TargetDir)/Nito.AsyncEx.Concurrent.dll" />
      </Component>
      <Component Id="NitoAsync">
        <File Source="$(var.TGServerService.TargetDir)/Nito.AsyncEx.dll" />
      </Component>
      <Component Id="NitoAsyncEnlight">
        <File Source="$(var.TGServerService.TargetDir)/Nito.AsyncEx.Enlightenment.dll" />
      </Component>
      <Component Id="RestSharp">
        <File Source="$(var.TGServerService.TargetDir)/RestSharp.dll" />
      </Component>
      <Component Id="WebSock">
        <File Source="$(var.TGServerService.TargetDir)/WebSocket4Net.dll" />
      </Component>
      <Component Id="TGControlPanel">
        <File Source="$(var.TGControlPanel.TargetPath)" KeyPath="yes" />
      </Component>
      <Component Id="TGServiceInterface">
        <File Source="$(var.TGServiceInterface.TargetPath)" />
      </Component>
    </ComponentGroup>
    <ComponentGroup Id="Gitx86Components" Directory="x86Folder">
      <Component Id="LibGit2Sharpx86">
        <File Source="$(var.TGServerService.TargetDir)lib\win32\x86\git2-ssh-baa87df.dll" Id="LibGit2Sharpx86dll"/>
      </Component>
      <Component Id="LibGit2Sharpx86SSH">
        <File Source="$(var.TGServerService.TargetDir)lib\win32\x86\libssh2.dll" Id="LibGit2Sharpx86SSHdll"/>
      </Component>
      <Component Id="LibGit2Sharpx86Z">
        <File Source="$(var.TGServerService.TargetDir)lib\win32\x86\zlib.dll" Id="LibGit2Sharpx86Zdll"/>
      </Component>
    </ComponentGroup>
    <ComponentGroup Id="Gitx64Components" Directory="x64Folder">
      <Component Id="LibGit2Sharpx64">
        <File Source="$(var.TGServerService.TargetDir)lib\win32\x64\git2-ssh-baa87df.dll" Id="LibGit2Sharpx64dll" />
      </Component>
      <Component Id="LibGit2Sharpx64SSH">
        <File Source="$(var.TGServerService.TargetDir)lib\win32\x64\libssh2.dll" Id="LibGit2Sharpx64SSHdll"/>
      </Component>
      <Component Id="LibGit2Sharpx64Z">
        <File Source="$(var.TGServerService.TargetDir)lib\win32\x64\zlib.dll" Id="LibGit2Sharpx64Zdll"/>
      </Component>
    </ComponentGroup>
  </Fragment>
</Wix>
>>>>>>> 73c23a6b
<|MERGE_RESOLUTION|>--- conflicted
+++ resolved
@@ -1,154 +1,3 @@
-<<<<<<< HEAD
-<?xml version="1.0" encoding="UTF-8"?>
-<Wix xmlns="http://schemas.microsoft.com/wix/2006/wi">
-  <Product Id="*" Name="TG Station Server" Language="1033" Version="3.0.81.0" Manufacturer="/tg/station 13" UpgradeCode="663badae-ddca-4aa9-8f3f-3b7b20332eac">
-    <Package InstallerVersion="200" Compressed="yes" InstallScope="perMachine" />
-
-    <MajorUpgrade DowngradeErrorMessage="A newer version of [ProductName] is already installed." />
-    <MediaTemplate />
-
-    <Feature Id="ProductFeature" Title="TGServiceInstaller" Level="1">
-      <ComponentGroupRef Id="ProductComponents" />
-      <ComponentGroupRef Id="StartMenuShortcuts" />
-      <ComponentGroupRef Id="DesktopShortcuts" />
-      <ComponentGroupRef Id="Gitx86Components" />
-      <ComponentGroupRef Id="Gitx64Components" />
-    </Feature>
-		<Icon Id="tgs.ico" SourceFile="..\tgs.ico"/>
-		<Property Id="ARPPRODUCTICON" Value="tgs.ico" />
-  </Product>
-
-  <Fragment>
-    <Directory Id="TARGETDIR" Name="SourceDir">
-      <Directory Id="ProgramFilesFolder">
-        <Directory Id="INSTALLFOLDER" Name="TG Station Server">
-          <Directory Id ="LibFolder" Name="lib">
-            <Directory Id ="Win32Folder" Name="win32">
-              <Directory Id ="x86Folder" Name="x86" />
-              <Directory Id ="x64Folder" Name="x64" />
-            </Directory>
-          </Directory>
-        </Directory>
-      </Directory>
-      <Directory Id="DesktopFolder" Name="Desktop" />
-      <Directory Id="ProgramMenuFolder" Name="StartMenuDir">
-        <Directory Id="ApplicationProgramsFolder" Name="TG Station Server"/>
-      </Directory>
-    </Directory>
-  </Fragment>
-
-  <Fragment>
-    <ComponentGroup Id="StartMenuShortcuts" Directory="ApplicationProgramsFolder">
-      <Component Id="StartMenuShortcut" Guid="685790d5-24ae-431b-8c5a-c71125e389d5">
-        <Shortcut Id="StartMenuShortcutCL"
-                  Name="TG Command Line"
-                  Target="[#TGCommandLine.exe]"
-                  WorkingDirectory="APPLICATIONROOTDIRECTORY"/>
-        <Shortcut Id="StartMenuShortcutCP"
-                  Name="TG Control Panel"
-                  Target="[#TGControlPanel.exe]"
-                  WorkingDirectory="APPLICATIONROOTDIRECTORY"/>
-        <Shortcut Id="UninstallProduct"
-									Name="Uninstall TG Station Server"
-									Target="[SystemFolder]msiexec.exe"
-									Arguments="/x [ProductCode]"
-									Description="Uninstalls TG Station Server" />
-        <RemoveFolder Id="CleanUpSMShortCuts" Directory="ApplicationProgramsFolder" On="uninstall"/>
-        <RegistryValue Root="HKCU" Key="Software\TGStation\Server" Name="StartMenuShortcuts" Type="integer" Value="1" KeyPath="yes"/>
-      </Component>
-    </ComponentGroup>
-    
-    <ComponentGroup Id="DesktopShortcuts" Directory="DesktopFolder">
-      <Component Id="DesktopShortcut" Guid="08950533-8264-4824-b7a5-8424c48375df">
-        <Shortcut Id="DesktopShortcutCL"
-                  Name="TG Command Line"
-                  Target="[#TGCommandLine.exe]"
-                  WorkingDirectory="APPLICATIONROOTDIRECTORY"/>
-        <Shortcut Id="DesktopShortcutCP"
-                  Name="TG Control Panel"
-                  Target="[#TGControlPanel.exe]"
-                  WorkingDirectory="APPLICATIONROOTDIRECTORY"/>
-        <RemoveFolder Id="CleanUpDKShortCuts" Directory="ApplicationProgramsFolder" On="uninstall"/>
-        <RegistryValue Root="HKCU" Key="Software\TGStation\Server" Name="DesktopShortcuts" Type="integer" Value="1" KeyPath="yes"/>
-      </Component>
-    </ComponentGroup>
-
-    <ComponentGroup Id="ProductComponents" Directory="INSTALLFOLDER">
-      <Component Id="TGCommandLine">
-        <File Source="$(var.TGCommandLine.TargetPath)" />
-        <Environment Id="PATH" Name="PATH" Value="[INSTALLFOLDER]" Permanent="no" Part="last" Action="set" System="yes" />
-      </Component>
-      <Component Id="TGServerService">
-        <File Source="$(var.TGServerService.TargetPath)" />
-        <ServiceInstall Id="ServiceInstaller" Type="ownProcess"
-                Name="TG Station Server"
-                DisplayName="TG Station Server"
-                Description="/tg/station Server Service"
-								Start="auto"
-								Account="LocalSystem"
-								ErrorControl="normal"
-								/>
-        <ServiceControl Id="StartService" Start="install" Stop="both" Remove="uninstall" Name="TG Station Server" Wait="yes" />
-      </Component>
-      <Component Id="DiscordNet">
-        <File Source="$(var.TGServerService.TargetDir)/Discord.Net.dll" />
-      </Component>
-      <Component Id="LibGit2Sharp">
-        <File Source="$(var.TGServerService.TargetDir)/LibGit2Sharp.dll" />
-      </Component>
-      <Component Id="MeebeySmartIrc4net">
-        <File Source="$(var.TGServerService.TargetDir)/Meebey.SmartIrc4net.dll" />
-      </Component>
-      <Component Id="NewtonsoftJson">
-        <File Source="$(var.TGServerService.TargetDir)/Newtonsoft.Json.dll" />
-      </Component>
-      <Component Id="NitoAsyncConc">
-        <File Source="$(var.TGServerService.TargetDir)/Nito.AsyncEx.Concurrent.dll" />
-      </Component>
-      <Component Id="NitoAsync">
-        <File Source="$(var.TGServerService.TargetDir)/Nito.AsyncEx.dll" />
-      </Component>
-      <Component Id="NitoAsyncEnlight">
-        <File Source="$(var.TGServerService.TargetDir)/Nito.AsyncEx.Enlightenment.dll" />
-      </Component>
-      <Component Id="RestSharp">
-        <File Source="$(var.TGServerService.TargetDir)/RestSharp.dll" />
-      </Component>
-      <Component Id="WebSock">
-        <File Source="$(var.TGServerService.TargetDir)/WebSocket4Net.dll" />
-      </Component>
-      <Component Id="TGControlPanel">
-        <File Source="$(var.TGControlPanel.TargetPath)" KeyPath="yes" />
-      </Component>
-      <Component Id="TGServiceInterface">
-        <File Source="$(var.TGServiceInterface.TargetPath)" />
-      </Component>
-    </ComponentGroup>
-    <ComponentGroup Id="Gitx86Components" Directory="x86Folder">
-      <Component Id="LibGit2Sharpx86">
-        <File Source="$(var.TGServerService.TargetDir)lib\win32\x86\git2-ssh-baa87df.dll" Id="LibGit2Sharpx86dll"/>
-      </Component>
-      <Component Id="LibGit2Sharpx86SSH">
-        <File Source="$(var.TGServerService.TargetDir)lib\win32\x86\libssh2.dll" Id="LibGit2Sharpx86SSHdll"/>
-      </Component>
-      <Component Id="LibGit2Sharpx86Z">
-        <File Source="$(var.TGServerService.TargetDir)lib\win32\x86\zlib.dll" Id="LibGit2Sharpx86Zdll"/>
-      </Component>
-    </ComponentGroup>
-    <ComponentGroup Id="Gitx64Components" Directory="x64Folder">
-      <Component Id="LibGit2Sharpx64">
-        <File Source="$(var.TGServerService.TargetDir)lib\win32\x64\git2-ssh-baa87df.dll" Id="LibGit2Sharpx64dll" />
-      </Component>
-      <Component Id="LibGit2Sharpx64SSH">
-        <File Source="$(var.TGServerService.TargetDir)lib\win32\x64\libssh2.dll" Id="LibGit2Sharpx64SSHdll"/>
-      </Component>
-      <Component Id="LibGit2Sharpx64Z">
-        <File Source="$(var.TGServerService.TargetDir)lib\win32\x64\zlib.dll" Id="LibGit2Sharpx64Zdll"/>
-      </Component>
-    </ComponentGroup>
-  </Fragment>
-</Wix>
-=======
 <?xml version="1.0" encoding="UTF-8"?>
 <Wix xmlns="http://schemas.microsoft.com/wix/2006/wi">
   <Product Id="*" Name="TG Station Server" Language="1033" Version="3.0.82.0" Manufacturer="/tg/station 13" UpgradeCode="663badae-ddca-4aa9-8f3f-3b7b20332eac">
@@ -166,7 +15,6 @@
     </Feature>
 		<Icon Id="tgs.ico" SourceFile="..\tgs.ico"/>
 		<Property Id="ARPPRODUCTICON" Value="tgs.ico" />
-    <Property Id="INSTALLSHORTCUTDESK" />
   </Product>
 
   <Fragment>
@@ -291,5 +139,4 @@
       </Component>
     </ComponentGroup>
   </Fragment>
-</Wix>
->>>>>>> 73c23a6b
+</Wix>