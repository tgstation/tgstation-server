--- conflicted
+++ resolved
@@ -1,151 +1,146 @@
-<?xml version="1.0" encoding="UTF-8"?>
-<Wix xmlns="http://schemas.microsoft.com/wix/2006/wi">
-  <Product Id="*" Name="TG Station Server" Language="1033" Version="!(bind.FileVersion.ServiceExecutable)" Manufacturer="/tg/station 13" UpgradeCode="663badae-ddca-4aa9-8f3f-3b7b20332eac">
-    <Package InstallerVersion="200" Compressed="yes" InstallScope="perMachine" />
-
-    <MajorUpgrade DowngradeErrorMessage="A newer version of [ProductName] is already installed." />
-    <MediaTemplate />
-
-    <Feature Id="ProductFeature" Title="TGServiceInstaller" Level="1">
-      <ComponentGroupRef Id="ProductComponents" />
-      <ComponentGroupRef Id="StartMenuShortcuts" />
-      <ComponentGroupRef Id="DesktopShortcuts" />
-      <ComponentGroupRef Id="Gitx86Components" />
-      <ComponentGroupRef Id="Gitx64Components" />
-    </Feature>
-		<Icon Id="tgs.ico" SourceFile="..\tgs.ico"/>
-		<Property Id="ARPPRODUCTICON" Value="tgs.ico" />
-    <Property Id="INSTALLSHORTCUTDESK" Value="0" />
-    <Property Id="INSTALLSHORTCUTSTART" Value="0" />
-  </Product>
-
-  <Fragment>
-    <Directory Id="TARGETDIR" Name="SourceDir">
-      <Directory Id="ProgramFilesFolder">
-        <Directory Id="INSTALLFOLDER" Name="TG Station Server">
-          <Directory Id ="LibFolder" Name="lib">
-            <Directory Id ="Win32Folder" Name="win32">
-              <Directory Id ="x86Folder" Name="x86" />
-              <Directory Id ="x64Folder" Name="x64" />
-            </Directory>
-          </Directory>
-        </Directory>
-      </Directory>
-      <Directory Id="DesktopFolder" Name="Desktop" />
-      <Directory Id="ProgramMenuFolder" Name="StartMenuDir">
-        <Directory Id="ApplicationProgramsFolder" Name="TG Station Server"/>
-      </Directory>
-    </Directory>
-  </Fragment>
-
-  <Fragment>
-    <ComponentGroup Id="StartMenuShortcuts" Directory="ApplicationProgramsFolder">
-      <Component Id="StartMenuShortcut" Guid="*">
-        <Condition>INSTALLSHORTCUTSTART = 1</Condition>
-        <Shortcut Id="StartMenuShortcutCL"
-                  Name="TG Command Line"
-                  Target="[#TGCommandLine.exe]"
-                  WorkingDirectory="APPLICATIONROOTDIRECTORY"/>
-        <Shortcut Id="StartMenuShortcutCP"
-                  Name="TG Control Panel"
-                  Target="[#TGControlPanel.exe]"
-                  WorkingDirectory="APPLICATIONROOTDIRECTORY"/>
-        <Shortcut Id="UninstallProduct"
-									Name="Uninstall TG Station Server"
-									Target="[SystemFolder]msiexec.exe"
-									Arguments="/x [ProductCode]"
-									Description="Uninstalls TG Station Server" />
-        <RemoveFolder Id="CleanUpSMShortCuts" Directory="ApplicationProgramsFolder" On="uninstall"/>
-        <RegistryValue Root="HKCU" Key="Software\TGStation\Server" Name="StartMenuShortcuts" Type="integer" Value="1" KeyPath="yes"/>
-      </Component>
-    </ComponentGroup>
-    
-    <ComponentGroup Id="DesktopShortcuts" Directory="DesktopFolder">
-      <Component Id="DesktopShortcut" Guid="*">
-        <Condition>INSTALLSHORTCUTDESK = 1</Condition>
-        <Shortcut Id="DesktopShortcutCL"
-                  Name="TG Command Line"
-                  Target="[#TGCommandLine.exe]"
-                  WorkingDirectory="APPLICATIONROOTDIRECTORY"/>
-        <Shortcut Id="DesktopShortcutCP"
-                  Name="TG Control Panel"
-                  Target="[#TGControlPanel.exe]"
-                  WorkingDirectory="APPLICATIONROOTDIRECTORY"/>
-        <RemoveFolder Id="CleanUpDKShortCuts" Directory="ApplicationProgramsFolder" On="uninstall"/>
-        <RegistryValue Root="HKCU" Key="Software\TGStation\Server" Name="DesktopShortcuts" Type="integer" Value="1" KeyPath="yes"/>
-      </Component>
-    </ComponentGroup>
-
-    <ComponentGroup Id="ProductComponents" Directory="INSTALLFOLDER">
-      <Component Id="TGCommandLine" Guid="*">
-        <File Source="$(var.TGCommandLine.TargetPath)" />
-        <Environment Id="PATH" Name="PATH" Value="[INSTALLFOLDER]" Permanent="no" Part="last" Action="set" System="yes" />
-      </Component>
-<<<<<<< HEAD
-      <Component Id="TGServerService">
-        <File Source="$(var.TGServerService.TargetPath)" Id="ServiceExecutable" />
-=======
-      <Component Id="TGServerService" Guid="*">
-        <File Source="$(var.TGServerService.TargetPath)" />
->>>>>>> 2c5fff53
-        <ServiceInstall Id="ServiceInstaller" Name="TG Station Server" Type="ownProcess" EraseDescription="no" ErrorControl="normal" Start="auto" Vital="yes" />
-        <ServiceControl Id="StartService" Start="install" Stop="both" Remove="uninstall" Name="TG Station Server" Wait="yes" />
-      </Component>
-      <Component Id="DiscordNet" Guid="*">
-        <File Source="$(var.TGServerService.TargetDir)/Discord.Net.dll" />
-      </Component>
-      <Component Id="LibGit2Sharp" Guid="*">
-        <File Source="$(var.TGServerService.TargetDir)/LibGit2Sharp.dll" />
-      </Component>
-      <Component Id="MeebeySmartIrc4net" Guid="*">
-        <File Source="$(var.TGServerService.TargetDir)/Meebey.SmartIrc4net.dll" />
-      </Component>
-      <Component Id="NewtonsoftJson" Guid="*">
-        <File Source="$(var.TGServerService.TargetDir)/Newtonsoft.Json.dll" />
-      </Component>
-      <Component Id="NitoAsyncConc" Guid="*">
-        <File Source="$(var.TGServerService.TargetDir)/Nito.AsyncEx.Concurrent.dll" />
-      </Component>
-      <Component Id="NitoAsync" Guid="*">
-        <File Source="$(var.TGServerService.TargetDir)/Nito.AsyncEx.dll" />
-      </Component>
-      <Component Id="NitoAsyncEnlight" Guid="*">
-        <File Source="$(var.TGServerService.TargetDir)/Nito.AsyncEx.Enlightenment.dll" />
-      </Component>
-      <Component Id="RestSharp" Guid="*">
-        <File Source="$(var.TGServerService.TargetDir)/RestSharp.dll" />
-      </Component>
-      <Component Id="WebSock" Guid="*">
-        <File Source="$(var.TGServerService.TargetDir)/WebSocket4Net.dll" />
-      </Component>
-      <Component Id="TGControlPanel" Guid="*">
-        <File Source="$(var.TGControlPanel.TargetPath)" KeyPath="yes" />
-      </Component>
-      <Component Id="TGServiceInterface" Guid="*">
-        <File Source="$(var.TGServiceInterface.TargetPath)" />
-      </Component>
-    </ComponentGroup>
-    <ComponentGroup Id="Gitx86Components" Directory="x86Folder">
-      <Component Id="LibGit2Sharpx86" Guid="*">
-        <File Source="$(var.TGServerService.TargetDir)lib\win32\x86\git2-ssh-baa87df.dll" Id="LibGit2Sharpx86dll"/>
-      </Component>
-      <Component Id="LibGit2Sharpx86SSH" Guid="*">
-        <File Source="$(var.TGServerService.TargetDir)lib\win32\x86\libssh2.dll" Id="LibGit2Sharpx86SSHdll"/>
-      </Component>
-      <Component Id="LibGit2Sharpx86Z" Guid="*">
-        <File Source="$(var.TGServerService.TargetDir)lib\win32\x86\zlib.dll" Id="LibGit2Sharpx86Zdll"/>
-      </Component>
-    </ComponentGroup>
-    <ComponentGroup Id="Gitx64Components" Directory="x64Folder">
-      <Component Id="LibGit2Sharpx64" Guid="*">
-        <File Source="$(var.TGServerService.TargetDir)lib\win32\x64\git2-ssh-baa87df.dll" Id="LibGit2Sharpx64dll" />
-      </Component>
-      <Component Id="LibGit2Sharpx64SSH" Guid="*">
-        <File Source="$(var.TGServerService.TargetDir)lib\win32\x64\libssh2.dll" Id="LibGit2Sharpx64SSHdll"/>
-      </Component>
-      <Component Id="LibGit2Sharpx64Z" Guid="*">
-        <File Source="$(var.TGServerService.TargetDir)lib\win32\x64\zlib.dll" Id="LibGit2Sharpx64Zdll"/>
-      </Component>
-    </ComponentGroup>
-  </Fragment>
-</Wix>
+<?xml version="1.0" encoding="UTF-8"?>
+<Wix xmlns="http://schemas.microsoft.com/wix/2006/wi">
+  <Product Id="*" Name="TG Station Server" Language="1033" Version="!(bind.FileVersion.ServiceExecutable)" Manufacturer="/tg/station 13" UpgradeCode="663badae-ddca-4aa9-8f3f-3b7b20332eac">
+    <Package InstallerVersion="200" Compressed="yes" InstallScope="perMachine" />
+
+    <MajorUpgrade DowngradeErrorMessage="A newer version of [ProductName] is already installed." />
+    <MediaTemplate />
+
+    <Feature Id="ProductFeature" Title="TGServiceInstaller" Level="1">
+      <ComponentGroupRef Id="ProductComponents" />
+      <ComponentGroupRef Id="StartMenuShortcuts" />
+      <ComponentGroupRef Id="DesktopShortcuts" />
+      <ComponentGroupRef Id="Gitx86Components" />
+      <ComponentGroupRef Id="Gitx64Components" />
+    </Feature>
+		<Icon Id="tgs.ico" SourceFile="..\tgs.ico"/>
+		<Property Id="ARPPRODUCTICON" Value="tgs.ico" />
+    <Property Id="INSTALLSHORTCUTDESK" Value="0" />
+    <Property Id="INSTALLSHORTCUTSTART" Value="0" />
+  </Product>
+
+  <Fragment>
+    <Directory Id="TARGETDIR" Name="SourceDir">
+      <Directory Id="ProgramFilesFolder">
+        <Directory Id="INSTALLFOLDER" Name="TG Station Server">
+          <Directory Id ="LibFolder" Name="lib">
+            <Directory Id ="Win32Folder" Name="win32">
+              <Directory Id ="x86Folder" Name="x86" />
+              <Directory Id ="x64Folder" Name="x64" />
+            </Directory>
+          </Directory>
+        </Directory>
+      </Directory>
+      <Directory Id="DesktopFolder" Name="Desktop" />
+      <Directory Id="ProgramMenuFolder" Name="StartMenuDir">
+        <Directory Id="ApplicationProgramsFolder" Name="TG Station Server"/>
+      </Directory>
+    </Directory>
+  </Fragment>
+
+  <Fragment>
+    <ComponentGroup Id="StartMenuShortcuts" Directory="ApplicationProgramsFolder">
+      <Component Id="StartMenuShortcut" Guid="*">
+        <Condition>INSTALLSHORTCUTSTART = 1</Condition>
+        <Shortcut Id="StartMenuShortcutCL"
+                  Name="TG Command Line"
+                  Target="[#TGCommandLine.exe]"
+                  WorkingDirectory="APPLICATIONROOTDIRECTORY"/>
+        <Shortcut Id="StartMenuShortcutCP"
+                  Name="TG Control Panel"
+                  Target="[#TGControlPanel.exe]"
+                  WorkingDirectory="APPLICATIONROOTDIRECTORY"/>
+        <Shortcut Id="UninstallProduct"
+									Name="Uninstall TG Station Server"
+									Target="[SystemFolder]msiexec.exe"
+									Arguments="/x [ProductCode]"
+									Description="Uninstalls TG Station Server" />
+        <RemoveFolder Id="CleanUpSMShortCuts" Directory="ApplicationProgramsFolder" On="uninstall"/>
+        <RegistryValue Root="HKCU" Key="Software\TGStation\Server" Name="StartMenuShortcuts" Type="integer" Value="1" KeyPath="yes"/>
+      </Component>
+    </ComponentGroup>
+    
+    <ComponentGroup Id="DesktopShortcuts" Directory="DesktopFolder">
+      <Component Id="DesktopShortcut" Guid="*">
+        <Condition>INSTALLSHORTCUTDESK = 1</Condition>
+        <Shortcut Id="DesktopShortcutCL"
+                  Name="TG Command Line"
+                  Target="[#TGCommandLine.exe]"
+                  WorkingDirectory="APPLICATIONROOTDIRECTORY"/>
+        <Shortcut Id="DesktopShortcutCP"
+                  Name="TG Control Panel"
+                  Target="[#TGControlPanel.exe]"
+                  WorkingDirectory="APPLICATIONROOTDIRECTORY"/>
+        <RemoveFolder Id="CleanUpDKShortCuts" Directory="ApplicationProgramsFolder" On="uninstall"/>
+        <RegistryValue Root="HKCU" Key="Software\TGStation\Server" Name="DesktopShortcuts" Type="integer" Value="1" KeyPath="yes"/>
+      </Component>
+    </ComponentGroup>
+
+    <ComponentGroup Id="ProductComponents" Directory="INSTALLFOLDER">
+      <Component Id="TGCommandLine" Guid="*">
+        <File Source="$(var.TGCommandLine.TargetPath)" />
+        <Environment Id="PATH" Name="PATH" Value="[INSTALLFOLDER]" Permanent="no" Part="last" Action="set" System="yes" />
+      </Component>
+      <Component Id="TGServerService" Guid="*">
+        <File Source="$(var.TGServerService.TargetPath)" Id="ServiceExecutable" />
+        <ServiceInstall Id="ServiceInstaller" Name="TG Station Server" Type="ownProcess" EraseDescription="no" ErrorControl="normal" Start="auto" Vital="yes" />
+        <ServiceControl Id="StartService" Start="install" Stop="both" Remove="uninstall" Name="TG Station Server" Wait="yes" />
+      </Component>
+      <Component Id="DiscordNet" Guid="*">
+        <File Source="$(var.TGServerService.TargetDir)/Discord.Net.dll" />
+      </Component>
+      <Component Id="LibGit2Sharp" Guid="*">
+        <File Source="$(var.TGServerService.TargetDir)/LibGit2Sharp.dll" />
+      </Component>
+      <Component Id="MeebeySmartIrc4net" Guid="*">
+        <File Source="$(var.TGServerService.TargetDir)/Meebey.SmartIrc4net.dll" />
+      </Component>
+      <Component Id="NewtonsoftJson" Guid="*">
+        <File Source="$(var.TGServerService.TargetDir)/Newtonsoft.Json.dll" />
+      </Component>
+      <Component Id="NitoAsyncConc" Guid="*">
+        <File Source="$(var.TGServerService.TargetDir)/Nito.AsyncEx.Concurrent.dll" />
+      </Component>
+      <Component Id="NitoAsync" Guid="*">
+        <File Source="$(var.TGServerService.TargetDir)/Nito.AsyncEx.dll" />
+      </Component>
+      <Component Id="NitoAsyncEnlight" Guid="*">
+        <File Source="$(var.TGServerService.TargetDir)/Nito.AsyncEx.Enlightenment.dll" />
+      </Component>
+      <Component Id="RestSharp" Guid="*">
+        <File Source="$(var.TGServerService.TargetDir)/RestSharp.dll" />
+      </Component>
+      <Component Id="WebSock" Guid="*">
+        <File Source="$(var.TGServerService.TargetDir)/WebSocket4Net.dll" />
+      </Component>
+      <Component Id="TGControlPanel" Guid="*">
+        <File Source="$(var.TGControlPanel.TargetPath)" KeyPath="yes" />
+      </Component>
+      <Component Id="TGServiceInterface" Guid="*">
+        <File Source="$(var.TGServiceInterface.TargetPath)" />
+      </Component>
+    </ComponentGroup>
+    <ComponentGroup Id="Gitx86Components" Directory="x86Folder">
+      <Component Id="LibGit2Sharpx86" Guid="*">
+        <File Source="$(var.TGServerService.TargetDir)lib\win32\x86\git2-ssh-baa87df.dll" Id="LibGit2Sharpx86dll"/>
+      </Component>
+      <Component Id="LibGit2Sharpx86SSH" Guid="*">
+        <File Source="$(var.TGServerService.TargetDir)lib\win32\x86\libssh2.dll" Id="LibGit2Sharpx86SSHdll"/>
+      </Component>
+      <Component Id="LibGit2Sharpx86Z" Guid="*">
+        <File Source="$(var.TGServerService.TargetDir)lib\win32\x86\zlib.dll" Id="LibGit2Sharpx86Zdll"/>
+      </Component>
+    </ComponentGroup>
+    <ComponentGroup Id="Gitx64Components" Directory="x64Folder">
+      <Component Id="LibGit2Sharpx64" Guid="*">
+        <File Source="$(var.TGServerService.TargetDir)lib\win32\x64\git2-ssh-baa87df.dll" Id="LibGit2Sharpx64dll" />
+      </Component>
+      <Component Id="LibGit2Sharpx64SSH" Guid="*">
+        <File Source="$(var.TGServerService.TargetDir)lib\win32\x64\libssh2.dll" Id="LibGit2Sharpx64SSHdll"/>
+      </Component>
+      <Component Id="LibGit2Sharpx64Z" Guid="*">
+        <File Source="$(var.TGServerService.TargetDir)lib\win32\x64\zlib.dll" Id="LibGit2Sharpx64Zdll"/>
+      </Component>
+    </ComponentGroup>
+  </Fragment>
+</Wix>