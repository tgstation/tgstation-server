--- conflicted
+++ resolved
@@ -37,14 +37,8 @@
 
 		protected override ExitCode Run(IList<string> parameters)
 		{
-<<<<<<< HEAD
-			Interface.GetComponent<ITGInterop>().WorldAnnounce(String.Join(" ", parameters));
-			return ExitCode.Normal;
-=======
-			var res = Instance.DreamDaemon.WorldAnnounce(String.Join(" ", parameters));
-			OutputProc(res ?? "Success!");
-			return res == null ? ExitCode.Normal : ExitCode.ServerError;
->>>>>>> d69a6cbe
+			Instance.Interop.WorldAnnounce(String.Join(" ", parameters));
+			return ExitCode.Normal;
 		}
 	}
 
