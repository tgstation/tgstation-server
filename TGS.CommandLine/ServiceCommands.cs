﻿using System;
using System.Collections.Generic;
using TGS.Interface;
using TGS.Interface.Components;

namespace TGS.CommandLine
{
	/// <summary>
	/// Used for managing the <see cref="ITGSService"/> components
	/// </summary>
	class ServiceCommand : RootCommand
	{
		/// <summary>
		/// Construct a <see cref="ServiceCommand"/>
		/// </summary>
		public ServiceCommand()
		{
			Keyword = "service";
			Children = new Command[] { new ServiceCreateInstanceCommand(), new ServiceDetachInstanceCommand(), new ServiceEnableInstanceCommand(), new ServiceImportInstanceCommand(), new ServiceListInstancesCommand(), new ServicePythonPathCommand(), new ServiceSetPythonPathCommand(), new ServiceSetRemoteAccessPortCommand(), new ServiceRemoteAccessPortCommand(), new ServiceDisableInstanceCommand(), new ServiceRenameInstanceCommand() };
		}

		/// <inheritdoc />
		public override string GetHelpText()
		{
			return "Manage service wide settings";
		}
	}

	/// <summary>
	/// Command for calling <see cref="ITGInstanceManager.CreateInstance(string, string)"/>
	/// </summary>
	class ServiceCreateInstanceCommand : ConsoleCommand
	{
		/// <summary>
		/// Construct a <see cref="ServiceCreateInstanceCommand"/>
		/// </summary>
		public ServiceCreateInstanceCommand()
		{
			Keyword = "create-instance";
			RequiredParameters = 2;
		}

		/// <inheritdoc />
		public override string GetHelpText()
		{
			return "Creates a new instance at the given path";
		}

		/// <inheritdoc />
		public override string GetArgumentString()
		{
			return "<name> <path>";
		}

		/// <inheritdoc />
		protected override ExitCode Run(IList<string> parameters)
		{
			var res = Server.InstanceManager.CreateInstance(parameters[0], parameters[1]);
			if (res != null)
			{
				OutputProc(res);
				return ExitCode.ServerError;
			}
			return ExitCode.Normal;
		}
	}

	/// <summary>
	/// Command for calling <see cref="ITGLanding.ListInstances"/>
	/// </summary>
	class ServiceListInstancesCommand : ConsoleCommand
	{
		/// <summary>
		/// Construct a <see cref="ServiceListInstancesCommand"/>
		/// </summary>
		public ServiceListInstancesCommand()
		{
			Keyword = "list-instances";
		}

		/// <inheritdoc />
		public override string GetHelpText()
		{
			return "Lists all instances";
		}

		/// <inheritdoc />
		protected override ExitCode Run(IList<string> parameters)
		{
<<<<<<< HEAD
			foreach (var I in Interface.GetServiceComponent<ITGLanding>().ListInstances())
				OutputProc(String.Format("{0} ({1}):\t{2}", I.Name, I.Path, I.Enabled ? "Online" : "Offline"));
=======
			foreach (var I in Server.Instances)
				OutputProc(I.ToString());
>>>>>>> d69a6cbe
			return ExitCode.Normal;
		}
	}

	/// <summary>
	/// Command for calling <see cref="ITGInstanceManager.DetachInstance(string)"/>
	/// </summary>
	class ServiceDetachInstanceCommand : ConsoleCommand
	{
		/// <summary>
		/// Construct a <see cref="ServiceDetachInstanceCommand"/>
		/// </summary>
		public ServiceDetachInstanceCommand()
		{
			Keyword = "detach-instance";
			RequiredParameters = 1;
		}

		/// <inheritdoc />
		public override string GetHelpText()
		{
			return "Detaches an instance";
		}

		/// <inheritdoc />
		public override string GetArgumentString()
		{
			return "<name>";
		}

		/// <inheritdoc />
		protected override ExitCode Run(IList<string> parameters)
		{
			var res = Server.InstanceManager.DetachInstance(parameters[0]);
			if (res != null)
			{
				OutputProc(res);
				return ExitCode.ServerError;
			}
			return ExitCode.Normal;
		}
	}

	/// <summary>
	/// Command for calling <see cref="ITGInstanceManager.ImportInstance(string)"/>
	/// </summary>
	class ServiceImportInstanceCommand : ConsoleCommand
	{
		/// <summary>
		/// Construct a <see cref="ServiceImportInstanceCommand"/>
		/// </summary>
		public ServiceImportInstanceCommand()
		{
			Keyword = "import-instance";
			RequiredParameters = 1;
		}

		/// <inheritdoc />
		public override string GetHelpText()
		{
			return "Imports an instance (Chat settings will be lost if they are from a different windows installation)";
		}

		/// <inheritdoc />
		public override string GetArgumentString()
		{
			return "<path>";
		}

		/// <inheritdoc />
		protected override ExitCode Run(IList<string> parameters)
		{
			var res = Server.InstanceManager.ImportInstance(parameters[0]);
			if (res != null)
			{
				OutputProc(res);
				return ExitCode.ServerError;
			}
			return ExitCode.Normal;
		}
	}

	/// <summary>
	/// Command for calling <see cref="ITGSService.PythonPath"/>
	/// </summary>
	class ServicePythonPathCommand : ConsoleCommand
	{
		/// <summary>
		/// Construct a <see cref="ServicePythonPathCommand"/>
		/// </summary>
		public ServicePythonPathCommand()
		{
			Keyword = "python";
		}

		/// <inheritdoc />
		public override string GetHelpText()
		{
			return "Displays configured path the service uses for python";
		}

		/// <inheritdoc />
		protected override ExitCode Run(IList<string> parameters)
		{
			var res = Server.Management.PythonPath();
			if (res != null)
			{
				OutputProc(res);
				return ExitCode.ServerError;
			}
			return ExitCode.Normal;
		}
	}

	/// <summary>
	/// Command for calling <see cref="ITGSService.SetPythonPath(string)"/>
	/// </summary>
	class ServiceSetPythonPathCommand : ConsoleCommand
	{
		/// <summary>
		/// Construct a <see cref="ServiceSetPythonPathCommand"/>
		/// </summary>
		public ServiceSetPythonPathCommand()
		{
			Keyword = "set-python";
			RequiredParameters = 1;
		}

		/// <inheritdoc />
		public override string GetHelpText()
		{
			return "Sets the path to the python installation";
		}

		/// <inheritdoc />
		public override string GetArgumentString()
		{
			return "<path>";
		}

		/// <inheritdoc />
		protected override ExitCode Run(IList<string> parameters)
		{
			Server.Management.SetPythonPath(parameters[0]);
			return ExitCode.Normal;
		}
	}

	/// <summary>
	/// Command for calling <see cref="ITGInstanceManager.SetInstanceEnabled(string, bool)"/> with a <see langword="true"/> parameter
	/// </summary>
	class ServiceEnableInstanceCommand : ConsoleCommand
	{
		/// <summary>
		/// Construct a <see cref="ServiceEnableInstanceCommand"/>
		/// </summary>
		public ServiceEnableInstanceCommand()
		{
			Keyword = "enable-instance";
			RequiredParameters = 1;
		}

		/// <inheritdoc />
		public override string GetHelpText()
		{
			return "Enables the specified instance";
		}

		/// <inheritdoc />
		public override string GetArgumentString()
		{
			return "<name>";
		}

		/// <inheritdoc />
		protected override ExitCode Run(IList<string> parameters)
		{
			var res = Server.InstanceManager.SetInstanceEnabled(parameters[0], true);
			if (res != null)
			{
				OutputProc(res);
				return ExitCode.ServerError;
			}
			return ExitCode.Normal;
		}
	}

	/// <summary>
	/// Command for calling <see cref="ITGInstanceManager.SetInstanceEnabled(string, bool)"/> with a <see langword="false"/> parameter
	/// </summary>
	class ServiceDisableInstanceCommand : ConsoleCommand
	{
		/// <summary>
		/// Construct a <see cref="ServiceDisableInstanceCommand"/>
		/// </summary>
		public ServiceDisableInstanceCommand()
		{
			Keyword = "disable-instance";
			RequiredParameters = 1;
		}

		/// <inheritdoc />
		public override string GetHelpText()
		{
			return "Disables the specified instance";
		}

		/// <inheritdoc />
		public override string GetArgumentString()
		{
			return "<name>";
		}

		/// <inheritdoc />
		protected override ExitCode Run(IList<string> parameters)
		{
			var res = Server.InstanceManager.SetInstanceEnabled(parameters[0], false);
			if (res != null)
			{
				OutputProc(res);
				return ExitCode.ServerError;
			}
			return ExitCode.Normal;
		}
	}

	/// <summary>
	/// Command for calling <see cref="ITGSService.RemoteAccessPort"/>
	/// </summary>
	class ServiceRemoteAccessPortCommand : ConsoleCommand
	{
		/// <summary>
		/// Construct a <see cref="ServiceRemoteAccessPortCommand"/>
		/// </summary>
		public ServiceRemoteAccessPortCommand()
		{
			Keyword = "port";
		}

		/// <inheritdoc />
		public override string GetHelpText()
		{
			return "Displays the service's remote access port";
		}

		/// <inheritdoc />
		protected override ExitCode Run(IList<string> parameters)
		{
			OutputProc(Server.Management.RemoteAccessPort().ToString());
			return ExitCode.Normal;
		}
	}

	/// <summary>
	/// Command for calling <see cref="TGS.Interface.Components.ITGSService.SetRemoteAccessPort(ushort)"/>
	/// </summary>
	class ServiceSetRemoteAccessPortCommand : ConsoleCommand
	{
		/// <summary>
		/// Construct a <see cref="ServiceSetRemoteAccessPortCommand"/>
		/// </summary>
		public ServiceSetRemoteAccessPortCommand()
		{
			Keyword = "set-port";
			RequiredParameters = 1;
		}

		/// <inheritdoc />
		public override string GetHelpText()
		{
			return "Sets the service's remote access port";
		}

		/// <inheritdoc />
		public override string GetArgumentString()
		{
			return "<port>";
		}

		/// <inheritdoc />
		protected override ExitCode Run(IList<string> parameters)
		{
			ushort port;
			try
			{
				port = Convert.ToUInt16(parameters[0]);
			}
			catch
			{
				OutputProc("Invalid port number!");
				return ExitCode.BadCommand;
			}

			var res = Server.Management.SetRemoteAccessPort(port);
			if (res != null)
			{
				OutputProc(res);
				return ExitCode.ServerError;
			}
			OutputProc("Change will be applied after service restart");
			return ExitCode.Normal;
		}
	}

	/// <summary>
	/// Command for calling <see cref="ITGInstanceManager.RenameInstance(string, string)"/>
	/// </summary>
	class ServiceRenameInstanceCommand : ConsoleCommand
	{
		/// <summary>
		/// Construct a <see cref="ServiceRenameInstanceCommand"/>
		/// </summary>
		public ServiceRenameInstanceCommand()
		{
			Keyword = "rename-instance";
			RequiredParameters = 1;
		}

		/// <inheritdoc />
		public override string GetHelpText()
		{
			return "Renames an instance. Will temporarily disable the instance if it is active";
		}

		/// <inheritdoc />
		public override string GetArgumentString()
		{
			return "<name> <new_name>";
		}

		/// <inheritdoc />
		protected override ExitCode Run(IList<string> parameters)
		{
			var res = Server.InstanceManager.RenameInstance(parameters[0], parameters[1]);
			if (res != null)
			{
				OutputProc(res);
				return ExitCode.ServerError;
			}
			return ExitCode.Normal;
		}
	}
}<|MERGE_RESOLUTION|>--- conflicted
+++ resolved
@@ -87,13 +87,8 @@
 		/// <inheritdoc />
 		protected override ExitCode Run(IList<string> parameters)
 		{
-<<<<<<< HEAD
-			foreach (var I in Interface.GetServiceComponent<ITGLanding>().ListInstances())
-				OutputProc(String.Format("{0} ({1}):\t{2}", I.Name, I.Path, I.Enabled ? "Online" : "Offline"));
-=======
 			foreach (var I in Server.Instances)
 				OutputProc(I.ToString());
->>>>>>> d69a6cbe
 			return ExitCode.Normal;
 		}
 	}
