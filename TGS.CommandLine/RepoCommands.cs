﻿using System;
using System.Collections.Generic;
using TGS.Interface;

namespace TGS.CommandLine
{
	class RepoCommand : RootCommand
	{
		public RepoCommand()
		{
			Keyword = "repo";
			Children = new Command[] { new RepoSetupCommand(), new RepoUpdateCommand(), new RepoGenChangelogCommand(), new RepoPushChangelogCommand(), new RepoSetEmailCommand(), new RepoSetNameCommand(), new RepoMergePRCommand(), new RepoListPRsCommand(), new RepoStatusCommand(), new RepoListBackupsCommand(), new RepoCheckoutCommand(), new RepoResetCommand(), new RepoUpdateJsonCommand(), new RepoSetPushTestmergeCommitsCommand() };
		}
		public override string GetHelpText()
		{
			return "Manage the git repository";
		}
	}

	class RepoSetPushTestmergeCommitsCommand : ConsoleCommand
	{
		public RepoSetPushTestmergeCommitsCommand()
		{
			Keyword = "push-testmerges";
			RequiredParameters = 1;
		}
		public override string GetHelpText()
		{
			return "Set if a temporary branch is to the remote when we make testmerge commits and then delete it";
		}

		public override string GetArgumentString()
		{
			return "<on|off>";
		}

		protected override ExitCode Run(IList<string> parameters)
		{
			switch (parameters[0].ToLower())
			{
				case "on":
					Instance.Repository.SetPushTestmergeCommits(true);
					break;
				case "off":
					Instance.Repository.SetPushTestmergeCommits(false);
					break;
				default:
					OutputProc("Invalid option!");
					return ExitCode.BadCommand;
			}
			return ExitCode.Normal;
		}
	}

	class RepoUpdateJsonCommand : ConsoleCommand
	{
		public RepoUpdateJsonCommand()
		{
			Keyword = "update-json";
		}

		public override string GetHelpText()
		{
			return "Updates the cached TGS3.json with the one from the repo. Compilation is blocked if these two do not match.";
		}

		protected override ExitCode Run(IList<string> parameters)
		{
<<<<<<< HEAD
			var res = Interface.GetComponent<ITGInstance>().UpdateTGS3Json();
=======
			var res = Instance.Repository.UpdateTGS3Json();
>>>>>>> d69a6cbe
			if (res != null)
			{
				OutputProc(res);
				return ExitCode.ServerError;
			}
			return ExitCode.Normal;
		}
	}

	class RepoSetupCommand : ConsoleCommand
	{
		public RepoSetupCommand()
		{
			Keyword = "setup";
			RequiredParameters = 1;
		}
		protected override ExitCode Run(IList<string> parameters)
		{
<<<<<<< HEAD
			var res = Interface.GetComponent<ITGRepository>().Clone(parameters[0], parameters.Count > 1 ? parameters[1] : "master");
=======
			var res = Instance.Repository.Setup(parameters[0], parameters.Count > 1 ? parameters[1] : "master");
>>>>>>> d69a6cbe
			if (res != null)
			{
				OutputProc("Error: " + res);
				return ExitCode.ServerError;
			}
			OutputProc("Setting up repo. This will take a while...");
			return ExitCode.Normal;
		}
		public override string GetArgumentString()
		{
			return "<git-url> [branchname]";
		}
		public override string GetHelpText()
		{
			return "Clean up everything and clones the repo at git-url with optional branch name";
		}
	}

	class RepoStatusCommand : ConsoleCommand
	{
		public RepoStatusCommand()
		{
			Keyword = "status";
		}
		protected override ExitCode Run(IList<string> parameters)
		{
			var Repo = Instance.Repository;
			var busy = Repo.OperationInProgress();
			if (!busy)
			{
				OutputProc("Repo: Idle");
				var head = Repo.GetHead(false, out string error);
				if (head == null)
					head = "Error: " + error;
				var remotehead = Repo.GetHead(true, out error);
				if (remotehead == null)
					remotehead = "Error: " + error;
				var branch = Repo.GetBranch(out error);
				if (branch == null)
					branch = "Error: " + error;
				var remote = Repo.GetRemote(out error);
				if (remote == null)
					remote = "Error: " + error;
				OutputProc("Remote: " + remote + " (" + remotehead + ")");
				OutputProc("Branch: " + branch);
				OutputProc("HEAD: " + head);
				OutputProc("Push testmerge commits: " + (Repo.PushTestmergeCommits() ? "ON" : "OFF"));
				OutputProc(String.Format("Committer Identity: {0} ({1})", Repo.GetCommitterName(), Repo.GetCommitterEmail()));
			}
			else
			{
				OutputProc("Repo: Busy");
				var progress = Repo.CheckoutProgress();
				if (progress != -1)
				{
					var eqs = "";
					for (var I = 0; I < progress / 10; ++I)
						eqs += "=";
					var dshs = "";
					for (var I = 0; I < 10 - (progress / 10); ++I)
						eqs += "-";
					OutputProc(String.Format("Progress: [{0}{1}] {2}%", eqs, dshs, progress));
				}
			}
			return ExitCode.Normal;
		}
		public override string GetHelpText()
		{
			return "Shows the busy status of the repo, remote, branch, and HEAD information";
		}
	}

	class RepoResetCommand : ConsoleCommand
	{
		public RepoResetCommand()
		{
			Keyword = "reset";
		}
		protected override ExitCode Run(IList<string> parameters)
		{
			var result = Instance.Repository.Reset(parameters.Count > 0 && parameters[0].ToLower() == "--origin");
			OutputProc(result ?? "Success!");
			return result == null ? ExitCode.Normal : ExitCode.ServerError;
		}
		public override string GetArgumentString()
		{
			return "[--origin]";
		}
		public override string GetHelpText()
		{
			return "Hard resets the repo. If a target is specified, the current branch is reset to that branch";
		}
	}

	class RepoUpdateCommand : ConsoleCommand
	{
		public RepoUpdateCommand()
		{
			Keyword = "update";
			RequiredParameters = 1;
		}
		protected override ExitCode Run(IList<string> parameters)
		{
			bool hard;
			switch (parameters[0].ToLower())
			{
				case "hard":
					hard = true;
					break;
				case "merge":
					hard = false;
					break;
				default:
					OutputProc("Invalid parameter: " + parameters[0]);
					return ExitCode.BadCommand;
			}
			var res = Instance.Repository.Update(hard);
			OutputProc(res ?? "Success");
			return res == null ? ExitCode.Normal : ExitCode.ServerError;
		}
		public override string GetHelpText()
		{
			return "Updates the current branch the repo is on either via a merge or hard reset";
		}
		public override string GetArgumentString()
		{
			return "<hard|merge>";
		}
	}
	class RepoGenChangelogCommand : ConsoleCommand
	{
		public RepoGenChangelogCommand()
		{
			Keyword = "gen-changelog";
		}
		protected override ExitCode Run(IList<string> parameters)
		{
			var result = Instance.Repository.GenerateChangelog(out string error);
			OutputProc(error ?? "Success!");
			if (result != null)
				OutputProc(result);
			return error == null ? ExitCode.Normal : ExitCode.ServerError;
		}

		public override string GetHelpText()
		{
			return "Compiles the html changelog";
		}
	}
	class RepoPushChangelogCommand : ConsoleCommand
	{
		public RepoPushChangelogCommand()
		{
			Keyword = "push-changelog";
		}
		protected override ExitCode Run(IList<string> parameters)
		{
			var result = Instance.Repository.SynchronizePush();
			if(result != null)
				OutputProc(result);
			return result == null ? ExitCode.Normal : ExitCode.ServerError;
		}

		public override string GetHelpText()
		{
			return "Pushes the html changelog if the SSH authentication is configured correctly";
		}
	}
	class RepoSetEmailCommand : ConsoleCommand
	{
		public RepoSetEmailCommand()
		{
			Keyword = "set-email";
			RequiredParameters = 1;
		}
		protected override ExitCode Run(IList<string> parameters)
		{
			Instance.Repository.SetCommitterEmail(parameters[0]);
			return ExitCode.Normal;
		}

		public override string GetArgumentString()
		{
			return "<e-mail>";
		}
		public override string GetHelpText()
		{
			return "Set the e-mail used for commits";
		}
	}
	class RepoSetNameCommand : ConsoleCommand
	{
		public RepoSetNameCommand()
		{
			Keyword = "set-name";
			RequiredParameters = 1;
		}
		protected override ExitCode Run(IList<string> parameters)
		{
			Instance.Repository.SetCommitterName(parameters[0]);
			return ExitCode.Normal;
		}
		public override string GetArgumentString()
		{
			return "<name>";
		}
		public override string GetHelpText()
		{
			return "Set the name used for commits";
		}
	}

	class RepoMergePRCommand : ConsoleCommand
	{
		public RepoMergePRCommand()
		{
			Keyword = "merge-pr";
			RequiredParameters = 1;
		}

		protected override ExitCode Run(IList<string> parameters)
		{
			ushort PR;
			try
			{
				PR = Convert.ToUInt16(parameters[0]);
			}
			catch
			{
				OutputProc("Invalid PR Number!");
				return ExitCode.BadCommand;
			}
			var res = Instance.Repository.MergePullRequest(PR);
			OutputProc(res ?? "Success");
			return res == null ? ExitCode.Normal : ExitCode.ServerError;
		}
		
		public override string GetArgumentString()
		{
			return "<pr #>";
		}
		public override string GetHelpText()
		{
			return "Merge the given pull request from the origin repository into the current branch. Only supported with github remotes";
		}
	}

	class RepoListPRsCommand : ConsoleCommand
	{
		public RepoListPRsCommand()
		{
			Keyword = "list-prs";
		}
		public override string GetHelpText()
		{
			return "Lists currently merge pull requests";
		}
		protected override ExitCode Run(IList<string> parameters)
		{
			var data = Instance.Repository.MergedPullRequests(out string error);
			if (data == null)
			{
				OutputProc(error);
				return ExitCode.ServerError;
			}
			if (data.Count == 0)
				OutputProc("None!");
			else
				foreach (var I in data)
					OutputProc(String.Format("#{0}: {2} by {3} at commit {1}", I.Number, I.Sha, I.Title, I.Author));
			return ExitCode.Normal;
		}
	}

	class RepoListBackupsCommand : ConsoleCommand
	{
		public RepoListBackupsCommand()
		{
			Keyword = "list-backups";
		}
		public override string GetHelpText()
		{
			return "Lists backup tags created by compilation";
		}
		protected override ExitCode Run(IList<string> parameters)
		{
			var data = Instance.Repository.ListBackups(out string error);
			if (data == null)
			{
				OutputProc(error);
				return ExitCode.ServerError;
			}
			if (data.Count == 0)
				OutputProc("None!");
			else
				foreach (var I in data)
					OutputProc(String.Format("{0} at commit {1}", I.Key, I.Value));
			return ExitCode.Normal;
		}
	}
	class RepoCheckoutCommand : ConsoleCommand
	{
		public RepoCheckoutCommand()
		{
			Keyword = "checkout";
			RequiredParameters = 1;
		}
		public override string GetHelpText()
		{
			return "Checks out the targeted object";
		}
		protected override ExitCode Run(IList<string> parameters)
		{
			var res = Instance.Repository.Checkout(parameters[0]);
			OutputProc(res ?? "Success");
			return res == null ? ExitCode.Normal : ExitCode.ServerError;
		}
	}
}<|MERGE_RESOLUTION|>--- conflicted
+++ resolved
@@ -66,11 +66,7 @@
 
 		protected override ExitCode Run(IList<string> parameters)
 		{
-<<<<<<< HEAD
-			var res = Interface.GetComponent<ITGInstance>().UpdateTGS3Json();
-=======
-			var res = Instance.Repository.UpdateTGS3Json();
->>>>>>> d69a6cbe
+			var res = Instance.UpdateTGS3Json();
 			if (res != null)
 			{
 				OutputProc(res);
@@ -89,11 +85,7 @@
 		}
 		protected override ExitCode Run(IList<string> parameters)
 		{
-<<<<<<< HEAD
-			var res = Interface.GetComponent<ITGRepository>().Clone(parameters[0], parameters.Count > 1 ? parameters[1] : "master");
-=======
-			var res = Instance.Repository.Setup(parameters[0], parameters.Count > 1 ? parameters[1] : "master");
->>>>>>> d69a6cbe
+			var res = Instance.Repository.Clone(parameters[0], parameters.Count > 1 ? parameters[1] : "master");
 			if (res != null)
 			{
 				OutputProc("Error: " + res);
